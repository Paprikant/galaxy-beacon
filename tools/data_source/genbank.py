#!/usr/bin/env python
from __future__ import print_function

import sys
import textwrap

from Bio import GenBank

<<<<<<< HEAD
assert sys.version_info[:2] >= (2, 4)
=======
assert sys.version_info[:2] >= (2, 6)
>>>>>>> 2f2acb98


def make_fasta(rec):
    '''Creates fasta format from a record'''
    gi = rec.annotations.get('gi', '')
    org = rec.annotations.get('organism', '')
    date = rec.annotations.get('date', '')
    head = '>gi:%s, id:%s, org:%s, date:%s\n' % (gi, rec.id, org, date)
    body = '\n'.join(textwrap.wrap(rec.seq.data, width=80))
    return head, body


if __name__ == '__main__':
    mode = sys.argv[1]
    text = sys.argv[2]
    output_file = sys.argv[3]

    print('Searching for %s <br>' % text)

    # check if inputs are all numbers
    try:
        gi_list = text.split()
        [int(_) for _ in gi_list]
    except ValueError:
        gi_list = GenBank.search_for(text, max_ids=10)

    fp = open(output_file, 'wt')
    record_parser = GenBank.FeatureParser()
    ncbi_dict = GenBank.NCBIDictionary(mode, 'genbank', parser=record_parser)
    for gid in gi_list:
        res = ncbi_dict[gid]
        head, body = make_fasta(res)
        fp.write(head + body + '\n')
        print(head)
    fp.close()<|MERGE_RESOLUTION|>--- conflicted
+++ resolved
@@ -6,11 +6,7 @@
 
 from Bio import GenBank
 
-<<<<<<< HEAD
-assert sys.version_info[:2] >= (2, 4)
-=======
 assert sys.version_info[:2] >= (2, 6)
->>>>>>> 2f2acb98
 
 
 def make_fasta(rec):
