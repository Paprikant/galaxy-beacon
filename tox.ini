[tox]
envlist = py27-lint, py27-lint-imports, py27-lint-imports-include-list, py27-unit, qunit, mako-count, web-controller-line-count, py33-lint, py34-lint, py35-lint, validate-test-tools, py27-lint-docstring-include-list, py27-lint-docstring
skipsdist = True

[testenv:py27-lint]
commands = bash .ci/flake8_wrapper.sh
whitelist_externals = bash
deps =
<<<<<<< HEAD
    flake8
    flake8-docstrings>=1.1.0
=======
    flake8>=3.4.1
    flake8-docstrings>=1.1.0
    pydocstyle>=2.1.1
>>>>>>> 2f2acb98

[testenv:py33-lint]
commands = bash .ci/flake8_wrapper.sh
whitelist_externals = bash
<<<<<<< HEAD
deps = flake8
=======
deps = flake8>=3.4.1
>>>>>>> 2f2acb98

[testenv:py34-lint]
commands = bash .ci/flake8_wrapper.sh
whitelist_externals = bash
<<<<<<< HEAD
deps = flake8
=======
deps = flake8>=3.4.1
>>>>>>> 2f2acb98

[testenv:py35-lint]
commands = bash .ci/flake8_wrapper.sh
whitelist_externals = bash
<<<<<<< HEAD
deps = flake8
=======
deps = flake8>=3.4.1
>>>>>>> 2f2acb98

[testenv:py27-unit]
commands = bash run_tests.sh --no-create-venv -u
whitelist_externals = bash
deps =
    nose
    NoseHTML
    mock
    mock-ssh-server

# Setup tox environments for linting all of Galaxy for imports and
# just a subset we expect to pass (the include import list). Once the
# include list is reduced to just the inverse of Galaxy's linting
# blacklist these can both just be removed and flake8-import-order can
# be added as a dependency to Galaxy's main linting task.
[testenv:py27-lint-imports]
commands = bash .ci/flake8_wrapper.sh
whitelist_externals = bash
skip_install = True
deps =
<<<<<<< HEAD
    flake8
=======
    flake8>=3.4.1
>>>>>>> 2f2acb98
    flake8-import-order>=0.9

[testenv:py27-lint-imports-include-list]
commands = bash .ci/flake8_wrapper_imports.sh
whitelist_externals = bash
skip_install = True
deps =
<<<<<<< HEAD
    flake8
=======
    flake8>=3.4.1
>>>>>>> 2f2acb98
    flake8-import-order>=0.9

[testenv:qunit]
commands = bash run_tests.sh -q
whitelist_externals = bash

[testenv:mako-count]
commands = bash .ci/check_mako.sh
whitelist_externals = bash

[testenv:web-controller-line-count]
commands = bash .ci/check_controller.sh
whitelist_externals = bash

[testenv:first_startup]
commands = bash .ci/first_startup.sh
whitelist_externals = bash

[testenv:validate-test-tools]
commands = bash .ci/validate_test_tools.sh
whitelist_externals = bash

[testenv:py27-lint-docstring]
commands = bash .ci/flake8_wrapper_docstrings.sh --exclude
whitelist_externals = bash
skip_install = True
deps =
<<<<<<< HEAD
    flake8
    flake8-docstrings>=1.1.0

=======
    flake8>=3.4.1
    flake8-docstrings>=1.1.0
    pydocstyle>=2.1.1
>>>>>>> 2f2acb98

[testenv:py27-lint-docstring-include-list]
commands = bash .ci/flake8_wrapper_docstrings.sh --include
whitelist_externals = bash
skip_install = True
deps =
<<<<<<< HEAD
    flake8
    flake8-docstrings>=1.1.0
=======
    flake8>=3.4.1
    flake8-docstrings>=1.1.0
    pydocstyle>=2.1.1
>>>>>>> 2f2acb98
<|MERGE_RESOLUTION|>--- conflicted
+++ resolved
@@ -6,41 +6,24 @@
 commands = bash .ci/flake8_wrapper.sh
 whitelist_externals = bash
 deps =
-<<<<<<< HEAD
-    flake8
-    flake8-docstrings>=1.1.0
-=======
     flake8>=3.4.1
     flake8-docstrings>=1.1.0
     pydocstyle>=2.1.1
->>>>>>> 2f2acb98
 
 [testenv:py33-lint]
 commands = bash .ci/flake8_wrapper.sh
 whitelist_externals = bash
-<<<<<<< HEAD
-deps = flake8
-=======
 deps = flake8>=3.4.1
->>>>>>> 2f2acb98
 
 [testenv:py34-lint]
 commands = bash .ci/flake8_wrapper.sh
 whitelist_externals = bash
-<<<<<<< HEAD
-deps = flake8
-=======
 deps = flake8>=3.4.1
->>>>>>> 2f2acb98
 
 [testenv:py35-lint]
 commands = bash .ci/flake8_wrapper.sh
 whitelist_externals = bash
-<<<<<<< HEAD
-deps = flake8
-=======
 deps = flake8>=3.4.1
->>>>>>> 2f2acb98
 
 [testenv:py27-unit]
 commands = bash run_tests.sh --no-create-venv -u
@@ -61,11 +44,7 @@
 whitelist_externals = bash
 skip_install = True
 deps =
-<<<<<<< HEAD
-    flake8
-=======
     flake8>=3.4.1
->>>>>>> 2f2acb98
     flake8-import-order>=0.9
 
 [testenv:py27-lint-imports-include-list]
@@ -73,11 +52,7 @@
 whitelist_externals = bash
 skip_install = True
 deps =
-<<<<<<< HEAD
-    flake8
-=======
     flake8>=3.4.1
->>>>>>> 2f2acb98
     flake8-import-order>=0.9
 
 [testenv:qunit]
@@ -105,26 +80,15 @@
 whitelist_externals = bash
 skip_install = True
 deps =
-<<<<<<< HEAD
-    flake8
-    flake8-docstrings>=1.1.0
-
-=======
     flake8>=3.4.1
     flake8-docstrings>=1.1.0
     pydocstyle>=2.1.1
->>>>>>> 2f2acb98
 
 [testenv:py27-lint-docstring-include-list]
 commands = bash .ci/flake8_wrapper_docstrings.sh --include
 whitelist_externals = bash
 skip_install = True
 deps =
-<<<<<<< HEAD
-    flake8
-    flake8-docstrings>=1.1.0
-=======
     flake8>=3.4.1
     flake8-docstrings>=1.1.0
-    pydocstyle>=2.1.1
->>>>>>> 2f2acb98
+    pydocstyle>=2.1.1