--- conflicted
+++ resolved
@@ -9,7 +9,6 @@
 class ManageInformationTestCase(SeleniumTestCase):
 
     @selenium_test
-<<<<<<< HEAD
     def test_toolbox_filters(self):
         '''
         Test applying and removing a toolbox filter.
@@ -34,7 +33,8 @@
         self.home()
         # But now it should raise NoSuchElementException
         self.assertRaises(NoSuchElementException, lambda: self.driver.find_element_by_link_text('Text Manipulation'))
-=======
+
+    @selenium_test
     def test_api_key(self):
         '''
         This test views and resets the API key. In automated testing scenarios,
@@ -57,7 +57,6 @@
         api_key_input = self.driver.find_element_by_css_selector("[data-label='Current API key:'] > input")
         # And assert that this has now changed, and still renders correctly
         self.assertEqual(new_api_key, api_key_input.get_property('value'))
->>>>>>> 294252ee
 
     @selenium_test
     def test_change_email(self):
