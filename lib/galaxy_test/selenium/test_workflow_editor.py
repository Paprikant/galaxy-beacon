--- conflicted
+++ resolved
@@ -526,12 +526,8 @@
         editor.label_input.wait_for_and_send_keys('cloned label')
         output_label = editor.label_output(output='out_file1')
         self.set_text_element(output_label, 'cloned output label')
-<<<<<<< HEAD
-        self.sleep_for(self.wait_types.UX_RENDER)
-        self.assert_has_changes_and_save()
-=======
-        self.assert_workflow_has_changes_and_save()
->>>>>>> 851bc56e
+        self.sleep_for(self.wait_types.UX_RENDER)
+        self.assert_workflow_has_changes_and_save()
         edited_workflow = self.workflow_populator.download_workflow(workflow_id)
         source_step = next(iter(step for step in edited_workflow['steps'].values() if step['label'] == 'source label'))
         cloned_step = next(iter(step for step in edited_workflow['steps'].values() if step['label'] == 'cloned label'))
