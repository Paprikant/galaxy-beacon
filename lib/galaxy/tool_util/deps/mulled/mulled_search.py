#!/usr/bin/env python

import argparse
import json
import logging
import sys
import tempfile
from datetime import (
    datetime,
    timezone,
)

import requests

from .mulled_list import get_singularity_containers
from .util import (
    build_target,
    MULLED_SOCKET_TIMEOUT,
    v2_image_name,
)

try:
    from conda.cli.python_api import run_command
except ImportError:
    run_command = None  # type: ignore

try:
    from whoosh.fields import Schema
    from whoosh.fields import TEXT
    from whoosh.fields import STORED
    from whoosh.index import create_in
    from whoosh.qparser import QueryParser
except ImportError:
    Schema = TEXT = STORED = create_in = QueryParser = None  # type: ignore

QUAY_API_URL = 'https://quay.io/api/v1/repository'


class QuaySearch():
    """
    Tool to search within a quay organization for a given software name.
    """

    def __init__(self, organization):
        self.index = None
        self.organization = organization

    def build_index(self):
        """
        Create an index to quickly examine the repositories of a given quay.io organization.
        """
        # download all information about the repositories from the
        # given organization in self.organization

        parameters = {'public': 'true', 'namespace': self.organization}
        r = requests.get(QUAY_API_URL, headers={
                         'Accept-encoding': 'gzip'}, params=parameters, timeout=MULLED_SOCKET_TIMEOUT)
        tmp_dir = tempfile.mkdtemp()
        schema = Schema(title=TEXT(stored=True), content=STORED)
        self.index = create_in(tmp_dir, schema)

        json_decoder = json.JSONDecoder()
        decoded_request = json_decoder.decode(r.text)
        writer = self.index.writer()
        for repository in decoded_request['repositories']:
            writer.add_document(
                title=repository['name'], content=repository['description'])
        writer.commit()

    def search_repository(self, search_string, non_strict):
        """
        Search Docker containers on quay.io.
        Results are displayed with all available versions,
        including the complete image name.
        """
        # with statement closes searcher after usage.
        with self.index.searcher() as searcher:
            query = QueryParser(
                "title", self.index.schema).parse(search_string)
            results = searcher.search(query)
            if non_strict:
                # look for spelling errors and use suggestions as a search term too
                corrector = searcher.corrector("title")
                suggestions = corrector.suggest(search_string, limit=2)

                # get all repositories with suggested keywords
                for suggestion in suggestions:
                    search_string = f"*{suggestion}*"
                    query = QueryParser(
                        "title", self.index.schema).parse(search_string)
                    results_tmp = searcher.search(query)
                    results.extend(results_tmp)

            out = list()

            for result in results:
                title = result['title']
                for version in self.get_additional_repository_information(title):
                    out.append({'package': title, 'version': version, })

            return out

    def get_additional_repository_information(self, repository_string):
        """
        Function downloads additional information from quay.io to
        get the tag-field which includes the version number.
        """
        url = f"{QUAY_API_URL}/{self.organization}/{repository_string}"
        r = requests.get(url, headers={'Accept-encoding': 'gzip'}, timeout=MULLED_SOCKET_TIMEOUT)

        json_decoder = json.JSONDecoder()
        decoded_request = json_decoder.decode(r.text)
        return decoded_request['tags']


class CondaSearch():
    """
    Tool to search the bioconda channel
    """

    def __init__(self, channel):
        self.channel = channel

    def get_json(self, search_string):
        """
        Function takes search_string variable and returns results from the bioconda channel in JSON format

        """
        if run_command is None:
            raise Exception(f"Invalid search destination. {deps_error_message('conda')}")
        raw_out, err, exit_code = run_command(
            'search', '-c',
            self.channel,
            search_string,
            use_exception_handler=True)
        if exit_code != 0:
            logging.info(f'Search failed with: {err}')
            return []
        return [{'package': n.split()[0], 'version': n.split()[1], 'build': n.split()[2]} for n in raw_out.split('\n')[2:-1]]


class GitHubSearch():
    """
    Tool to search the GitHub bioconda-recipes repo
    """

    @staticmethod
    def _check_response_rate_limit(response):
        if response.status_code == 403 and "API rate limit exceeded" in response.json()["message"]:
            # It can take tens of minutes before the rate limit window resets
            message = "GitHub API rate limit exceeded."
            rate_limit_reset_UTC_timestamp = response.headers.get("X-RateLimit-Reset")
            if rate_limit_reset_UTC_timestamp:
                rate_limit_reset_datetime = datetime.fromtimestamp(int(rate_limit_reset_UTC_timestamp), tz=timezone.utc)
                message += f" The rate limit window will reset at {rate_limit_reset_datetime.isoformat()}."
            raise Exception(message)

    def get_json(self, search_string):
        """
        Takes search_string variable and return results from the bioconda-recipes github repository in JSON format

        DEPRECATED: this method is currently unreliable because the API query
        sometimes succeeds but returns no items.
        """
        response = requests.get(
<<<<<<< HEAD
            f"https://api.github.com/search/code?q={search_string}+in:path+repo:bioconda/bioconda-recipes+path:recipes", timeout=MULLED_SOCKET_TIMEOUT)
=======
            f"https://api.github.com/search/code?q={search_string}+in:path+repo:bioconda/bioconda-recipes+path:recipes",
            timeout=MULLED_SOCKET_TIMEOUT,
        )
        self._check_response_rate_limit(response)
>>>>>>> 06d37d99
        response.raise_for_status()
        return response.json()

    def process_json(self, json_response, search_string):
        """
        Take JSON input and process it, returning the required data
        """
        top_10_items = json_response['items'][0:10]  # get top ten results
        return [{'name': result['name'], 'path': result['path']} for result in top_10_items]

    def recipe_present(self, search_string):
        """
        Check if a recipe exists in bioconda-recipes which matches search_string exactly
        """
<<<<<<< HEAD
        response = requests.get(f"https://api.github.com/repos/bioconda/bioconda-recipes/contents/recipes/{search_string}", timeout=MULLED_SOCKET_TIMEOUT)
=======
        response = requests.get(
            f"https://api.github.com/repos/bioconda/bioconda-recipes/contents/recipes/{search_string}",
            timeout=MULLED_SOCKET_TIMEOUT,
        )
        self._check_response_rate_limit(response)
>>>>>>> 06d37d99
        return response.status_code == 200


def get_package_hash(packages, versions):
    """
    Take packages and versions (if the latter are given) and returns a hash for each. Also checks github to see if the container is already present.
    """
    hash_results = {}
    targets = []
    if versions:
        for p in packages:
            targets.append(build_target(p, version=versions[p]))
    else:  # if versions are not given only calculate the package hash
        for p in packages:
            targets.append(build_target(p))
    # make the hash from the processed targets
    package_hash = v2_image_name(targets)
    hash_results['package_hash'] = package_hash.split(':')[0]
    if versions:
        hash_results['version_hash'] = package_hash.split(':')[1]

    r = requests.get(f"https://quay.io/api/v1/repository/biocontainers/{hash_results['package_hash']}", timeout=MULLED_SOCKET_TIMEOUT)
    if r.status_code == 200:
        hash_results['container_present'] = True
        if versions:  # now test if the version hash is listed in the repository tags
            # remove -0, -1, etc from end of the tag
            tags = [n[:-2] for n in r.json()['tags']]
            if hash_results['version_hash'] in tags:
                hash_results['container_present_with_version'] = True
            else:
                hash_results['container_present_with_version'] = False
    else:
        hash_results['container_present'] = False
    return hash_results


def singularity_search(search_string):
    """
    Check if a singularity package is present and return the link.
    """
    results = []

    containers = get_singularity_containers()

    for container in containers:
        if search_string in container:
            name = container.split(':')[0]
            version = container.split(':')[1]
            results.append({'package': name, 'version': version})

    return results


def readable_output(json, organization='biocontainers', channel='bioconda'):

    # if json is empty:
    if sum([len(json[destination][results]) for destination in json for results in json[destination]]) == 0:
        sys.stdout.write('No results found for that query.\n')
        return

    # return results for quay, conda and singularity together
    if sum([len(json[destination][results]) for destination in ['quay', 'conda', 'singularity', ] for results in json.get(destination, [])]) > 0:
        sys.stdout.write("The query returned the following result(s).\n")
        # put quay, conda etc results as lists in lines
        lines = [['LOCATION', 'NAME', 'VERSION', 'COMMAND\n']]
        for results in json.get('quay', {}).values():
            for result in results:
                lines.append(['quay', result['package'], result['version'], 'docker pull quay.io/%s/%s:%s\n' %
                              (organization, result['package'], result['version'])])  # NOT a real solution
        for results in json.get('conda', {}).values():
            for result in results:
                lines.append(['conda', result['package'], f"{result['version']}--{result['build']}",
                              f"conda install -c {channel} {result['package']}={result['version']}={result['build']}\n"])
        for results in json.get('singularity', {}).values():
            for result in results:
                lines.append(['singularity', result['package'], result['version'],
                              f"wget https://depot.galaxyproject.org/singularity/{result['package']}:{result['version']}\n"])

        col_width0, col_width1, col_width2 = (max(len(
            line[n]) for line in lines) + 2 for n in (0, 1, 2))  # def max col widths for the output

        # create table
        for line in lines:
            sys.stdout.write("".join((line[0].ljust(col_width0), line[1].ljust(
                col_width1), line[2].ljust(col_width2), line[3])))  # output

    if json.get('github_recipe_present', False):
        sys.stdout.write('\n' if 'lines' in locals() else '')
        sys.stdout.write(
            'The following recipes were found in the bioconda-recipes repository which exactly matched one of the search terms:\n')
        lines = [['QUERY', 'LOCATION\n']]
        for recipe in json['github_recipe_present']['recipes']:
            lines.append(
                [recipe, f"https://api.github.com/repos/bioconda/bioconda-recipes/contents/recipes/{recipe}\n"])

        col_width0 = max(len(line[0]) for line in lines) + 2

        for line in lines:
            sys.stdout.write(
                "".join((line[0].ljust(col_width0), line[1])))  # output

    if sum([len(json['github'][results]) for results in json.get('github', [])]) > 0:
        sys.stdout.write('\n' if 'lines' in locals() else '')
        sys.stdout.write(
            "Other result(s) on the bioconda-recipes GitHub repository:\n")
        lines = [['QUERY', 'FILE', 'URL\n']]
        for search_string, results in json.get('github', {}).items():
            for result in results:
                lines.append([search_string, result['name'],
                              f"https://github.com/bioconda/bioconda-recipes/tree/master/{result['path']}\n"])

        # def max col widths for the output
        col_width0, col_width1 = (
            max(len(line[n]) for line in lines) + 2 for n in (0, 1))

        for line in lines:
            sys.stdout.write("".join(
                (line[0].ljust(col_width0), line[1].ljust(col_width1), line[2])))  # output


def deps_error_message(package):
    return f"Required dependency [{package}] is not installed. Run 'pip install galaxy-tool-util[mulled]'."


def main(argv=None):
    if Schema is None:
        sys.stdout.write(deps_error_message("Whoosh"))
        return

    destination_defaults = ['quay', 'singularity', 'github']
    if run_command is not None:
        destination_defaults.append('conda')

    parser = argparse.ArgumentParser(
        description='Searches in a given quay organization for a repository')
    parser.add_argument('-d', '--destination', dest='search_dest', nargs='+', default=destination_defaults,
                        help="Choose where to search. Options are 'conda', 'quay', 'singularity' and 'github'. If no option are given, all will be searched.")
    parser.add_argument('-o', '--organization', dest='organization_string', default="biocontainers",
                        help='Change quay organization to search; default is biocontainers.')
    parser.add_argument('-c', '--channel', dest='channel_string', default="bioconda",
                        help='Change conda channel to search; default is bioconda.')
    parser.add_argument('--non-strict', dest='non_strict', action="store_true",
                        help='Autocorrection of typos activated. Lists more results but can be confusing.\
                        For too many queries quay.io blocks the request and the results can be incomplete.')
    parser.add_argument('-j', '--json', dest='json',
                        action="store_true", help='Returns results as JSON.')
    parser.add_argument('-s', '--search', required=True, nargs='+',
                        help='The name of the tool(s) to search for.')

    args = parser.parse_args()
    json_results = {dest: {} for dest in args.search_dest}
    versions = {}

    if len(args.search) > 1:  # get hash if multiple packages are searched
        args.search.append(get_package_hash(
            args.search, versions)['package_hash'])

    if 'conda' in args.search_dest:
        conda_results = {}
        conda = CondaSearch(args.channel_string)

        for item in args.search:
            conda_results[item] = conda.get_json(item)
        json_results['conda'] = conda_results

    if 'github' in args.search_dest:
        github_results = {}
        github_recipe_present = []
        github = GitHubSearch()

        for item in args.search:
            if github.recipe_present(item):
                github_recipe_present.append(item)
            else:
                github_json = github.get_json(item)
                github_results[item] = github.process_json(github_json, item)

        json_results['github'] = github_results
        json_results['github_recipe_present'] = {
            'recipes': github_recipe_present}

    if 'quay' in args.search_dest:
        quay_results = {}
        quay = QuaySearch(args.organization_string)
        quay.build_index()

        for item in args.search:
            quay_results[item] = quay.search_repository(item, args.non_strict)

        json_results['quay'] = quay_results

    if 'singularity' in args.search_dest:
        singularity_results = {}
        for item in args.search:
            singularity_results[item] = singularity_search(item)
        json_results['singularity'] = singularity_results

    if args.json:
        print(json_results)
    else:
        readable_output(json_results, args.organization_string,
                        args.channel_string)


if __name__ == "__main__":
    main()<|MERGE_RESOLUTION|>--- conflicted
+++ resolved
@@ -163,14 +163,10 @@
         sometimes succeeds but returns no items.
         """
         response = requests.get(
-<<<<<<< HEAD
-            f"https://api.github.com/search/code?q={search_string}+in:path+repo:bioconda/bioconda-recipes+path:recipes", timeout=MULLED_SOCKET_TIMEOUT)
-=======
             f"https://api.github.com/search/code?q={search_string}+in:path+repo:bioconda/bioconda-recipes+path:recipes",
             timeout=MULLED_SOCKET_TIMEOUT,
         )
         self._check_response_rate_limit(response)
->>>>>>> 06d37d99
         response.raise_for_status()
         return response.json()
 
@@ -185,15 +181,11 @@
         """
         Check if a recipe exists in bioconda-recipes which matches search_string exactly
         """
-<<<<<<< HEAD
-        response = requests.get(f"https://api.github.com/repos/bioconda/bioconda-recipes/contents/recipes/{search_string}", timeout=MULLED_SOCKET_TIMEOUT)
-=======
         response = requests.get(
             f"https://api.github.com/repos/bioconda/bioconda-recipes/contents/recipes/{search_string}",
             timeout=MULLED_SOCKET_TIMEOUT,
         )
         self._check_response_rate_limit(response)
->>>>>>> 06d37d99
         return response.status_code == 200
 
 
