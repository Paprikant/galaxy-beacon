--- conflicted
+++ resolved
@@ -20,14 +20,10 @@
 )
 from galaxy.util.commands import shell
 from ..container_classes import CONTAINER_CLASSES
-<<<<<<< HEAD
-from ..container_resolvers import ContainerResolver
-=======
 from ..container_resolvers import (
     ContainerResolver,
     ResolutionCache,
 )
->>>>>>> 4a646aea
 from ..docker_util import build_docker_images_command
 from ..mulled.mulled_build import (
     DEFAULT_CHANNELS,
@@ -339,11 +335,7 @@
         unresolved_cache = set()
 
     mulled_resolution_cache = None
-<<<<<<< HEAD
-    if resolution_cache and hasattr(resolution_cache, "mulled_resolution_cache"):
-=======
     if resolution_cache and resolution_cache.mulled_resolution_cache:
->>>>>>> 4a646aea
         mulled_resolution_cache = resolution_cache.mulled_resolution_cache
 
     name = None
