import io
import json
import os
import re
import shutil
import sys
import tarfile
import tempfile
import time
import urllib.parse
import zipfile
from json import dumps
from logging import getLogger
from typing import Optional

import requests
from packaging.version import parse as parse_version
from packaging.version import Version

try:
    from nose.tools import nottest
except ImportError:

    def nottest(x):
        return x


from galaxy import util
from galaxy.tool_util.parser.interface import (
    TestCollectionDef,
    TestCollectionOutputDef,
)
from galaxy.util.bunch import Bunch
from . import verify
from .asserts import verify_assertions
from .wait import wait_on

log = getLogger(__name__)

# Off by default because it can pound the database pretty heavily
# and result in sqlite errors on larger tests or larger numbers of
# tests.
VERBOSE_ERRORS = util.asbool(os.environ.get("GALAXY_TEST_VERBOSE_ERRORS", False))
UPLOAD_ASYNC = util.asbool(os.environ.get("GALAXY_TEST_UPLOAD_ASYNC", True))
ERROR_MESSAGE_DATASET_SEP = "--------------------------------------"
DEFAULT_TOOL_TEST_WAIT = int(os.environ.get("GALAXY_TEST_DEFAULT_WAIT", 86400))

DEFAULT_FTYPE = "auto"
# This following default dbkey was traditionally hg17 before Galaxy 18.05,
# restore this behavior by setting GALAXY_TEST_DEFAULT_DBKEY to hg17.
DEFAULT_DBKEY = os.environ.get("GALAXY_TEST_DEFAULT_DBKEY", "?")


class OutputsDict(dict):
    """Ordered dict that can also be accessed by index.

    >>> out = OutputsDict()
    >>> out['item1'] = 1
    >>> out['item2'] = 2
    >>> out[1] == 2 == out['item2']
    True
    """

    def __getitem__(self, item):
        if isinstance(item, int):
            return self[list(self.keys())[item]]
        else:
            return super().__getitem__(item)


def stage_data_in_history(
    galaxy_interactor,
    tool_id,
    all_test_data,
    history=None,
    force_path_paste=False,
    maxseconds=DEFAULT_TOOL_TEST_WAIT,
    tool_version=None,
):
    # Upload any needed files
    upload_waits = []

    assert tool_id

    if UPLOAD_ASYNC:
        for test_data in all_test_data:
            upload_waits.append(
                galaxy_interactor.stage_data_async(
                    test_data,
                    history,
                    tool_id,
                    force_path_paste=force_path_paste,
                    maxseconds=maxseconds,
                    tool_version=tool_version,
                )
            )
        for upload_wait in upload_waits:
            upload_wait()
    else:
        for test_data in all_test_data:
            upload_wait = galaxy_interactor.stage_data_async(
                test_data,
                history,
                tool_id,
                force_path_paste=force_path_paste,
                maxseconds=maxseconds,
                tool_version=tool_version,
            )
            upload_wait()


class GalaxyInteractorApi:
    def __init__(self, **kwds):
        self.api_url = f"{kwds['galaxy_url'].rstrip('/')}/api"
        self.cookies = None
        self.master_api_key = kwds["master_api_key"]
        self.api_key = self.__get_user_key(
            kwds.get("api_key"), kwds.get("master_api_key"), test_user=kwds.get("test_user")
        )
        if kwds.get("user_api_key_is_admin_key", False):
            self.master_api_key = self.api_key
        self.keep_outputs_dir = kwds["keep_outputs_dir"]
        self.download_attempts = kwds.get("download_attempts", 1)
        self.download_sleep = kwds.get("download_sleep", 1)
        # Local test data directories.
        self.test_data_directories = kwds.get("test_data") or []

        self._target_galaxy_version = None

        self.uploads = {}

    @property
    def target_galaxy_version(self):
        if self._target_galaxy_version is None:
            self._target_galaxy_version = parse_version(self._get("version").json()["version_major"])
        return self._target_galaxy_version

    @property
    def supports_test_data_download(self):
        return self.target_galaxy_version >= Version("19.01")

    def __get_user_key(self, user_key, admin_key, test_user=None):
        if not test_user:
            test_user = "test@bx.psu.edu"
        if user_key:
            return user_key
        test_user = self.ensure_user_with_email(test_user)
        return self._post(f"users/{test_user['id']}/api_key", key=admin_key).json()

    # def get_tools(self):
    #    response = self._get("tools?in_panel=false")
    #    assert response.status_code == 200, "Non 200 response from tool index API. [%s]" % response.content
    #    return response.json()

    def get_tests_summary(self):
        response = self._get("tools/tests_summary")
        assert response.status_code == 200, f"Non 200 response from tool tests available API. [{response.content}]"
        return response.json()

    def get_tool_tests(self, tool_id, tool_version=None):
        url = f"tools/{tool_id}/test_data"
        params = {"tool_version": tool_version} if tool_version else None
        response = self._get(url, data=params)
        assert response.status_code == 200, f"Non 200 response from tool test API. [{response.content}]"
        return response.json()

    def verify_output_collection(
        self, output_collection_def, output_collection_id, history, tool_id, tool_version=None
    ):
        data_collection = self._get(
            f"dataset_collections/{output_collection_id}", data={"instance_type": "history"}
        ).json()

        def verify_dataset(element, element_attrib, element_outfile):
            hda = element["object"]
            try:
                self.verify_output_dataset(
                    history,
                    hda_id=hda["id"],
                    outfile=element_outfile,
                    attributes=element_attrib,
                    tool_id=tool_id,
                    tool_version=tool_version,
                )
            except AssertionError as e:
                raise AssertionError(
                    f"Collection element {element.get('element_identifier', '')} of collection {output_collection_def.name}: {e}"
                )

        verify_collection(output_collection_def, data_collection, verify_dataset)

    def verify_output(self, history_id, jobs, output_data, output_testdef, tool_id, maxseconds, tool_version=None):
        outfile = output_testdef.outfile
        attributes = output_testdef.attributes
        name = output_testdef.name

        expected_count = attributes.get("count", None)

        self.wait_for_jobs(history_id, jobs, maxseconds)
        hid = self.__output_id(output_data)
        # TODO: Twill version verifies dataset is 'ok' in here.
        try:
            self.verify_output_dataset(
                history_id=history_id,
                hda_id=hid,
                outfile=outfile,
                attributes=attributes,
                tool_id=tool_id,
                tool_version=tool_version,
            )
        except AssertionError as e:
            raise AssertionError(f"Output {name}: {str(e)}")

<<<<<<< HEAD
        primary_datasets = attributes.get('primary_datasets', {})
        job_id = self._dataset_provenance(history_id, hid)["job_id"]
        outputs = self._get(f"jobs/{job_id}/outputs").json()
        found_datasets = 0
        for output in outputs:
            if output["name"] == name or output["name"].startswith(f'__new_primary_file_{name}|'):
                found_datasets += 1
        if expected_count is not None and expected_count != found_datasets:
            raise AssertionError(f"Output '{name}': expected to have '{expected_count}' datasets, but it had '{found_datasets}'")
=======
        primary_datasets = attributes.get("primary_datasets", {})
        if primary_datasets:
            job_id = self._dataset_provenance(history_id, hid)["job_id"]
            outputs = self._get(f"jobs/{job_id}/outputs").json()

>>>>>>> 6b3c7d38
        for designation, (primary_outfile, primary_attributes) in primary_datasets.items():
            primary_output = None
            for output in outputs:
                if output["name"] == f"__new_primary_file_{name}|{designation}__":
                    primary_output = output
                    break

            if not primary_output:
                raise Exception(
                    f"Failed to find primary dataset with designation [{designation}] for output with name [{name}]"
                )

            primary_hda_id = primary_output["dataset"]["id"]
            try:
                self.verify_output_dataset(
                    history_id,
                    primary_hda_id,
                    primary_outfile,
                    primary_attributes,
                    tool_id=tool_id,
                    tool_version=tool_version,
                )
            except AssertionError as e:
                raise AssertionError(f"Primary output {name}: {str(e)}")

    def wait_for_jobs(self, history_id, jobs, maxseconds):
        for job in jobs:
            self.wait_for_job(job["id"], history_id, maxseconds)

    def verify_output_dataset(self, history_id, hda_id, outfile, attributes, tool_id, tool_version=None):
        fetcher = self.__dataset_fetcher(history_id)
        test_data_downloader = self.__test_data_downloader(tool_id, tool_version)
        verify_hid(
            outfile,
            hda_id=hda_id,
            attributes=attributes,
            dataset_fetcher=fetcher,
            test_data_downloader=test_data_downloader,
            keep_outputs_dir=self.keep_outputs_dir,
        )
        self._verify_metadata(history_id, hda_id, attributes)

    def _verify_metadata(self, history_id, hid, attributes):
        """Check dataset metadata.

        ftype on output maps to `file_ext` on the hda's API description, `name`, `info`,
        `dbkey` and `tags` all map to the API description directly. Other metadata attributes
        are assumed to be datatype-specific and mapped with a prefix of `metadata_`.
        """
        metadata = attributes.get("metadata", {}).copy()
        for key in metadata.copy().keys():
            if key not in ["name", "info", "tags", "created_from_basename"]:
                new_key = f"metadata_{key}"
                metadata[new_key] = metadata[key]
                del metadata[key]
            elif key == "info":
                metadata["misc_info"] = metadata["info"]
                del metadata["info"]
        expected_file_type = attributes.get("ftype", None)
        if expected_file_type:
            metadata["file_ext"] = expected_file_type

        if metadata:

            def wait_for_content():
                response = self._get(f"histories/{history_id}/contents/{hid}")
                try:
                    response.raise_for_status()
                    return response.json()
                except requests.exceptions.HTTPError:
                    return None

            dataset = wait_on(wait_for_content, desc="dataset metadata", timeout=10)

            for key, value in metadata.items():
                try:
                    dataset_value = dataset.get(key, None)

                    def compare(val, expected):
                        if str(val) != str(expected):
                            msg = f"Dataset metadata verification for [{key}] failed, expected [{value}] but found [{dataset_value}]. Dataset API value was [{dataset}]."
                            raise Exception(msg)

                    if isinstance(dataset_value, list):
                        value = str(value).split(",")
                        if len(value) != len(dataset_value):
                            msg = f"Dataset metadata verification for [{key}] failed, expected [{value}] but found [{dataset_value}], lists differ in length. Dataset API value was [{dataset}]."
                            raise Exception(msg)
                        for val, expected in zip(dataset_value, value):
                            compare(val, expected)
                    else:
                        compare(dataset_value, value)
                except KeyError:
                    msg = f"Failed to verify dataset metadata, metadata key [{key}] was not found."
                    raise Exception(msg)

    def wait_for_job(self, job_id, history_id=None, maxseconds=DEFAULT_TOOL_TEST_WAIT):
        self.wait_for(lambda: self.__job_ready(job_id, history_id), maxseconds=maxseconds)

    def wait_for(self, func, what="tool test run", **kwd):
        walltime_exceeded = int(kwd.get("maxseconds", DEFAULT_TOOL_TEST_WAIT))
        wait_on(func, what, walltime_exceeded)

    def get_job_stdio(self, job_id):
        job_stdio = self.__get_job_stdio(job_id).json()
        return job_stdio

    def __get_job(self, job_id):
        return self._get(f"jobs/{job_id}")

    def __get_job_stdio(self, job_id):
        return self._get(f"jobs/{job_id}?full=true")

    def get_history(self, history_name="test_history"):
        # Return the most recent non-deleted history matching the provided name
        response = self._get(f"histories?q=name&qv={history_name}&order=update_time")
        try:
            return response.json()[-1]
        except IndexError:
            return None

    def new_history(self, history_name="test_history", publish_history=False):
        create_response = self._post("histories", {"name": history_name})
        try:
            create_response.raise_for_status()
        except Exception as e:
            raise Exception(f"Error occured while creating history with name '{history_name}': {e}")
        history_id = create_response.json()["id"]
        if publish_history:
            self.publish_history(history_id)
        return history_id

    def publish_history(self, history_id):
        response = self._put(f"histories/{history_id}", json.dumps({"published": True}))
        response.raise_for_status()

    @nottest
    def test_data_path(self, tool_id, filename, tool_version=None):
        version_fragment = f"&tool_version={tool_version}" if tool_version else ""
        response = self._get(f"tools/{tool_id}/test_data_path?filename={filename}{version_fragment}", admin=True)
        return response.json()

    @nottest
    def test_data_download(self, tool_id, filename, mode="file", is_output=True, tool_version=None):
        result = None
        local_path = None

        if self.supports_test_data_download:
            version_fragment = f"&tool_version={tool_version}" if tool_version else ""
            response = self._get(
                f"tools/{tool_id}/test_data_download?filename={filename}{version_fragment}", admin=True
            )
            if response.status_code == 200:
                if mode == "file":
                    result = response.content
                elif mode == "directory":
                    prefix = os.path.basename(filename)
                    path = tempfile.mkdtemp(prefix=prefix)
                    fileobj = io.BytesIO(response.content)
                    if zipfile.is_zipfile(fileobj):
                        with zipfile.ZipFile(fileobj) as contents:
                            contents.extractall(path=path)
                    else:
                        # Galaxy < 21.01
                        with tarfile.open(fileobj=fileobj) as tar_contents:
                            tar_contents.extractall(path=path)
                    result = path
        else:
            # We can only use local data
            local_path = self.test_data_path(tool_id, filename, tool_version=tool_version)

        if result is None and (local_path is None or not os.path.exists(local_path)):
            for test_data_directory in self.test_data_directories:
                local_path = os.path.join(test_data_directory, filename)
                if os.path.exists(local_path):
                    break

        if result is None and local_path is not None and os.path.exists(local_path):
            if mode == "file":
                with open(local_path, mode="rb") as f:
                    result = f.read()
            elif mode == "directory":
                # Make a copy, since we are going to clean up the returned path
                path = tempfile.mkdtemp()
                shutil.copytree(local_path, path)
                result = path

        if result is None:
            if is_output:
                raise AssertionError(
                    f"Test output file ({filename}) is missing. If you are using planemo, try adding --update_test_data to generate it."
                )
            else:
                raise AssertionError(f"Test input file ({filename}) cannot be found.")

        return result

    def __output_id(self, output_data):
        # Allow data structure coming out of tools API - {id: <id>, output_name: <name>, etc...}
        # or simple id as comes out of workflow API.
        try:
            output_id = output_data.get("id")
        except AttributeError:
            output_id = output_data
        return output_id

    def stage_data_async(
        self,
        test_data,
        history_id,
        tool_id,
        force_path_paste=False,
        maxseconds=DEFAULT_TOOL_TEST_WAIT,
        tool_version=None,
    ):
        fname = test_data["fname"]
        tool_input = {
            "file_type": test_data["ftype"],
            "dbkey": test_data["dbkey"],
        }
        metadata = test_data.get("metadata", {})
        if not hasattr(metadata, "items"):
            raise Exception(f"Invalid metadata description found for input [{fname}] - [{metadata}]")
        for name, value in test_data.get("metadata", {}).items():
            tool_input[f"files_metadata|{name}"] = value

        composite_data = test_data["composite_data"]
        if composite_data:
            files = {}
            for i, file_name in enumerate(composite_data):
                if force_path_paste:
                    file_path = self.test_data_path(tool_id, file_name, tool_version=tool_version)
                    tool_input.update({f"files_{i}|url_paste": f"file://{file_path}"})
                else:
                    file_content = self.test_data_download(
                        tool_id, file_name, is_output=False, tool_version=tool_version
                    )
                    files[f"files_{i}|file_data"] = file_content
                tool_input.update(
                    {
                        f"files_{i}|type": "upload_dataset",
                    }
                )
            name = test_data["name"]
        else:
            name = os.path.basename(fname)
            tool_input.update(
                {
                    "files_0|NAME": name,
                    "files_0|type": "upload_dataset",
                }
            )
            files = {}
            if force_path_paste:
                file_name = self.test_data_path(tool_id, fname, tool_version=tool_version)
                tool_input.update({"files_0|url_paste": f"file://{file_name}"})
            else:
                file_content = self.test_data_download(tool_id, fname, is_output=False, tool_version=tool_version)
                files = {"files_0|file_data": file_content}
        submit_response_object = self.__submit_tool(
            history_id, "upload1", tool_input, extra_data={"type": "upload_dataset"}, files=files
        )
        submit_response = ensure_tool_run_response_okay(submit_response_object, f"upload dataset {name}")
        assert (
            "outputs" in submit_response
        ), f"Invalid response from server [{submit_response}], expecting outputs in response."
        outputs = submit_response["outputs"]
        assert len(outputs) > 0, f"Invalid response from server [{submit_response}], expecting an output dataset."
        dataset = outputs[0]
        hid = dataset["id"]
        self.uploads[os.path.basename(fname)] = self.uploads[fname] = self.uploads[name] = {"src": "hda", "id": hid}
        assert (
            "jobs" in submit_response
        ), f"Invalid response from server [{submit_response}], expecting jobs in response."
        jobs = submit_response["jobs"]
        assert len(jobs) > 0, f"Invalid response from server [{submit_response}], expecting a job."
        return lambda: self.wait_for_job(jobs[0]["id"], history_id, maxseconds=maxseconds)

    def run_tool(self, testdef, history_id, resource_parameters=None):
        # We need to handle the case where we've uploaded a valid compressed file since the upload
        # tool will have uncompressed it on the fly.
        resource_parameters = resource_parameters or {}
        inputs_tree = testdef.inputs.copy()
        for key, value in inputs_tree.items():
            values = [value] if not isinstance(value, list) else value
            new_values = []
            for value in values:
                if isinstance(value, TestCollectionDef):
                    hdca_id = self._create_collection(history_id, value)
                    new_values = [dict(src="hdca", id=hdca_id)]
                elif value in self.uploads:
                    new_values.append(self.uploads[value])
                else:
                    new_values.append(value)
            inputs_tree[key] = new_values

        if resource_parameters:
            inputs_tree["__job_resource|__job_resource__select"] = "yes"
            for key, value in resource_parameters.items():
                inputs_tree[f"__job_resource|{key}"] = value

        # HACK: Flatten single-value lists. Required when using expand_grouping
        for key, value in inputs_tree.items():
            if isinstance(value, list) and len(value) == 1:
                inputs_tree[key] = value[0]

        submit_response = None
        for _ in range(DEFAULT_TOOL_TEST_WAIT):
            submit_response = self.__submit_tool(
                history_id, tool_id=testdef.tool_id, tool_input=inputs_tree, tool_version=testdef.tool_version
            )
            if _are_tool_inputs_not_ready(submit_response):
                print("Tool inputs not ready yet")
                time.sleep(1)
                continue
            else:
                break
        submit_response_object = ensure_tool_run_response_okay(submit_response, "execute tool", inputs_tree)
        try:
            return Bunch(
                inputs=inputs_tree,
                outputs=self.__dictify_outputs(submit_response_object),
                output_collections=self.__dictify_output_collections(submit_response_object),
                jobs=submit_response_object["jobs"],
            )
        except KeyError:
            message = f"Error creating a job for these tool inputs - {submit_response_object['err_msg']}"
            raise RunToolException(message, inputs_tree)

    def _create_collection(self, history_id, collection_def):
        create_payload = dict(
            name=collection_def.name,
            element_identifiers=self._element_identifiers(collection_def),
            collection_type=collection_def.collection_type,
            history_id=history_id,
        )
        return self._post("dataset_collections", data=create_payload, json=True).json()["id"]

    def _element_identifiers(self, collection_def):
        element_identifiers = []
        for element_dict in collection_def.elements:
            element_identifier = element_dict["element_identifier"]
            element_def = element_dict["element_definition"]
            if isinstance(element_def, TestCollectionDef):
                subelement_identifiers = self._element_identifiers(element_def)
                element = dict(
                    name=element_identifier,
                    src="new_collection",
                    collection_type=element_def.collection_type,
                    element_identifiers=subelement_identifiers,
                )
            else:
                element = self.uploads[element_def["value"]].copy()
                element["name"] = element_identifier
                tags = element_def.get("attributes").get("tags")
                if tags:
                    element["tags"] = tags.split(",")
            element_identifiers.append(element)
        return element_identifiers

    def __dictify_output_collections(self, submit_response):
        output_collections_dict = {}
        for output_collection in submit_response["output_collections"]:
            output_collections_dict[output_collection.get("output_name")] = output_collection
        return output_collections_dict

    def __dictify_outputs(self, datasets_object):
        # Convert outputs list to a dictionary that can be accessed by
        # output_name so can be more flexible about ordering of outputs
        # but also allows fallback to legacy access as list mode.
        outputs_dict = OutputsDict()

        for output in datasets_object["outputs"]:
            outputs_dict[output.get("output_name")] = output
        return outputs_dict

    def output_hid(self, output_data):
        return output_data["id"]

    def delete_history(self, history):
        self._delete(f"histories/{history}")

    def __job_ready(self, job_id, history_id=None):
        if job_id is None:
            raise ValueError("__job_ready passed empty job_id")
        try:
            return self._state_ready(job_id, error_msg="Job in error state.")
        except Exception:
            if VERBOSE_ERRORS and history_id is not None:
                self._summarize_history(history_id)
            raise

    def _summarize_history(self, history_id):
        if history_id is None:
            raise ValueError("_summarize_history passed empty history_id")
        print(f"Problem in history with id {history_id} - summary of history's datasets and jobs below.")
        try:
            history_contents = self.__contents(history_id)
        except Exception:
            print("*TEST FRAMEWORK FAILED TO FETCH HISTORY DETAILS*")
            return

        for history_content in history_contents:

            dataset = history_content

            print(ERROR_MESSAGE_DATASET_SEP)
            dataset_id = dataset.get("id", None)
            print(f"| {dataset['hid']} - {dataset['name']} (HID - NAME) ")
            if history_content["history_content_type"] == "dataset_collection":
                history_contents_json = self._get(
                    f"histories/{history_id}/contents/dataset_collections/{history_content['id']}"
                ).json()
                print(f"| Dataset Collection: {history_contents_json}")
                print("|")
                continue

            try:
                dataset_info = self._dataset_info(history_id, dataset_id)
                print("| Dataset State:")
                print(self.format_for_summary(dataset_info.get("state"), "Dataset state is unknown."))
                print("| Dataset Blurb:")
                print(self.format_for_summary(dataset_info.get("misc_blurb", ""), "Dataset blurb was empty."))
                print("| Dataset Info:")
                print(self.format_for_summary(dataset_info.get("misc_info", ""), "Dataset info is empty."))
                print("| Peek:")
                print(self.format_for_summary(dataset_info.get("peek", ""), "Peek unavailable."))
            except Exception:
                print("| *TEST FRAMEWORK ERROR FETCHING DATASET DETAILS*")
            try:
                provenance_info = self._dataset_provenance(history_id, dataset_id)
                print("| Dataset Job Standard Output:")
                print(self.format_for_summary(provenance_info.get("stdout", ""), "Standard output was empty."))
                print("| Dataset Job Standard Error:")
                print(self.format_for_summary(provenance_info.get("stderr", ""), "Standard error was empty."))
            except Exception:
                print("| *TEST FRAMEWORK ERROR FETCHING JOB DETAILS*")
            print("|")
        try:
            jobs_json = self._get(f"jobs?history_id={history_id}").json()
            for job_json in jobs_json:
                print(ERROR_MESSAGE_DATASET_SEP)
                print(f"| Job {job_json['id']}")
                print("| State: ")
                print(self.format_for_summary(job_json.get("state", ""), "Job state is unknown."))
                print("| Update Time:")
                print(self.format_for_summary(job_json.get("update_time", ""), "Job update time is unknown."))
                print("| Create Time:")
                print(self.format_for_summary(job_json.get("create_time", ""), "Job create time is unknown."))
                print("|")
            print(ERROR_MESSAGE_DATASET_SEP)
        except Exception:
            print(ERROR_MESSAGE_DATASET_SEP)
            print("*TEST FRAMEWORK FAILED TO FETCH HISTORY JOBS*")
            print(ERROR_MESSAGE_DATASET_SEP)

    def format_for_summary(self, blob, empty_message, prefix="|  "):
        contents = "\n".join(f"{prefix}{line.strip()}" for line in io.StringIO(blob).readlines() if line.rstrip("\n\r"))
        return contents or f"{prefix}*{empty_message}*"

    def _dataset_provenance(self, history_id, id):
        provenance = self._get(f"histories/{history_id}/contents/{id}/provenance").json()
        return provenance

    def _dataset_info(self, history_id, id):
        dataset_json = self._get(f"histories/{history_id}/contents/{id}").json()
        return dataset_json

    def __contents(self, history_id):
        history_contents_response = self._get(f"histories/{history_id}/contents")
        history_contents_response.raise_for_status()
        return history_contents_response.json()

    def _state_ready(self, job_id, error_msg):
        state_str = self.__get_job(job_id).json()["state"]
        if state_str == "ok":
            return True
        elif state_str == "error":
            job_json = self.get_job_stdio(job_id)
            raise Exception(
                f"{error_msg}. tool_id: {job_json['tool_id']}, exit_code: {job_json['exit_code']}, stderr: {job_json['stderr']}."
            )
        return None

    def __submit_tool(self, history_id, tool_id, tool_input, extra_data=None, files=None, tool_version=None):
        extra_data = extra_data or {}
        data = dict(
            history_id=history_id, tool_id=tool_id, inputs=dumps(tool_input), tool_version=tool_version, **extra_data
        )
        return self._post("tools", files=files, data=data)

    def ensure_user_with_email(self, email, password=None):
        admin_key = self.master_api_key
        all_users_response = self._get("users", key=admin_key)
        try:
            all_users_response.raise_for_status()
        except requests.exceptions.HTTPError as e:
            raise Exception(
                f"Failed to verify user with email [{email}] exists - perhaps you're targetting the wrong Galaxy server or using an incorrect admin API key. HTTP error: {e}"
            )
        all_users = all_users_response.json()
        try:
            test_user = [user for user in all_users if user["email"] == email][0]
        except IndexError:
            username = re.sub(r"[^a-z-\d]", "--", email.lower())
            password = password or "testpass"
            # If remote user middleware is enabled - this endpoint consumes
            # ``remote_user_email`` otherwise it requires ``email``, ``password``
            # and ``username``.
            data = dict(
                remote_user_email=email,
                email=email,
                password=password,
                username=username,
            )
            test_user = self._post("users", data, key=admin_key).json()
        return test_user

    def __test_data_downloader(self, tool_id, tool_version=None):
        def test_data_download(filename, mode="file"):
            return self.test_data_download(tool_id, filename, mode=mode, tool_version=tool_version)

        return test_data_download

    def __dataset_fetcher(self, history_id):
        def fetcher(hda_id, base_name=None):
            url = f"histories/{history_id}/contents/{hda_id}/display?raw=true"
            if base_name:
                url += f"&filename={base_name}"
            response = None
            for _ in range(self.download_attempts):
                response = self._get(url)
                if response.status_code == 500:
                    print(f"Retrying failed download with status code {response.status_code}")
                    time.sleep(self.download_sleep)
                    continue
                else:
                    break

            response.raise_for_status()
            return response.content

        return fetcher

    def api_key_header(self, key, admin, anon, headers):
        header = headers or {}
        if not anon:
            if not key:
                key = self.api_key if not admin else self.master_api_key
            header["x-api-key"] = key
        return header

    def _post(self, path, data=None, files=None, key=None, headers=None, admin=False, anon=False, json=False):
        headers = self.api_key_header(key=key, admin=admin, anon=anon, headers=headers)
        url = self.get_api_url(path)
        kwd = self._prepare_request_params(data=data, files=files, as_json=json, headers=headers)
        kwd["timeout"] = kwd.pop("timeout", util.DEFAULT_SOCKET_TIMEOUT)
        return requests.post(url, **kwd)

    def _delete(self, path, data=None, key=None, headers=None, admin=False, anon=False, json=False):
        headers = self.api_key_header(key=key, admin=admin, anon=anon, headers=headers)
        url = self.get_api_url(path)
        kwd = self._prepare_request_params(data=data, as_json=json, headers=headers)
        kwd["timeout"] = kwd.pop("timeout", util.DEFAULT_SOCKET_TIMEOUT)
        return requests.delete(url, **kwd)

    def _patch(self, path, data=None, key=None, headers=None, admin=False, anon=False, json=False):
        headers = self.api_key_header(key=key, admin=admin, anon=anon, headers=headers)
        url = self.get_api_url(path)
        kwd = self._prepare_request_params(data=data, as_json=json, headers=headers)
        kwd["timeout"] = kwd.pop("timeout", util.DEFAULT_SOCKET_TIMEOUT)
        return requests.patch(url, **kwd)

    def _put(self, path, data=None, key=None, headers=None, admin=False, anon=False, json=False):
        headers = self.api_key_header(key=key, admin=admin, anon=anon, headers=headers)
        url = self.get_api_url(path)
        kwd = self._prepare_request_params(data=data, as_json=json, headers=headers)
        kwd["timeout"] = kwd.pop("timeout", util.DEFAULT_SOCKET_TIMEOUT)
        return requests.put(url, **kwd)

    def _get(self, path, data=None, key=None, headers=None, admin=False, anon=False):
        headers = self.api_key_header(key=key, admin=admin, anon=anon, headers=headers)
        url = self.get_api_url(path)
        kwargs = {}
        if self.cookies:
            kwargs["cookies"] = self.cookies
        # no data for GET
        return requests.get(url, params=data, headers=headers, timeout=util.DEFAULT_SOCKET_TIMEOUT, **kwargs)

    def get_api_url(self, path: str) -> str:
        if path.startswith("http"):
            return path
        elif path.startswith("/api/"):
            path = path[len("/api/") :]
        return urllib.parse.urljoin(f"{self.api_url}/", path)

    def _prepare_request_params(
        self,
        data=None,
        files=None,
        as_json: bool = False,
        params: Optional[dict] = None,
        headers: Optional[dict] = None,
    ):
        """Handle some Galaxy conventions and work around requests issues.

        This is admittedly kind of hacky, so the interface may change frequently - be
        careful on reuse.

        If ``as_json`` is True, use post payload using request's json parameter instead
        of the data parameter (i.e. assume the contents is a json-ified blob instead of
        form parameters with individual parameters json-ified if needed). requests doesn't
        allow files to be specified with the json parameter - so rewrite the parameters
        to handle that if as_json is True with specified files.
        """
        params = params or {}
        data = data or {}

        # handle encoded files
        if files is None:
            # if not explicitly passed, check __files... convention used in tool testing
            # and API testing code
            files = data.get("__files", None)
            if files is not None:
                del data["__files"]

        # files doesn't really work with json, so dump the parameters
        # and do a normal POST with request's data parameter.
        if bool(files) and as_json:
            as_json = False
            new_items = {}
            for key, val in data.items():
                if isinstance(val, dict) or isinstance(val, list):
                    new_items[key] = dumps(val)
            data.update(new_items)

        kwd = {
            "files": files,
        }
        if headers:
            kwd["headers"] = headers
        if as_json:
            kwd["json"] = data or None
            kwd["params"] = params
        else:
            data.update(params)
            kwd["data"] = data
        if self.cookies:
            kwd["cookies"] = self.cookies

        return kwd


def ensure_tool_run_response_okay(submit_response_object, request_desc, inputs=None):
    if submit_response_object.status_code != 200:
        message = None
        dynamic_param_error = False
        try:
            err_response = submit_response_object.json()
            if "param_errors" in err_response:
                param_errors = err_response["param_errors"]
                if "dbkey" in param_errors:
                    dbkey_err_obj = param_errors["dbkey"]
                    dbkey_val = dbkey_err_obj.get("parameter_value")
                    message = f"Invalid dbkey specified [{dbkey_val}]"
                for value in param_errors.values():
                    if isinstance(value, dict) and value.get("is_dynamic"):
                        dynamic_param_error = True
            if message is None:
                message = err_response.get("err_msg") or None
        except Exception:
            # invalid JSON content.
            pass
        if message is None:
            message = f"Request to {request_desc} failed - invalid JSON content returned from Galaxy server [{submit_response_object.text}]"
        raise RunToolException(message, inputs, dynamic_param_error=dynamic_param_error)
    submit_response = submit_response_object.json()
    return submit_response


def _are_tool_inputs_not_ready(submit_response):
    if submit_response.status_code != 400:
        return False
    try:
        submit_json = submit_response.json()
        return submit_json.get("err_code") == 400015
    except Exception:
        return False


class RunToolException(Exception):
    def __init__(self, message, inputs=None, dynamic_param_error=False):
        super().__init__(message)
        self.inputs = inputs
        self.dynamic_param_error = dynamic_param_error


# Galaxy specific methods - rest of this can be used with arbitrary files and such.
def verify_hid(
    filename, hda_id, attributes, test_data_downloader, hid="", dataset_fetcher=None, keep_outputs_dir=False
):
    assert dataset_fetcher is not None

    def verify_extra_files(extra_files):
        _verify_extra_files_content(
            extra_files,
            hda_id,
            dataset_fetcher=dataset_fetcher,
            test_data_downloader=test_data_downloader,
            keep_outputs_dir=keep_outputs_dir,
        )

    data = dataset_fetcher(hda_id)
    item_label = ""
    verify(
        item_label,
        data,
        attributes=attributes,
        filename=filename,
        get_filecontent=test_data_downloader,
        keep_outputs_dir=keep_outputs_dir,
        verify_extra_files=verify_extra_files,
    )


def verify_collection(output_collection_def, data_collection, verify_dataset):
    name = output_collection_def.name

    expected_collection_type = output_collection_def.collection_type
    if expected_collection_type:
        collection_type = data_collection["collection_type"]
        if expected_collection_type != collection_type:
            message = f"Output collection '{name}': expected to be of type [{expected_collection_type}], was of type [{collection_type}]."
            raise AssertionError(message)

    expected_element_count = output_collection_def.count
    if expected_element_count:
        actual_element_count = len(data_collection["elements"])
        if expected_element_count != actual_element_count:
            message = f"Output collection '{name}': expected to have {expected_element_count} elements, but it had {actual_element_count}."
            raise AssertionError(message)

    def get_element(elements, id):
        for element in elements:
            if element["element_identifier"] == id:
                return element
        return False

    def verify_elements(element_objects, element_tests):
        expected_sort_order = {}
        eo_ids = [_["element_identifier"] for _ in element_objects]
        for element_identifier, element_test in element_tests.items():
            if isinstance(element_test, dict):
                element_outfile, element_attrib = None, element_test
            else:
                element_outfile, element_attrib = element_test
<<<<<<< HEAD
            expected_count = element_attrib.get("count", None)
            if 'expected_sort_order' in element_attrib:
                expected_sort_order[element_attrib['expected_sort_order']] = element_identifier
=======
            if "expected_sort_order" in element_attrib:
                expected_sort_order[element_attrib["expected_sort_order"]] = element_identifier
>>>>>>> 6b3c7d38

            element = get_element(element_objects, element_identifier)
            if not element:
                message = f"Output collection '{name}': failed to find identifier '{element_identifier}' in the tool generated elements {eo_ids}"
                raise AssertionError(message)

            element_type = element["element_type"]
            if element_type != "dataset_collection":
                found_outputs = 1
                verify_dataset(element, element_attrib, element_outfile)
            else:
                elements = element["object"]["elements"]
                found_outputs = len(elements)
                verify_elements(elements, element_attrib.get("elements", {}))
            if expected_count is not None and expected_count != found_outputs:
                raise AssertionError(f"Element '{element_identifier}': expected to have '{expected_count}' elements, but it had '{found_outputs}'")

        if len(expected_sort_order) > 0:
            generated_sort_order = [_["element_identifier"] for _ in element_objects]
            i = 0
            for element_index in sorted(expected_sort_order.keys()):
                identifier = expected_sort_order[element_index]
                try:
                    i = generated_sort_order[i:].index(identifier) + 1
                except ValueError:
                    message = f"Output collection '{name}': identifier '{identifier}' found out of order, expected order of {expected_sort_order} for the tool generated collection elements {eo_ids}"
                    raise AssertionError(message)

    verify_elements(data_collection["elements"], output_collection_def.element_tests)


def _verify_composite_datatype_file_content(
    file_name,
    hda_id,
    base_name=None,
    attributes=None,
    dataset_fetcher=None,
    test_data_downloader=None,
    keep_outputs_dir=False,
    mode="file",
):
    assert dataset_fetcher is not None

    data = dataset_fetcher(hda_id, base_name)
    item_label = f"History item {hda_id}"
    try:
        verify(
            item_label,
            data,
            attributes=attributes,
            filename=file_name,
            get_filecontent=test_data_downloader,
            keep_outputs_dir=keep_outputs_dir,
            mode=mode,
        )
    except AssertionError as err:
        errmsg = f"Composite file ({base_name}) of {item_label} different than expected, difference:\n"
        errmsg += util.unicodify(err)
        raise AssertionError(errmsg)


def _verify_extra_files_content(extra_files, hda_id, dataset_fetcher, test_data_downloader, keep_outputs_dir):
    files_list = []
    cleanup_directories = []
    for extra_file_dict in extra_files:
        extra_file_type = extra_file_dict["type"]
        extra_file_name = extra_file_dict["name"]
        extra_file_attributes = extra_file_dict["attributes"]
        extra_file_value = extra_file_dict["value"]

        if extra_file_type == "file":
            files_list.append((extra_file_name, extra_file_value, extra_file_attributes, extra_file_type))
        elif extra_file_type == "directory":
            extracted_path = test_data_downloader(extra_file_value, mode="directory")
            cleanup_directories.append(extracted_path)
            for root, _directories, files in util.path.safe_walk(extracted_path):
                for filename in files:
                    filename = os.path.join(root, filename)
                    filename = os.path.relpath(filename, extracted_path)
                    files_list.append(
                        (filename, os.path.join(extracted_path, filename), extra_file_attributes, extra_file_type)
                    )
        else:
            raise ValueError(f"unknown extra_files type: {extra_file_type}")
    try:
        for filename, filepath, attributes, extra_file_type in files_list:
            _verify_composite_datatype_file_content(
                filepath,
                hda_id,
                base_name=filename,
                attributes=attributes,
                dataset_fetcher=dataset_fetcher,
                test_data_downloader=test_data_downloader,
                keep_outputs_dir=keep_outputs_dir,
                mode=extra_file_type,
            )
    finally:
        for path in cleanup_directories:
            shutil.rmtree(path)


class NullClientTestConfig:
    def get_test_config(self, job_data):
        return None


class DictClientTestConfig:
    def __init__(self, tools):
        self._tools = tools or {}

    def get_test_config(self, job_data):
        # TODO: allow short ids, allow versions below outer id instead of key concatenation.
        tool_id = job_data.get("tool_id")
        tool_version = job_data.get("tool_version")
        tool_test_config = None
        tool_version_test_config = None
        is_default = False
        if tool_id in self._tools:
            tool_test_config = self._tools[tool_id]
        if tool_test_config is None:
            tool_id = f"{tool_id}/{tool_version}"
            if tool_id in self._tools:
                tool_version_test_config = self._tools[tool_id]
        else:
            if tool_version in tool_test_config:
                tool_version_test_config = tool_test_config[tool_version]
            elif "default" in tool_test_config:
                tool_version_test_config = tool_test_config["default"]
                is_default = True

        if tool_version_test_config:
            test_index = job_data.get("test_index")
            if test_index in tool_version_test_config:
                return tool_version_test_config[test_index]
            elif str(test_index) in tool_version_test_config:
                return tool_version_test_config[str(test_index)]
            if "default" in tool_version_test_config:
                return tool_version_test_config["default"]
            elif is_default:
                return tool_version_test_config
        return None


def verify_tool(
    tool_id,
    galaxy_interactor,
    resource_parameters=None,
    register_job_data=None,
    test_index=0,
    tool_version=None,
    quiet=False,
    test_history=None,
    no_history_cleanup=False,
    publish_history=False,
    force_path_paste=False,
    maxseconds=DEFAULT_TOOL_TEST_WAIT,
    tool_test_dicts=None,
    client_test_config=None,
    skip_with_reference_data=False,
    skip_on_dynamic_param_errors=False,
):
    if resource_parameters is None:
        resource_parameters = {}
    if client_test_config is None:
        client_test_config = NullClientTestConfig()
    tool_test_dicts = tool_test_dicts or galaxy_interactor.get_tool_tests(tool_id, tool_version=tool_version)
    tool_test_dict = tool_test_dicts[test_index]
    if "test_index" not in tool_test_dict:
        tool_test_dict["test_index"] = test_index
    if "tool_id" not in tool_test_dict:
        tool_test_dict["tool_id"] = tool_id
    if tool_version is None and "tool_version" in tool_test_dict:
        tool_version = tool_test_dict.get("tool_version")

    job_data = {
        "tool_id": tool_id,
        "tool_version": tool_version,
        "test_index": test_index,
    }
    client_config = client_test_config.get_test_config(job_data)
    skip_message = None
    if client_config is not None:
        job_data.update(client_config)
        skip_message = job_data.get("skip")

    if not skip_message and skip_with_reference_data:
        required_data_tables = tool_test_dict.get("required_data_tables")
        required_loc_files = tool_test_dict.get("required_loc_files")
        # TODO: actually hit the API and see if these tables are available.
        if required_data_tables:
            skip_message = f"Skipping test because of required data tables ({required_data_tables})"
        if required_loc_files:
            skip_message = f"Skipping test because of required loc files ({required_loc_files})"

    if skip_message:
        job_data["status"] = "skip"
        register_job_data(job_data)
        return

    tool_test_dict.setdefault("maxseconds", maxseconds)
    testdef = ToolTestDescription(tool_test_dict)
    _handle_def_errors(testdef)

    created_history = False
    if test_history is None:
        created_history = True
        history_name = f"Tool Test History for {tool_id}/{tool_version}-{test_index}"
        test_history = galaxy_interactor.new_history(history_name=history_name, publish_history=publish_history)

    # Upload data to test_history, run the tool and check the outputs - record
    # API input, job info, tool run exception, as well as exceptions related to
    # job output checking and register they with the test plugin so it can
    # record structured information.
    tool_inputs = None
    job_stdio = None
    job_output_exceptions = None
    tool_execution_exception = None
    input_staging_exception = None
    expected_failure_occurred = False
    begin_time = time.time()
    try:
        try:
            stage_data_in_history(
                galaxy_interactor,
                tool_id,
                testdef.test_data(),
                history=test_history,
                force_path_paste=force_path_paste,
                maxseconds=maxseconds,
                tool_version=tool_version,
            )
        except Exception as e:
            input_staging_exception = e
            raise
        try:
            tool_response = galaxy_interactor.run_tool(testdef, test_history, resource_parameters=resource_parameters)
            data_list, jobs, tool_inputs = tool_response.outputs, tool_response.jobs, tool_response.inputs
            data_collection_list = tool_response.output_collections
        except RunToolException as e:
            tool_inputs = e.inputs
            tool_execution_exception = e
            if not testdef.expect_failure:
                raise e
            else:
                expected_failure_occurred = True
        except Exception as e:
            tool_execution_exception = e
            raise e

        if not expected_failure_occurred:
            assert data_list or data_collection_list

            try:
                job_stdio = _verify_outputs(
                    testdef, test_history, jobs, data_list, data_collection_list, galaxy_interactor, quiet=quiet
                )
            except JobOutputsError as e:
                job_stdio = e.job_stdio
                job_output_exceptions = e.output_exceptions
                raise e
            except Exception as e:
                job_output_exceptions = [e]
                raise e
    finally:
        if register_job_data is not None:
            end_time = time.time()
            job_data["time_seconds"] = end_time - begin_time
            if tool_inputs is not None:
                job_data["inputs"] = tool_inputs
            if job_stdio is not None:
                job_data["job"] = job_stdio
            status = "success"
            if job_output_exceptions:
                job_data["output_problems"] = [util.unicodify(_) for _ in job_output_exceptions]
                status = "failure"
            if tool_execution_exception:
                job_data["execution_problem"] = util.unicodify(tool_execution_exception)
                dynamic_param_error = getattr(tool_execution_exception, "dynamic_param_error", False)
                job_data["dynamic_param_error"] = dynamic_param_error
                status = "error" if not skip_on_dynamic_param_errors or not dynamic_param_error else "skip"
            if input_staging_exception:
                job_data["execution_problem"] = f"Input staging problem: {util.unicodify(input_staging_exception)}"
                status = "error"
            job_data["status"] = status
            register_job_data(job_data)

    if created_history and not no_history_cleanup:
        galaxy_interactor.delete_history(test_history)


def _handle_def_errors(testdef):
    # If the test generation had an error, raise
    if testdef.error:
        if testdef.exception:
            if isinstance(testdef.exception, Exception):
                raise testdef.exception
            else:
                raise Exception(testdef.exception)
        else:
            raise Exception("Test parse failure")


def _verify_outputs(testdef, history, jobs, data_list, data_collection_list, galaxy_interactor, quiet=False):
    assert len(jobs) == 1, "Test framework logic error, somehow tool test resulted in more than one job."
    job = jobs[0]

    found_exceptions = []

    def register_exception(e):
        if not found_exceptions and not quiet:
            # Only print this stuff out once.
            for stream in ["stdout", "stderr"]:
                if stream in job_stdio:
                    print(_format_stream(job_stdio[stream], stream=stream, format=True), file=sys.stderr)
        found_exceptions.append(e)

    if testdef.expect_failure:
        if testdef.outputs:
            raise Exception("Cannot specify outputs in a test expecting failure.")

    maxseconds = testdef.maxseconds
    # Wait for the job to complete and register expections if the final
    # status was not what test was expecting.
    job_failed = False
    try:
        galaxy_interactor.wait_for_job(job["id"], history, maxseconds)
    except Exception as e:
        job_failed = True
        if not testdef.expect_failure:
            found_exceptions.append(e)

    job_stdio = galaxy_interactor.get_job_stdio(job["id"])

    if testdef.num_outputs is not None:
        expected = testdef.num_outputs
        actual = len(data_list) + len(data_collection_list)
        if expected != actual:
            message = f"Incorrect number of outputs - expected {expected}, found {actual}: datasets {data_list.keys()} collections {data_collection_list.keys()}"
            error = AssertionError(message)
            register_exception(error)

    if testdef.num_outputs is not None:
        expected = testdef.num_outputs
        actual = len(data_list) + len(data_collection_list)
        if expected != actual:
            message = f"Incorrect number of outputs - expected {expected}, found {actual}: datasets {data_list.keys()} collections {data_collection_list.keys()}"
            error = AssertionError(message)
            register_exception(error)

    if not job_failed and testdef.expect_failure:
        error = AssertionError("Expected job to fail but Galaxy indicated the job successfully completed.")
        register_exception(error)

    expect_exit_code = testdef.expect_exit_code
    if expect_exit_code is not None:
        exit_code = job_stdio["exit_code"]
        if str(expect_exit_code) != str(exit_code):
            error = AssertionError(f"Expected job to complete with exit code {expect_exit_code}, found {exit_code}")
            register_exception(error)

    for output_index, output_dict in enumerate(testdef.outputs):
        # Get the correct hid
        name = output_dict["name"]
        outfile = output_dict["value"]
        attributes = output_dict["attributes"]
        output_testdef = Bunch(name=name, outfile=outfile, attributes=attributes)
        try:
            output_data = data_list[name]
        except (TypeError, KeyError):
            # Legacy - fall back on ordered data list access if data_list is
            # just a list (case with twill variant or if output changes its
            # name).
            if hasattr(data_list, "values"):
                output_data = list(data_list.values())[output_index]
            else:
                output_data = data_list[len(data_list) - len(testdef.outputs) + output_index]
        assert output_data is not None
        try:
            galaxy_interactor.verify_output(
                history,
                jobs,
                output_data,
                output_testdef=output_testdef,
                tool_id=job["tool_id"],
                maxseconds=maxseconds,
                tool_version=testdef.tool_version,
            )
        except Exception as e:
            register_exception(e)

    other_checks = {
        "command_line": "Command produced by the job",
        "command_version": "Tool version indicated during job execution",
        "stdout": "Standard output of the job",
        "stderr": "Standard error of the job",
    }
    # TODO: Only hack the stdio like this for older profile, for newer tool profiles
    # add some syntax for asserting job messages maybe - or just drop this because exit
    # code and regex on stdio can be tested directly - so this is really testing Galaxy
    # core handling more than the tool.
    job_messages = job_stdio.get("job_messages") or []
    stdout_prefix = ""
    stderr_prefix = ""
    for job_message in job_messages:
        message_type = job_message.get("type")
        if message_type == "regex" and job_message.get("stream") == "stderr":
            stderr_prefix += f"{job_message.get('desc') or ''}\n"
        elif message_type == "regex" and job_message.get("stream") == "stdout":
            stdout_prefix += f"{job_message.get('desc') or ''}\n"
        elif message_type == "exit_code":
            stderr_prefix += f"{job_message.get('desc') or ''}\n"
        else:
            raise Exception(f"Unknown job message type [{message_type}] in [{job_message}]")

    for what, description in other_checks.items():
        if getattr(testdef, what, None) is not None:
            try:
                raw_data = job_stdio[what]
                assertions = getattr(testdef, what)
                if what == "stdout":
                    data = stdout_prefix + raw_data
                elif what == "stderr":
                    data = stderr_prefix + raw_data
                else:
                    data = raw_data
                verify_assertions(data, assertions)
            except AssertionError as err:
                errmsg = f"{description} different than expected\n"
                errmsg += util.unicodify(err)
                register_exception(AssertionError(errmsg))

    for output_collection_def in testdef.output_collections:
        try:
            name = output_collection_def.name
            # TODO: data_collection_list is clearly a bad name for dictionary.
            if name not in data_collection_list:
                message = (
                    f"Failed to find output [{name}], tool outputs include [{','.join(data_collection_list.keys())}]"
                )
                raise AssertionError(message)

            # Data collection returned from submission, elements may have been populated after
            # the job completed so re-hit the API for more information.
            data_collection_id = data_collection_list[name]["id"]
            galaxy_interactor.verify_output_collection(
                output_collection_def, data_collection_id, history, job["tool_id"]
            )
        except Exception as e:
            register_exception(e)

    if found_exceptions and not testdef.expect_test_failure:
        raise JobOutputsError(found_exceptions, job_stdio)
    else:
        return job_stdio


def _format_stream(output, stream, format):
    output = output or ""
    if format:
        msg = f"---------------------- >> begin tool {stream} << -----------------------\n"
        msg += f"{output}\n"
        msg += f"----------------------- >> end tool {stream} << ------------------------\n"
    else:
        msg = output
    return msg


class JobOutputsError(AssertionError):
    def __init__(self, output_exceptions, job_stdio):
        big_message = "\n".join(map(util.unicodify, output_exceptions))
        super().__init__(big_message)
        self.job_stdio = job_stdio
        self.output_exceptions = output_exceptions


class ToolTestDescription:
    """
    Encapsulates information about a tool test, and allows creation of a
    dynamic TestCase class (the unittest framework is very class oriented,
    doing dynamic tests in this way allows better integration)
    """

    def __init__(self, processed_test_dict):
        assert (
            "test_index" in processed_test_dict
        ), "Invalid processed test description, must have a 'test_index' for naming, etc.."
        test_index = processed_test_dict["test_index"]
        name = processed_test_dict.get("name", f"Test-{test_index + 1}")
        maxseconds = processed_test_dict.get("maxseconds", DEFAULT_TOOL_TEST_WAIT)
        if maxseconds is not None:
            maxseconds = int(maxseconds)

        self.test_index = test_index
        assert (
            "tool_id" in processed_test_dict
        ), "Invalid processed test description, must have a 'tool_id' for naming, etc.."
        self.tool_id = processed_test_dict["tool_id"]
        self.tool_version = processed_test_dict.get("tool_version")
        self.name = name
        self.maxseconds = maxseconds
        self.required_files = processed_test_dict.get("required_files", [])
        self.required_data_tables = processed_test_dict.get("required_data_tables", [])
        self.required_loc_files = processed_test_dict.get("required_loc_files", [])

        inputs = processed_test_dict.get("inputs", {})
        loaded_inputs = {}
        for key, value in inputs.items():
            if isinstance(value, dict) and value.get("model_class"):
                loaded_inputs[key] = TestCollectionDef.from_dict(value)
            else:
                loaded_inputs[key] = value

        self.inputs = loaded_inputs
        self.outputs = processed_test_dict.get("outputs", [])
        self.num_outputs = processed_test_dict.get("num_outputs", None)

        self.error = processed_test_dict.get("error", False)
        self.exception = processed_test_dict.get("exception", None)

        self.output_collections = [
            TestCollectionOutputDef.from_dict(d) for d in processed_test_dict.get("output_collections", [])
        ]
        self.command_line = processed_test_dict.get("command_line", None)
        self.command_version = processed_test_dict.get("command_version", None)
        self.stdout = processed_test_dict.get("stdout", None)
        self.stderr = processed_test_dict.get("stderr", None)
        self.expect_exit_code = processed_test_dict.get("expect_exit_code", None)
        self.expect_failure = processed_test_dict.get("expect_failure", False)
        self.expect_test_failure = processed_test_dict.get("expect_test_failure", False)

    def test_data(self):
        """
        Iterator over metadata representing the required files for upload.
        """
        return test_data_iter(self.required_files)

    def to_dict(self):
        inputs_dict = {}
        for key, value in self.inputs.items():
            if hasattr(value, "to_dict"):
                inputs_dict[key] = value.to_dict()
            else:
                inputs_dict[key] = value

        return {
            "inputs": inputs_dict,
            "outputs": self.outputs,
            "output_collections": [_.to_dict() for _ in self.output_collections],
            "num_outputs": self.num_outputs,
            "command_line": self.command_line,
            "command_version": self.command_version,
            "stdout": self.stdout,
            "stderr": self.stderr,
            "expect_exit_code": self.expect_exit_code,
            "expect_failure": self.expect_failure,
            "expect_test_failure": self.expect_test_failure,
            "name": self.name,
            "test_index": self.test_index,
            "tool_id": self.tool_id,
            "tool_version": self.tool_version,
            "required_files": self.required_files,
            "required_data_tables": self.required_data_tables,
            "required_loc_files": self.required_loc_files,
            "error": self.error,
            "exception": self.exception,
        }


@nottest
def test_data_iter(required_files):
    for fname, extra in required_files:
        data_dict = dict(
            fname=fname,
            metadata=extra.get("metadata", {}),
            composite_data=extra.get("composite_data", []),
            ftype=extra.get("ftype", DEFAULT_FTYPE),
            dbkey=extra.get("dbkey", DEFAULT_DBKEY),
        )
        edit_attributes = extra.get("edit_attributes", [])

        # currently only renaming is supported
        for edit_att in edit_attributes:
            if edit_att.get("type", None) == "name":
                new_name = edit_att.get("value", None)
                assert new_name, "You must supply the new dataset name as the value tag of the edit_attributes tag"
                data_dict["name"] = new_name
            else:
                raise Exception(f"edit_attributes type ({edit_att.get('type', None)}) is unimplemented")

        yield data_dict<|MERGE_RESOLUTION|>--- conflicted
+++ resolved
@@ -211,8 +211,7 @@
         except AssertionError as e:
             raise AssertionError(f"Output {name}: {str(e)}")
 
-<<<<<<< HEAD
-        primary_datasets = attributes.get('primary_datasets', {})
+        primary_datasets = attributes.get("primary_datasets", {})
         job_id = self._dataset_provenance(history_id, hid)["job_id"]
         outputs = self._get(f"jobs/{job_id}/outputs").json()
         found_datasets = 0
@@ -221,13 +220,6 @@
                 found_datasets += 1
         if expected_count is not None and expected_count != found_datasets:
             raise AssertionError(f"Output '{name}': expected to have '{expected_count}' datasets, but it had '{found_datasets}'")
-=======
-        primary_datasets = attributes.get("primary_datasets", {})
-        if primary_datasets:
-            job_id = self._dataset_provenance(history_id, hid)["job_id"]
-            outputs = self._get(f"jobs/{job_id}/outputs").json()
-
->>>>>>> 6b3c7d38
         for designation, (primary_outfile, primary_attributes) in primary_datasets.items():
             primary_output = None
             for output in outputs:
@@ -984,14 +976,9 @@
                 element_outfile, element_attrib = None, element_test
             else:
                 element_outfile, element_attrib = element_test
-<<<<<<< HEAD
             expected_count = element_attrib.get("count", None)
-            if 'expected_sort_order' in element_attrib:
-                expected_sort_order[element_attrib['expected_sort_order']] = element_identifier
-=======
             if "expected_sort_order" in element_attrib:
                 expected_sort_order[element_attrib["expected_sort_order"]] = element_identifier
->>>>>>> 6b3c7d38
 
             element = get_element(element_objects, element_identifier)
             if not element:
