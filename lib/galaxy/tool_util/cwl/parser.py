""" This module provides proxy objects around objects from the common
workflow language reference implementation library cwltool. These proxies
adapt cwltool to Galaxy features and abstract the library away from the rest
of the framework.
"""
from __future__ import absolute_import

import base64
import copy
import json
import logging
import os
import pickle
from abc import ABCMeta, abstractmethod
from collections import OrderedDict
from uuid import uuid4

import six

from galaxy.exceptions import MessageException
<<<<<<< HEAD
from galaxy.util import listify, safe_makedirs, unicodify
=======
from galaxy.util import (
    listify,
    safe_makedirs,
    unicodify,
)
>>>>>>> 9fb80f03
from galaxy.util.bunch import Bunch
from .cwltool_deps import (
    beta_relaxed_fmt_check,
    ensure_cwltool_available,
    getdefault,
    pathmapper,
    process,
<<<<<<< HEAD
    relink_initialworkdir,
    RuntimeContext,
=======
    ref_resolver,
    relink_initialworkdir,
    RuntimeContext,
    sourceline,
>>>>>>> 9fb80f03
    StdFsAccess,
)
from .representation import (
    field_to_field_type,
    FIELD_TYPE_REPRESENTATION,
    INPUT_TYPE,
    type_descriptions_for_field_types,
    USE_FIELD_TYPES,
    USE_STEP_PARAMETERS,
)
<<<<<<< HEAD
from .schema import non_strict_non_validating_schema_loader, schema_loader
from .util import guess_artifact_type, SECONDARY_FILES_EXTRA_PREFIX
=======
from .schema import (
    non_strict_non_validating_schema_loader,
    schema_loader,
)
from .util import SECONDARY_FILES_EXTRA_PREFIX
>>>>>>> 9fb80f03

log = logging.getLogger(__name__)

JOB_JSON_FILE = ".cwl_job.json"

DOCKER_REQUIREMENT = "DockerRequirement"
SUPPORTED_TOOL_REQUIREMENTS = [
    "CreateFileRequirement",
    "DockerRequirement",
    "EnvVarRequirement",
    "InitialWorkDirRequirement",
    "InlineJavascriptRequirement",
    "ResourceRequirement",
    "ShellCommandRequirement",
    "ScatterFeatureRequirement",
    "SchemaDefRequirement",
    "SubworkflowFeatureRequirement",
    "StepInputExpressionRequirement",
    "MultipleInputFeatureRequirement",
]


SUPPORTED_WORKFLOW_REQUIREMENTS = SUPPORTED_TOOL_REQUIREMENTS + [
]

PERSISTED_REPRESENTATION = "cwl_tool_object"
<<<<<<< HEAD


=======


>>>>>>> 9fb80f03
def tool_proxy(tool_path=None, tool_object=None, strict_cwl_validation=True, tool_directory=None, uuid=None):
    """ Provide a proxy object to cwltool data structures to just
    grab relevant data.
    """
    ensure_cwltool_available()
    # if uuid is None:
    #    raise Exception("tool_proxy must be called with non-None uuid")
    tool = _to_cwl_tool_object(
        tool_path=tool_path,
        tool_object=tool_object,
        strict_cwl_validation=strict_cwl_validation,
        tool_directory=tool_directory,
        uuid=uuid
    )
    return tool


def tool_proxy_from_persistent_representation(persisted_tool, strict_cwl_validation=True, tool_directory=None):
    """Load a ToolProxy from a previously persisted representation."""
    ensure_cwltool_available()
    if PERSISTED_REPRESENTATION == "cwl_tool_object":
        kwds = {"cwl_tool_object": ToolProxy.from_persistent_representation(persisted_tool)}
    else:
        raw_process_reference = persisted_tool  # ???
        kwds = {"raw_process_reference": ToolProxy.from_persistent_representation(raw_process_reference)}
    uuid = persisted_tool["uuid"]
    tool = _to_cwl_tool_object(uuid=uuid, strict_cwl_validation=strict_cwl_validation, tool_directory=tool_directory, **kwds)
    return tool


def workflow_proxy(workflow_path, strict_cwl_validation=True):
    ensure_cwltool_available()
    workflow = _to_cwl_workflow_object(workflow_path, strict_cwl_validation=strict_cwl_validation)
    return workflow


def load_job_proxy(job_directory, strict_cwl_validation=True):
    ensure_cwltool_available()
    job_objects_path = os.path.join(job_directory, JOB_JSON_FILE)
    job_objects = json.load(open(job_objects_path, "r"))
    job_inputs = job_objects["job_inputs"]
    output_dict = job_objects["output_dict"]
    # Any reason to retain older tool_path variant of this? Probably not?
    if "tool_path" in job_objects:
        tool_path = job_objects["tool_path"]
        cwl_tool = tool_proxy(tool_path, strict_cwl_validation=strict_cwl_validation)
    else:
        persisted_tool = job_objects["tool_representation"]
        cwl_tool = tool_proxy_from_persistent_representation(persisted_tool=persisted_tool, strict_cwl_validation=strict_cwl_validation)
    cwl_job = cwl_tool.job_proxy(job_inputs, output_dict, job_directory=job_directory)
    return cwl_job


def _to_cwl_tool_object(tool_path=None, tool_object=None, cwl_tool_object=None, raw_process_reference=None, strict_cwl_validation=False, tool_directory=None, uuid=None):
    if uuid is None:
        uuid = str(uuid4())
    schema_loader = _schema_loader(strict_cwl_validation)
    if raw_process_reference is None and tool_path is not None:
        assert cwl_tool_object is None
        assert tool_object is None

        raw_process_reference = schema_loader.raw_process_reference(tool_path)
        cwl_tool = schema_loader.tool(
            raw_process_reference=raw_process_reference,
        )
    elif tool_object is not None:
        assert raw_process_reference is None
        assert cwl_tool_object is None

        # Allow loading tools from YAML...
        from ruamel import yaml as ryaml
        as_str = json.dumps(tool_object)
        tool_object = ryaml.round_trip_load(as_str)
<<<<<<< HEAD
        from schema_salad import sourceline
        from schema_salad.ref_resolver import file_uri
        path = tool_directory
        if path is None:
            path = os.getcwd()
        uri = file_uri(path) + "/"
        sourceline.add_lc_filename(tool_object, uri)
        # tool_object, _ = schema_loader.raw_document_loader.resolve_all(tool_object, uri, checklinks=False)
=======
        path = tool_directory
        if path is None:
            path = os.getcwd()
        uri = ref_resolver.file_uri(path) + "/"
        sourceline.add_lc_filename(tool_object, uri)
>>>>>>> 9fb80f03
        raw_process_reference = schema_loader.raw_process_reference_for_object(
            tool_object,
            uri=uri
        )
        cwl_tool = schema_loader.tool(
            raw_process_reference=raw_process_reference,
        )
    else:
        cwl_tool = cwl_tool_object

    if isinstance(cwl_tool, int):
        raise Exception("Failed to load tool.")

    raw_tool = cwl_tool.tool
    # Apply Galaxy hacks to CWL tool representation to bridge semantic differences
    # between Galaxy and cwltool.
    _hack_cwl_requirements(cwl_tool)
    check_requirements(raw_tool)
    return _cwl_tool_object_to_proxy(cwl_tool, uuid, raw_process_reference=raw_process_reference, tool_path=tool_path)


def _cwl_tool_object_to_proxy(cwl_tool, uuid, raw_process_reference=None, tool_path=None):
    raw_tool = cwl_tool.tool
    if "class" not in raw_tool:
        raise Exception("File does not declare a class, not a valid Draft 3+ CWL tool.")

    process_class = raw_tool["class"]
    if process_class == "CommandLineTool":
        proxy_class = CommandLineToolProxy
    elif process_class == "ExpressionTool":
        proxy_class = ExpressionToolProxy
    else:
        raise Exception("File not a CWL CommandLineTool.")
    top_level_object = tool_path is not None
    if top_level_object and ("cwlVersion" not in raw_tool):
        raise Exception("File does not declare a CWL version, pre-draft 3 CWL tools are not supported.")

    proxy = proxy_class(cwl_tool, uuid, raw_process_reference, tool_path)
    return proxy


def _to_cwl_workflow_object(workflow_path, strict_cwl_validation=None):
    proxy_class = WorkflowProxy
    cwl_workflow = _schema_loader(strict_cwl_validation).tool(path=workflow_path)
    raw_workflow = cwl_workflow.tool
    check_requirements(raw_workflow, tool=False)

    proxy = proxy_class(cwl_workflow, workflow_path)
    return proxy


def _schema_loader(strict_cwl_validation):
    target_schema_loader = schema_loader if strict_cwl_validation else non_strict_non_validating_schema_loader
    return target_schema_loader


def _hack_cwl_requirements(cwl_tool):
    move_to_hints = []
    for i, requirement in enumerate(cwl_tool.requirements):
        if requirement["class"] == DOCKER_REQUIREMENT:
            move_to_hints.insert(0, i)

    for i in move_to_hints:
        del cwl_tool.requirements[i]
        cwl_tool.hints.append(requirement)


def check_requirements(rec, tool=True):
    if isinstance(rec, dict):
        if "requirements" in rec:
            for r in rec["requirements"]:
                if tool:
                    possible = SUPPORTED_TOOL_REQUIREMENTS
                else:
                    possible = SUPPORTED_WORKFLOW_REQUIREMENTS
                if r["class"] not in possible:
                    raise Exception("Unsupported requirement %s" % r["class"])
        for d in rec:
            check_requirements(rec[d], tool=tool)
    if isinstance(rec, list):
        for d in rec:
            check_requirements(d, tool=tool)


@six.add_metaclass(ABCMeta)
class ToolProxy(object):

    def __init__(self, tool, uuid, raw_process_reference=None, tool_path=None):
        self._tool = tool
        self._uuid = uuid
        self._tool_path = tool_path
        self._raw_process_reference = raw_process_reference

    def job_proxy(self, input_dict, output_dict, job_directory="."):
        """ Build a cwltool.job.Job describing computation using a input_json
        Galaxy will generate mapping the Galaxy description of the inputs into
        a cwltool compatible variant.
        """
        return JobProxy(self, input_dict, output_dict, job_directory=job_directory)

    @property
    def id(self):
        raw_id = self._tool.tool.get("id", None)
        return raw_id

    def galaxy_id(self):
        raw_id = self.id
        tool_id = None
        # don't reduce "search.cwl#index" to search
        if raw_id:
            tool_id = os.path.basename(raw_id)
            # tool_id = os.path.splitext(os.path.basename(raw_id))[0]
        if not tool_id:
            return self._uuid
        assert tool_id
        if tool_id.startswith("#"):
            tool_id = tool_id[1:]
        return tool_id

    @abstractmethod
    def input_instances(self):
        """ Return InputInstance objects describing mapping to Galaxy inputs. """

    @abstractmethod
    def output_instances(self):
        """ Return OutputInstance objects describing mapping to Galaxy inputs. """

    @abstractmethod
    def docker_identifier(self):
        """ Return docker identifier for embedding in tool description. """

    @abstractmethod
    def description(self):
        """ Return description to tool. """

    @abstractmethod
    def label(self):
        """ Return label for tool. """

    def to_persistent_representation(self):
        """Return a JSON representation of this tool. Not for serialization
        over the wire, but serialization in a database."""
        # TODO: Replace this with some more readable serialization,
        # I really don't like using pickle here.
        if PERSISTED_REPRESENTATION == "cwl_tool_object":
            persisted_obj = remove_pickle_problems(self._tool)
        else:
            persisted_obj = self._raw_process_reference
        return {
            "class": self._class,
            "pickle": unicodify(base64.b64encode(pickle.dumps(persisted_obj, pickle.HIGHEST_PROTOCOL))),
            "uuid": self._uuid,
        }

    @staticmethod
    def from_persistent_representation(as_object):
        """Recover an object serialized with to_persistent_representation."""
        if "class" not in as_object:
            raise Exception("Failed to deserialize tool proxy from JSON object - no class found.")
        if "pickle" not in as_object:
            raise Exception("Failed to deserialize tool proxy from JSON object - no pickle representation found.")
        if "uuid" not in as_object:
            raise Exception("Failed to deserialize tool proxy from JSON object - no uuid found.")
        to_unpickle = base64.b64decode(as_object["pickle"])
        loaded_object = pickle.loads(to_unpickle)
        return loaded_object


class CommandLineToolProxy(ToolProxy):
    _class = "CommandLineTool"

    def description(self):
        # Don't use description - typically too verbose.
        return ''

    def doc(self):
        # TODO: parse multiple lines and merge - valid in cwl-1.1
        doc = self._tool.tool.get('doc')
        return doc

    def label(self):
        label = self._tool.tool.get('label')

        if label is not None:
            return label.partition(":")[0]  # return substring before ':'
        else:
            return ''

    def input_fields(self):
        input_records_schema = self._eval_schema(self._tool.inputs_record_schema)
        if input_records_schema["type"] != "record":
            raise Exception("Unhandled CWL tool input structure")

        # TODO: handle this somewhere else?
        # schemadef_req_tool_param
        rval = []
        for input in input_records_schema["fields"]:
<<<<<<< HEAD
            import copy
=======
>>>>>>> 9fb80f03
            input_copy = copy.deepcopy(input)
            input_type = input.get("type")
            if isinstance(input_type, list) or isinstance(input_type, dict):
                rval.append(input_copy)
                continue

            if input_type in self._tool.schemaDefs:
                input_copy["type"] = self._tool.schemaDefs[input_type]

            rval.append(input_copy)
        return rval

    def _eval_schema(self, io_schema):
        schema_type = io_schema.get("type")
        if schema_type in self._tool.schemaDefs:
            io_schema = self._tool.schemaDefs[schema_type]
        return io_schema

    def input_instances(self):
        return [_outer_field_to_input_instance(_) for _ in self.input_fields()]

    def output_instances(self):
        outputs_schema = self._eval_schema(self._tool.outputs_record_schema)
        if outputs_schema["type"] != "record":
            raise Exception("Unhandled CWL tool output structure")

        rval = []
        for output in outputs_schema["fields"]:
            rval.append(_simple_field_to_output(output))

        return rval

    def docker_identifier(self):
        for hint in self.hints_or_requirements_of_class("DockerRequirement"):
            if "dockerImageId" in hint:
                return hint["dockerImageId"]
            else:
                return hint["dockerPull"]

        return None

    def hints_or_requirements_of_class(self, class_name):
        tool = self._tool.tool
        reqs_and_hints = tool.get("requirements", []) + tool.get("hints", [])
        for hint in reqs_and_hints:
            if hint["class"] == class_name:
                yield hint

    def software_requirements(self):
        # Roughest imaginable pass at parsing requirements, really need to take in specs, handle
        # multiple versions, etc...
        tool = self._tool.tool
        reqs_and_hints = tool.get("requirements", []) + tool.get("hints", [])
        requirements = []
        for hint in reqs_and_hints:
            if hint["class"] == "SoftwareRequirement":
                packages = hint.get("packages", [])
                for package in packages:
                    versions = package.get("version", [])
                    first_version = None if not versions else versions[0]
                    requirements.append((package["package"], first_version))
        return requirements

    @property
    def requirements(self):
        return getattr(self._tool, "requirements", [])


class ExpressionToolProxy(CommandLineToolProxy):
    _class = "ExpressionTool"


class JobProxy(object):

    def __init__(self, tool_proxy, input_dict, output_dict, job_directory):
        self._tool_proxy = tool_proxy
        self._input_dict = input_dict
        self._output_dict = output_dict
        self._job_directory = job_directory

        self._final_output = None
        self._ok = True
        self._cwl_job = None
        self._is_command_line_job = None

        self._normalize_job()

    def cwl_job(self):
        self._ensure_cwl_job_initialized()
        return self._cwl_job

    @property
    def is_command_line_job(self):
        self._ensure_cwl_job_initialized()
        assert self._is_command_line_job is not None
        return self._is_command_line_job

    def _ensure_cwl_job_initialized(self):
        if self._cwl_job is None:
            job_args = dict(
                basedir=self._job_directory,
                select_resources=self._select_resources,
                outdir=os.path.join(self._job_directory, "working"),
                tmpdir=os.path.join(self._job_directory, "cwltmp"),
                stagedir=os.path.join(self._job_directory, "cwlstagedir"),
                use_container=False,
                beta_relaxed_fmt_check=beta_relaxed_fmt_check,
            )

            args = []
            kwargs = {}
            if RuntimeContext is not None:
                args.append(RuntimeContext(job_args))
            else:
                kwargs = job_args
            self._cwl_job = next(self._tool_proxy._tool.job(
                self._input_dict,
                self._output_callback,
                *args, **kwargs
            ))
            self._is_command_line_job = hasattr(self._cwl_job, "command_line")

    def _normalize_job(self):
        # Somehow reuse whatever causes validate in cwltool... maybe?
        def pathToLoc(p):
            if "location" not in p and "path" in p:
                p["location"] = p["path"]
                del p["path"]

        runtime_context = RuntimeContext({})
        make_fs_access = getdefault(runtime_context.make_fs_access, StdFsAccess)
        fs_access = make_fs_access(runtime_context.basedir)
        process.fill_in_defaults(self._tool_proxy._tool.tool["inputs"], self._input_dict, fs_access)
        process.visit_class(self._input_dict, ("File", "Directory"), pathToLoc)
        # TODO: Why doesn't fillInDefault fill in locations instead of paths?
        process.normalizeFilesDirs(self._input_dict)
        # TODO: validate like cwltool process _init_job.
        #    validate.validate_ex(self.names.get_name("input_record_schema", ""), builder.job,
        #                         strict=False, logger=_logger_validation_warnings)

    def rewrite_inputs_for_staging(self):
        if hasattr(self._cwl_job, "pathmapper"):
            pass
            # DO SOMETHING LIKE THE FOLLOWING?
            # path_rewrites = {}
            # for f, p in self._cwl_job.pathmapper.items():
            #     if not p.staged:
            #         continue
            #     if p.type in ("File", "Directory"):
            #         path_rewrites[p.resolved] = p.target
            # for key, value in self._input_dict.items():
            #     if key in path_rewrites:
            #         self._input_dict[key]["location"] = path_rewrites[value]
        else:
            stagedir = os.path.join(self._job_directory, "cwlstagedir")
            safe_makedirs(stagedir)

            def stage_recursive(value):
                is_list = isinstance(value, list)
                is_dict = isinstance(value, dict)
                log.info("handling value %s, is_list %s, is_dict %s" % (value, is_list, is_dict))
                if is_list:
                    for val in value:
                        stage_recursive(val)
                elif is_dict:
                    if "location" in value and "basename" in value:
                        location = value["location"]
                        basename = value["basename"]
                        if not location.endswith(basename):  # TODO: sep()[-1]
                            staged_loc = os.path.join(stagedir, basename)
                            if not os.path.exists(staged_loc):
                                os.symlink(location, staged_loc)
                            value["location"] = staged_loc
                    for key, dict_value in value.items():
                        stage_recursive(dict_value)
                else:
                    log.info("skipping simple value...")
            stage_recursive(self._input_dict)

    def _select_resources(self, request, runtime_context=None):
        new_request = request.copy()
        new_request["cores"] = "$GALAXY_SLOTS"
        return new_request

    @property
    def command_line(self):
        if self.is_command_line_job:
            return self.cwl_job().command_line
        else:
            return ["true"]

    @property
    def stdin(self):
        if self.is_command_line_job:
            return self.cwl_job().stdin
        else:
            return None

    @property
    def stdout(self):
        if self.is_command_line_job:
            return self.cwl_job().stdout
        else:
            return None

    @property
    def stderr(self):
        if self.is_command_line_job:
            return self.cwl_job().stderr
        else:
            return None

    @property
    def environment(self):
        if self.is_command_line_job:
            return self.cwl_job().environment
        else:
            return {}

    @property
    def generate_files(self):
        if self.is_command_line_job:
            return self.cwl_job().generatefiles
        else:
            return {}

    def _output_callback(self, out, process_status):
        self._process_status = process_status
        if process_status == "success":
            self._final_output = out
        else:
            self._ok = False

        log.info("Output are %s, status is %s" % (out, process_status))

    def collect_outputs(self, tool_working_directory, rcode):
        if not self.is_command_line_job:
            cwl_job = self.cwl_job()
            if RuntimeContext is not None:
                cwl_job.run(
                    RuntimeContext({})
                )
            else:
                cwl_job.run()
            if not self._ok:
                raise Exception("Final process state not ok, [%s]" % self._process_status)
            return self._final_output
        else:
            return self.cwl_job().collect_outputs(tool_working_directory, rcode)

    def save_job(self):
        job_file = JobProxy._job_file(self._job_directory)
        job_objects = {
            # "tool_path": os.path.abspath(self._tool_proxy._tool_path),
            "tool_representation": self._tool_proxy.to_persistent_representation(),
            "job_inputs": self._input_dict,
            "output_dict": self._output_dict,
        }
        json.dump(job_objects, open(job_file, "w"))

    def _output_extra_files_dir(self, output_name):
        output_id = self.output_id(output_name)
        return os.path.join(self._job_directory, "dataset_%s_files" % output_id)

    def output_id(self, output_name):
        output_id = self._output_dict[output_name]["id"]
        return output_id

    def output_path(self, output_name):
        output_id = self._output_dict[output_name]["path"]
        return output_id

    def output_directory_contents_dir(self, output_name, create=False):
        extra_files_dir = self._output_extra_files_dir(output_name)
        return extra_files_dir

    def output_secondary_files_dir(self, output_name, create=False):
        extra_files_dir = self._output_extra_files_dir(output_name)
        secondary_files_dir = os.path.join(extra_files_dir, SECONDARY_FILES_EXTRA_PREFIX)
        if create and not os.path.exists(secondary_files_dir):
            safe_makedirs(secondary_files_dir)
        return secondary_files_dir

    def stage_files(self):
        cwl_job = self.cwl_job()

        def stageFunc(resolved_path, target_path):
            log.info("resolving %s to %s" % (resolved_path, target_path))
            try:
                os.symlink(resolved_path, target_path)
            except OSError:
                pass

        if hasattr(cwl_job, "pathmapper"):
            process.stage_files(cwl_job.pathmapper, stageFunc, ignore_writable=True, symlink=False)

        if hasattr(cwl_job, "generatefiles"):
            outdir = os.path.join(self._job_directory, "working")
            # TODO: Why doesn't cwl_job.generatemapper work?
            generate_mapper = pathmapper.PathMapper(cwl_job.generatefiles["listing"],
                                                    outdir, outdir, separateDirs=False)
            # TODO: figure out what inplace_update should be.
            inplace_update = getattr(cwl_job, "inplace_update")
            process.stage_files(generate_mapper, stageFunc, ignore_writable=inplace_update, symlink=False)
            relink_initialworkdir(generate_mapper, outdir, outdir, inplace_update=inplace_update)
        # else: expression tools do not have a path mapper.

    @staticmethod
    def _job_file(job_directory):
        return os.path.join(job_directory, JOB_JSON_FILE)


class WorkflowProxy(object):

    def __init__(self, workflow, workflow_path=None):
        self._workflow = workflow
        self._workflow_path = workflow_path
        self._step_proxies = None

    @property
    def cwl_id(self):
        return self._workflow.tool["id"]

    def get_outputs_for_label(self, label):
        outputs = []
        for output in self._workflow.tool['outputs']:
            step, output_name = split_step_references(
                output["outputSource"],
                multiple=False,
                workflow_id=self.cwl_id,
            )
            if step == label:
                output_id = output["id"]
                if "#" not in self.cwl_id:
                    _, output_label = output_id.rsplit("#", 1)
                else:
                    _, output_label = output_id.rsplit("/", 1)

                outputs.append({
                    "output_name": output_name,
                    "label": output_label,
                })
        return outputs

    def tool_reference_proxies(self):
        """Fetch tool source definitions for all referenced tools."""
        references = []
        for step in self.step_proxies():
            references.extend(step.tool_reference_proxies())
        return references

    def step_proxies(self):
        if self._step_proxies is None:
            proxies = []
            num_input_steps = len(self._workflow.tool['inputs'])
            for i, step in enumerate(self._workflow.steps):
                proxies.append(build_step_proxy(self, step, i + num_input_steps))
            self._step_proxies = proxies
        return self._step_proxies

    @property
    def runnables(self):
        runnables = []
        for step in self._workflow.steps:
            if "run" in step.tool:
                runnables.append(step.tool["run"])
        return runnables

    def cwl_ids_to_index(self, step_proxies):
        index = 0
        cwl_ids_to_index = {}
        for i, input_dict in enumerate(self._workflow.tool['inputs']):
            cwl_ids_to_index[input_dict["id"]] = index
            index += 1

        for step_proxy in step_proxies:
            cwl_ids_to_index[step_proxy.cwl_id] = index
            index += 1

        return cwl_ids_to_index

    @property
    def output_labels(self):
        return [self.jsonld_id_to_label(o['id']) for o in self._workflow.tool['outputs']]

    def input_connections_by_step(self, step_proxies):
        cwl_ids_to_index = self.cwl_ids_to_index(step_proxies)
        input_connections_by_step = []
        for step_proxy in step_proxies:
            input_connections_step = {}
            for input_proxy in step_proxy.input_proxies:
                cwl_source_id = input_proxy.cwl_source_id
                input_name = input_proxy.input_name
                # Consider only allow multiple if MultipleInputFeatureRequirement is enabled
                for (output_step_name, output_name) in split_step_references(cwl_source_id, workflow_id=self.cwl_id):
                    if "#" in self.cwl_id:
                        sep_on = "/"
                    else:
                        sep_on = "#"
                    output_step_id = self.cwl_id + sep_on + output_step_name

                    if output_step_id not in cwl_ids_to_index:
                        template = "Output [%s] does not appear in ID-to-index map [%s]."
                        msg = template % (output_step_id, cwl_ids_to_index.keys())
                        raise AssertionError(msg)

                    if input_name not in input_connections_step:
                        input_connections_step[input_name] = []

                    input_connections_step[input_name].append({
                        "id": cwl_ids_to_index[output_step_id],
                        "output_name": output_name,
                        "input_type": "dataset"
                    })

            input_connections_by_step.append(input_connections_step)

        return input_connections_by_step

    def to_dict(self):
        name = os.path.basename(self._workflow.tool.get('label') or self._workflow_path or 'TODO - derive a name from ID')
        steps = {}

        step_proxies = self.step_proxies()
        input_connections_by_step = self.input_connections_by_step(step_proxies)
        index = 0
        for i, input_dict in enumerate(self._workflow.tool['inputs']):
            steps[index] = self.cwl_input_to_galaxy_step(input_dict, i)
            index += 1

        for i, step_proxy in enumerate(step_proxies):
            input_connections = input_connections_by_step[i]
            steps[index] = step_proxy.to_dict(input_connections)
            index += 1

        return {
            'name': name,
            'steps': steps,
            'annotation': self.cwl_object_to_annotation(self._workflow.tool),
        }

    def find_inputs_step_index(self, label):
        for i, input in enumerate(self._workflow.tool['inputs']):
            if self.jsonld_id_to_label(input["id"]) == label:
                return i

        raise Exception("Failed to find index for label %s" % label)

    def jsonld_id_to_label(self, id):
        if "#" in self.cwl_id:
            return id.rsplit("/", 1)[-1]
        else:
            return id.rsplit("#", 1)[-1]

    def cwl_input_to_galaxy_step(self, input, i):
        input_type = input["type"]
        label = self.jsonld_id_to_label(input["id"])
        input_as_dict = {
            "id": i,
            "label": label,
            "position": {"left": 0, "top": 0},
            "annotation": self.cwl_object_to_annotation(input),
            "input_connections": {},  # Should the Galaxy API really require this? - Seems to.
            "workflow_outputs": self.get_outputs_for_label(label),
        }

        if input_type == "File" and "default" not in input:
            input_as_dict["type"] = "data_input"
        elif isinstance(input_type, dict) and input_type.get("type") == "array":
            input_as_dict["type"] = "data_collection_input"
            input_as_dict["collection_type"] = "list"
        elif isinstance(input_type, dict) and input_type.get("type") == "record":
            input_as_dict["type"] = "data_collection_input"
            input_as_dict["collection_type"] = "record"
        else:
            if USE_STEP_PARAMETERS:
                input_as_dict["type"] = "parameter_input"
                # TODO: dispatch on actual type so this doesn't always need
                # to be field - simpler types could be simpler inputs.
                tool_state = {}
                tool_state["parameter_type"] = "field"
                default_value = input.get("default")
                optional = False
                if isinstance(input_type, list) and "null" in input_type:
                    optional = True
                if not optional and isinstance(input_type, dict) and "type" in input_type:
                    assert False
                tool_state["default_value"] = {"src": "json", "value": default_value}
                tool_state["optional"] = optional
                input_as_dict["tool_state"] = tool_state
            else:
                input_as_dict["type"] = "data_input"
                # TODO: format = expression.json

        return input_as_dict

    def cwl_object_to_annotation(self, cwl_obj):
        return cwl_obj.get("doc", None)


def split_step_references(step_references, workflow_id=None, multiple=True):
    """Split a CWL step input or output reference into step id and name."""
    # Trim off the workflow id part of the reference.
    step_references = listify(step_references)
    split_references = []

    for step_reference in step_references:
        if workflow_id is None:
            # This path works fine for some simple workflows - but not so much
            # for subworkflows (maybe same for $graph workflows?)
            assert "#" in step_reference
            _, step_reference = step_reference.split("#", 1)
        else:
            if "#" in workflow_id:
                sep_on = "/"
            else:
                sep_on = "#"
            expected_prefix = workflow_id + sep_on
            if not step_reference.startswith(expected_prefix):
                raise AssertionError("step_reference [%s] doesn't start with %s" % (step_reference, expected_prefix))
            step_reference = step_reference[len(expected_prefix):]

        # Now just grab the step name and input/output name.
        assert "#" not in step_reference
        if "/" in step_reference:
            step_name, io_name = step_reference.split("/", 1)
        else:
            # Referencing an input, not a step.
            # In Galaxy workflows input steps have an implicit output named
            # "output" for consistency with tools - in cwl land
            # just the input name is referenced.
            step_name = step_reference
            io_name = "output"
        split_references.append((step_name, io_name))

    if multiple:
        return split_references
    else:
        assert len(split_references) == 1
        return split_references[0]


def build_step_proxy(workflow_proxy, step, index):
    step_type = step.embedded_tool.tool["class"]
    if step_type == "Workflow":
        return SubworkflowStepProxy(workflow_proxy, step, index)
    else:
        return ToolStepProxy(workflow_proxy, step, index)


class BaseStepProxy(object):

    def __init__(self, workflow_proxy, step, index):
        self._workflow_proxy = workflow_proxy
        self._step = step
        self._index = index
        self._uuid = str(uuid4())
        self._input_proxies = None

    @property
    def step_class(self):
        return self.cwl_tool_object.tool["class"]

    @property
    def cwl_id(self):
        return self._step.id

    @property
    def cwl_workflow_id(self):
        return self._workflow_proxy.cwl_id

    @property
    def requirements(self):
        return self._step.requirements

    @property
    def hints(self):
        return self._step.hints

    @property
    def label(self):
        label = self._workflow_proxy.jsonld_id_to_label(self._step.id)
        return label

    def galaxy_workflow_outputs_list(self):
        return self._workflow_proxy.get_outputs_for_label(self.label)

    @property
    def cwl_tool_object(self):
        return self._step.embedded_tool

    @property
    def input_proxies(self):
        if self._input_proxies is None:
            input_proxies = []
            cwl_inputs = self._step.tool["inputs"]
            for cwl_input in cwl_inputs:
                input_proxies.append(InputProxy(self, cwl_input))
            self._input_proxies = input_proxies
        return self._input_proxies

    def inputs_to_dicts(self):
        inputs_as_dicts = []
        for input_proxy in self.input_proxies:
            inputs_as_dicts.append(input_proxy.to_dict())
        return inputs_as_dicts


class InputProxy(object):

    def __init__(self, step_proxy, cwl_input):
        self._cwl_input = cwl_input
        self.step_proxy = step_proxy
        self.workflow_proxy = step_proxy._workflow_proxy

        cwl_input_id = cwl_input["id"]
        cwl_source_id = cwl_input.get("source", None)
        if cwl_source_id is None:
            if "valueFrom" not in cwl_input and "default" not in cwl_input:
                msg = "Workflow step input must define a source, a valueFrom, or a default value. Obtained [%s]." % cwl_input
                raise MessageException(msg)

        assert cwl_input_id
        step_name, input_name = split_step_references(
            cwl_input_id,
            multiple=False,
            workflow_id=step_proxy.cwl_workflow_id
        )
        self.step_name = step_name
        self.input_name = input_name

        self.cwl_input_id = cwl_input_id
        self.cwl_source_id = cwl_source_id

        scatter_inputs = [split_step_references(
            i, multiple=False, workflow_id=step_proxy.cwl_workflow_id
        )[1] for i in listify(step_proxy._step.tool.get("scatter", []))]
        scatter = self.input_name in scatter_inputs
        self.scatter = scatter

    def to_dict(self):
        as_dict = {
            "name": self.input_name,
        }
        if "linkMerge" in self._cwl_input:
            as_dict["merge_type"] = self._cwl_input["linkMerge"]
        if "scatterMethod" in self.step_proxy._step.tool:
            as_dict["scatter_type"] = self.step_proxy._step.tool.get("scatterMethod", "dotproduct")
        else:
            as_dict["scatter_type"] = "dotproduct" if self.scatter else "disabled"
        if "valueFrom" in self._cwl_input:
            # TODO: Add a table for expressions - mark the type as CWL 1.0 JavaScript.
            as_dict["value_from"] = self._cwl_input["valueFrom"]
        if "default" in self._cwl_input:
            as_dict["default"] = self._cwl_input["default"]
        return as_dict


class ToolStepProxy(BaseStepProxy):

    def __init__(self, workflow_proxy, step, index):
        super(ToolStepProxy, self).__init__(workflow_proxy, step, index)
        self._tool_proxy = None

    @property
    def tool_proxy(self):
        # Neeeds to be cached so UUID that is loaded matches UUID generated with to_dict.
        if self._tool_proxy is None:
            self._tool_proxy = _cwl_tool_object_to_proxy(self.cwl_tool_object, uuid=str(uuid4()))
        return self._tool_proxy

    def tool_reference_proxies(self):
        # Return a list so we can handle subworkflows recursively.
        return [self.tool_proxy]

    def to_dict(self, input_connections):
        # We need to stub out null entries for things getting replaced by
        # connections. This doesn't seem ideal - consider just making Galaxy
        # handle this.
        tool_state = {}
        for input_name in input_connections.keys():
            tool_state[input_name] = None

        outputs = self.galaxy_workflow_outputs_list()
        return {
            "id": self._index,
            "tool_uuid": self.tool_proxy._uuid,  # TODO: make sure this is respected...
            "label": self.label,
            "position": {"left": 0, "top": 0},
            "type": "tool",
            "annotation": self._workflow_proxy.cwl_object_to_annotation(self._step.tool),
            "input_connections": input_connections,
            "inputs": self.inputs_to_dicts(),
            "workflow_outputs": outputs,
        }


class SubworkflowStepProxy(BaseStepProxy):

    def __init__(self, workflow_proxy, step, index):
        super(SubworkflowStepProxy, self).__init__(workflow_proxy, step, index)
        self._subworkflow_proxy = None

    def to_dict(self, input_connections):
        outputs = self.galaxy_workflow_outputs_list()
        for key, input_connection_list in input_connections.items():
            input_subworkflow_step_id = self.subworkflow_proxy.find_inputs_step_index(
                key
            )
            for input_connection in input_connection_list:
                input_connection["input_subworkflow_step_id"] = input_subworkflow_step_id

        return {
            "id": self._index,
            "label": self.label,
            "position": {"left": 0, "top": 0},
            "type": "subworkflow",
            "subworkflow": self.subworkflow_proxy.to_dict(),
            "annotation": self.subworkflow_proxy.cwl_object_to_annotation(self._step.tool),
            "input_connections": input_connections,
            "inputs": self.inputs_to_dicts(),
            "workflow_outputs": outputs,
        }

    def tool_reference_proxies(self):
        return self.subworkflow_proxy.tool_reference_proxies()

    @property
    def subworkflow_proxy(self):
        if self._subworkflow_proxy is None:
            self._subworkflow_proxy = WorkflowProxy(self.cwl_tool_object)
        return self._subworkflow_proxy


def remove_pickle_problems(obj):
    """doc_loader does not pickle correctly"""
    if hasattr(obj, "doc_loader"):
        obj.doc_loader = None
    if hasattr(obj, "embedded_tool"):
        obj.embedded_tool = remove_pickle_problems(obj.embedded_tool)
    if hasattr(obj, "steps"):
        obj.steps = [remove_pickle_problems(s) for s in obj.steps]
    return obj


@six.add_metaclass(ABCMeta)
class WorkflowToolReference(object):
    pass


class EmbeddedWorkflowToolReference(WorkflowToolReference):
    pass


class ExternalWorkflowToolReference(WorkflowToolReference):
    pass


def _outer_field_to_input_instance(field):
    field_type = field_to_field_type(field)  # Must be a list if in here?
    if not isinstance(field_type, list):
        field_type = [field_type]

    name, label, description = _field_metadata(field)

    case_name = "_cwl__type_"
    case_label = "Specify Parameter %s As" % label

    def value_input(type_description):
        value_name = "_cwl__value_"
        value_label = label
        value_description = description
        return InputInstance(
            value_name,
            value_label,
            value_description,
            input_type=type_description.galaxy_param_type,
            collection_type=type_description.collection_type,
        )

    select_options = []
    case_options = []
    type_descriptions = type_descriptions_for_field_types(field_type)
    for type_description in type_descriptions:
        select_options.append({"value": type_description.name, "label": type_description.label})
        input_instances = []
        if type_description.uses_param():
            input_instances.append(value_input(type_description))
        case_options.append((type_description.name, input_instances))

    # If there is more than one way to represent this parameter - produce a conditional
    # requesting user to ask for what form they want to submit the data in, else just map
    # a simple Galaxy parameter.
    if len(case_options) > 1 and not USE_FIELD_TYPES:
        case_input = SelectInputInstance(
            name=case_name,
            label=case_label,
            description=False,
            options=select_options,
        )

        return ConditionalInstance(name, case_input, case_options)
    else:
        if len(case_options) > 1:
            only_type_description = FIELD_TYPE_REPRESENTATION
        else:
            only_type_description = type_descriptions[0]

        return InputInstance(
            name, label, description, input_type=only_type_description.galaxy_param_type, collection_type=only_type_description.collection_type
        )

    # Older array to repeat handling, now we are just representing arrays as
    # dataset collections - we should offer a blended approach in the future.
    # if field_type in simple_map_type_map.keys():
    #     input_type = simple_map_type_map[field_type]
    #     return {"input_type": input_type, "array": False}
    # elif field_type == "array":
    #     if isinstance(field["type"], dict):
    #         array_type = field["type"]["items"]
    #     else:
    #         array_type = field["items"]
    #     if array_type in simple_map_type_map.keys():
    #         input_type = simple_map_type_map[array_type]
    #     return {"input_type": input_type, "array": True}
    # else:
    #     raise Exception("Unhandled simple field type encountered - [%s]." % field_type)


def _field_metadata(field):
    name = field["name"]
    label = field.get("label", None)
    description = field.get("doc", None)
    return name, label, description


def _simple_field_to_output(field):
    name = field["name"]
    output_data_class = field["type"]
    output_instance = OutputInstance(
        name,
        output_data_type=output_data_class,
        output_type=OUTPUT_TYPE.GLOB
    )
    return output_instance


class ConditionalInstance(object):

    def __init__(self, name, case, whens):
        self.input_type = INPUT_TYPE.CONDITIONAL
        self.name = name
        self.case = case
        self.whens = whens

    def to_dict(self):

        as_dict = dict(
            name=self.name,
            type=INPUT_TYPE.CONDITIONAL,
            test=self.case.to_dict(),
            when=OrderedDict(),
        )
        for value, block in self.whens:
            as_dict["when"][value] = [i.to_dict() for i in block]

        return as_dict


class SelectInputInstance(object):

    def __init__(self, name, label, description, options):
        self.input_type = INPUT_TYPE.SELECT
        self.name = name
        self.label = label
        self.description = description
        self.options = options

    def to_dict(self):
        # TODO: serialize options...
        as_dict = dict(
            name=self.name,
            label=self.label or self.name,
            help=self.description,
            type=self.input_type,
            options=self.options,
        )
        return as_dict


class InputInstance(object):

    def __init__(self, name, label, description, input_type, array=False, area=False, collection_type=None):
        self.input_type = input_type
        self.collection_type = collection_type
        self.name = name
        self.label = label
        self.description = description
        self.required = True
        self.array = array
        self.area = area

    def to_dict(self, itemwise=True):
        if itemwise and self.array:
            as_dict = dict(
                type="repeat",
                name="%s_repeat" % self.name,
                title="%s" % self.name,
                blocks=[
                    self.to_dict(itemwise=False)
                ]
            )
        else:
            as_dict = dict(
                name=self.name,
                label=self.label or self.name,
                help=self.description,
                type=self.input_type,
                optional=not self.required,
            )
            if self.area:
                as_dict["area"] = True

            if self.input_type == INPUT_TYPE.INTEGER:
                as_dict["value"] = "0"
            if self.input_type == INPUT_TYPE.FLOAT:
                as_dict["value"] = "0.0"
            elif self.input_type == INPUT_TYPE.DATA_COLLECTON:
                as_dict["collection_type"] = self.collection_type

        return as_dict


OUTPUT_TYPE = Bunch(
    GLOB="glob",
    STDOUT="stdout",
)


# TODO: Different subclasses - this is representing different types of things.
class OutputInstance(object):

    def __init__(self, name, output_data_type, output_type, path=None, fields=None):
        self.name = name
        self.output_data_type = output_data_type
        self.output_type = output_type
        self.path = path
        self.fields = fields


def get_outputs(path):
    tool_or_workflow = guess_artifact_type(path)
    if tool_or_workflow == "tool":
        from galaxy.tools.parser import get_tool_source
        tool_source = get_tool_source(path)
        output_datasets, _ = tool_source.parse_outputs(None)
        outputs = [ToolOutput(o) for o in output_datasets.values()]
        return outputs
    else:
        workflow = workflow_proxy(path, strict_cwl_validation=False)
        return [CwlWorkflowOutput(label) for label in workflow.output_labels]


# Lighter-weight variant of Planemo runnable outputs.
class CwlWorkflowOutput(object):

    def __init__(self, label):
        self._label = label

    def get_id(self):
        return self._label


class ToolOutput(object):

    def __init__(self, tool_output):
        self._tool_output = tool_output

    def get_id(self):
        return self._tool_output.name


__all__ = (
    'tool_proxy',
    'load_job_proxy',
)<|MERGE_RESOLUTION|>--- conflicted
+++ resolved
@@ -18,15 +18,11 @@
 import six
 
 from galaxy.exceptions import MessageException
-<<<<<<< HEAD
-from galaxy.util import listify, safe_makedirs, unicodify
-=======
 from galaxy.util import (
     listify,
     safe_makedirs,
     unicodify,
 )
->>>>>>> 9fb80f03
 from galaxy.util.bunch import Bunch
 from .cwltool_deps import (
     beta_relaxed_fmt_check,
@@ -34,15 +30,10 @@
     getdefault,
     pathmapper,
     process,
-<<<<<<< HEAD
-    relink_initialworkdir,
-    RuntimeContext,
-=======
     ref_resolver,
     relink_initialworkdir,
     RuntimeContext,
     sourceline,
->>>>>>> 9fb80f03
     StdFsAccess,
 )
 from .representation import (
@@ -53,16 +44,11 @@
     USE_FIELD_TYPES,
     USE_STEP_PARAMETERS,
 )
-<<<<<<< HEAD
-from .schema import non_strict_non_validating_schema_loader, schema_loader
-from .util import guess_artifact_type, SECONDARY_FILES_EXTRA_PREFIX
-=======
 from .schema import (
     non_strict_non_validating_schema_loader,
     schema_loader,
 )
 from .util import SECONDARY_FILES_EXTRA_PREFIX
->>>>>>> 9fb80f03
 
 log = logging.getLogger(__name__)
 
@@ -89,13 +75,8 @@
 ]
 
 PERSISTED_REPRESENTATION = "cwl_tool_object"
-<<<<<<< HEAD
-
-
-=======
-
-
->>>>>>> 9fb80f03
+
+
 def tool_proxy(tool_path=None, tool_object=None, strict_cwl_validation=True, tool_directory=None, uuid=None):
     """ Provide a proxy object to cwltool data structures to just
     grab relevant data.
@@ -169,22 +150,11 @@
         from ruamel import yaml as ryaml
         as_str = json.dumps(tool_object)
         tool_object = ryaml.round_trip_load(as_str)
-<<<<<<< HEAD
-        from schema_salad import sourceline
-        from schema_salad.ref_resolver import file_uri
-        path = tool_directory
-        if path is None:
-            path = os.getcwd()
-        uri = file_uri(path) + "/"
-        sourceline.add_lc_filename(tool_object, uri)
-        # tool_object, _ = schema_loader.raw_document_loader.resolve_all(tool_object, uri, checklinks=False)
-=======
         path = tool_directory
         if path is None:
             path = os.getcwd()
         uri = ref_resolver.file_uri(path) + "/"
         sourceline.add_lc_filename(tool_object, uri)
->>>>>>> 9fb80f03
         raw_process_reference = schema_loader.raw_process_reference_for_object(
             tool_object,
             uri=uri
@@ -382,10 +352,6 @@
         # schemadef_req_tool_param
         rval = []
         for input in input_records_schema["fields"]:
-<<<<<<< HEAD
-            import copy
-=======
->>>>>>> 9fb80f03
             input_copy = copy.deepcopy(input)
             input_type = input.get("type")
             if isinstance(input_type, list) or isinstance(input_type, dict):
@@ -1336,38 +1302,6 @@
         self.fields = fields
 
 
-def get_outputs(path):
-    tool_or_workflow = guess_artifact_type(path)
-    if tool_or_workflow == "tool":
-        from galaxy.tools.parser import get_tool_source
-        tool_source = get_tool_source(path)
-        output_datasets, _ = tool_source.parse_outputs(None)
-        outputs = [ToolOutput(o) for o in output_datasets.values()]
-        return outputs
-    else:
-        workflow = workflow_proxy(path, strict_cwl_validation=False)
-        return [CwlWorkflowOutput(label) for label in workflow.output_labels]
-
-
-# Lighter-weight variant of Planemo runnable outputs.
-class CwlWorkflowOutput(object):
-
-    def __init__(self, label):
-        self._label = label
-
-    def get_id(self):
-        return self._label
-
-
-class ToolOutput(object):
-
-    def __init__(self, tool_output):
-        self._tool_output = tool_output
-
-    def get_id(self):
-        return self._tool_output.name
-
-
 __all__ = (
     'tool_proxy',
     'load_job_proxy',
