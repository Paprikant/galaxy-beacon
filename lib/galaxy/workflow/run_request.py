--- conflicted
+++ resolved
@@ -42,17 +42,14 @@
     :type param_map: dict
     """
 
-<<<<<<< HEAD
-    def __init__(self, target_history, replacement_dict, copy_inputs_to_history=False, inputs={}, param_map={}, allow_tool_state_corrections=False, resource_params={}):
-=======
     def __init__(self, target_history,
                  replacement_dict,
                  copy_inputs_to_history=False,
                  inputs={},
                  param_map={},
                  allow_tool_state_corrections=False,
-                 use_cached_job=False):
->>>>>>> a48d0e9a
+                 use_cached_job=False,
+                 resource_params={}):
         self.target_history = target_history
         self.replacement_dict = replacement_dict
         self.copy_inputs_to_history = copy_inputs_to_history
@@ -345,11 +342,8 @@
             inputs=normalized_inputs,
             param_map=param_map,
             allow_tool_state_corrections=allow_tool_state_corrections,
-<<<<<<< HEAD
+            use_cached_job=use_cached_job,
             resource_params=resource_params,
-=======
-            use_cached_job=use_cached_job,
->>>>>>> a48d0e9a
         ))
 
     return run_configs
@@ -412,16 +406,11 @@
     for step_id, content in run_config.inputs.items():
         workflow_invocation.add_input(content, step_id)
 
-<<<<<<< HEAD
     resource_parameters = run_config.resource_params
     for key, value in resource_parameters.items():
         add_parameter(key, value, param_types.RESOURCE_PARAMETERS)
-    add_parameter("copy_inputs_to_history", "true" if run_config.copy_inputs_to_history else "false",
-                  param_types.META_PARAMETERS)
-=======
     add_parameter("copy_inputs_to_history", "true" if run_config.copy_inputs_to_history else "false", param_types.META_PARAMETERS)
     add_parameter("use_cached_job", "true" if run_config.use_cached_job else "false", param_types.META_PARAMETERS)
->>>>>>> a48d0e9a
     return workflow_invocation
 
 
@@ -442,13 +431,10 @@
         elif parameter_type == param_types.META_PARAMETERS:
             if parameter.name == "copy_inputs_to_history":
                 copy_inputs_to_history = (parameter.value == "true")
-<<<<<<< HEAD
+            if parameter.name == 'use_cached_job':
+                use_cached_job = (parameter.value == 'true')
         elif parameter_type == param_types.RESOURCE_PARAMETERS:
             resource_params[parameter.name] = parameter.value
-=======
-            if parameter.name == 'use_cached_job':
-                use_cached_job = (parameter.value == 'true')
->>>>>>> a48d0e9a
     for input_association in workflow_invocation.input_datasets:
         inputs[input_association.workflow_step_id] = input_association.dataset
     for input_association in workflow_invocation.input_dataset_collections:
@@ -463,11 +449,8 @@
         inputs=inputs,
         param_map=param_map,
         copy_inputs_to_history=copy_inputs_to_history,
-<<<<<<< HEAD
+        use_cached_job=use_cached_job,
         resource_params=resource_params,
-=======
-        use_cached_job=use_cached_job,
->>>>>>> a48d0e9a
     )
     return workflow_run_config
 
