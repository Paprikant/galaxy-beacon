--- conflicted
+++ resolved
@@ -362,11 +362,7 @@
             for input_dataset_hda in list(step_outputs.values()):
                 content_type = input_dataset_hda.history_content_type
                 if content_type == "dataset":
-<<<<<<< HEAD
-                    new_hda = input_dataset_hda.copy(copy_children=True)
-=======
                     new_hda = input_dataset_hda.copy()
->>>>>>> 2f2acb98
                     invocation.history.add_dataset(new_hda)
                     step_outputs['input_ds_copy'] = new_hda
                 elif content_type == "dataset_collection":
