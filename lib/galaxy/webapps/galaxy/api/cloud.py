--- conflicted
+++ resolved
@@ -163,16 +163,10 @@
 
         :param kwargs:
 
-<<<<<<< HEAD
         :rtype:     dictionary
         :return:    Information about the downloaded datasets, containing the following keys:
                         *   `bucket_name`:          The name of bucket/container to which the listed datasets are downloaded.
                         *   `downloaded_dataset`:   A list of JSON objects describing the download datasets.
-=======
-        :rtype:  dictionary
-        :return: Information about the downloaded and failed datasets, including downloaded_dataset_labels
-                 failed_dataset_labels, and destination bucket name.
->>>>>>> 66c6c84c
         """
         missing_arguments = []
         encoded_history_id = payload.get("history_id", None)
@@ -214,7 +208,6 @@
                 raise ActionInputError("The following provided dataset IDs are invalid, please correct them and retry. "
                                        "{}".format(invalid_dataset_ids))
 
-<<<<<<< HEAD
         downloaded = self.cloud_manager.download(trans=trans,
                                                  history_id=history_id,
                                                  provider=provider,
@@ -223,15 +216,4 @@
                                                  dataset_ids=dataset_ids,
                                                  overwrite_existing=payload.get("overwrite_existing", False))
         return {'downloaded_dataset': downloaded,
-=======
-        downloaded, failed = self.cloud_manager.download(trans=trans,
-                                                         history_id=history_id,
-                                                         provider=provider,
-                                                         bucket_name=bucket,
-                                                         credentials=credentials,
-                                                         dataset_ids=dataset_ids,
-                                                         overwrite_existing=payload.get("overwrite_existing", False))
-        return {'downloaded_dataset_labels': downloaded,
-                'failed_dataset_labels': failed,
->>>>>>> 66c6c84c
                 'bucket_name': bucket}