"""
API operations on User objects.
"""

import glob
import logging
<<<<<<< HEAD
import datetime
import json
import re
import os

=======
import random
import re
import socket

from datetime import datetime
>>>>>>> 8a033b72
from markupsafe import escape
from sqlalchemy import false, true, and_, or_

from galaxy import exceptions, model, util, web
from galaxy.exceptions import MessageException
from galaxy.managers import users
from galaxy.security.validate_user_input import validate_email
from galaxy.security.validate_user_input import validate_password
from galaxy.security.validate_user_input import validate_publicname
from galaxy.web import url_for
from galaxy.web import _future_expose_api as expose_api
from galaxy.web import _future_expose_api_anonymous as expose_api_anonymous
from galaxy.web.base.controller import BaseAPIController
from galaxy.web.base.controller import CreatesApiKeysMixin
from galaxy.web.base.controller import CreatesUsersMixin
from galaxy.web.base.controller import UsesTagsMixin
from galaxy.web.base.controller import BaseUIController
from galaxy.web.base.controller import UsesFormDefinitionsMixin
from galaxy.web.form_builder import AddressField
from galaxy.tools.toolbox.filters import FilterFactory
from galaxy.util import docstring_trim, listify, hash_util
from galaxy.util.odict import odict


log = logging.getLogger( __name__ )


class UserAPIController( BaseAPIController, UsesTagsMixin, CreatesUsersMixin, CreatesApiKeysMixin, BaseUIController, UsesFormDefinitionsMixin ):

    def __init__(self, app):
        super(UserAPIController, self).__init__(app)
        self.user_manager = users.UserManager(app)
        self.user_serializer = users.UserSerializer( app )
        self.user_deserializer = users.UserDeserializer( app )

    @expose_api
    def index( self, trans, deleted='False', f_email=None, f_name=None, f_any=None, **kwd ):
        """
        GET /api/users
        GET /api/users/deleted
        Displays a collection (list) of users.

        :param deleted: (optional) If true, show deleted users
        :type  deleted: bool

        :param f_email: (optional) An email address to filter on. (Non-admin
                        users can only use this if ``expose_user_email`` is ``True`` in
                        galaxy.ini)
        :type  f_email: str

        :param f_name: (optional) A username to filter on. (Non-admin users
                       can only use this if ``expose_user_name`` is ``True`` in
                       galaxy.ini)
        :type  f_name: str

        :param f_any: (optional) Filter on username OR email. (Non-admin users
                       can use this, the email filter and username filter will
                       only be active if their corresponding ``expose_user_*`` is
                       ``True`` in galaxy.ini)
        :type  f_any: str
        """
        rval = []
        query = trans.sa_session.query( trans.app.model.User )
        deleted = util.string_as_bool( deleted )

        if f_email and (trans.user_is_admin() or trans.app.config.expose_user_email):
            query = query.filter( trans.app.model.User.email.like("%%%s%%" % f_email) )

        if f_name and (trans.user_is_admin() or trans.app.config.expose_user_name):
            query = query.filter( trans.app.model.User.username.like("%%%s%%" % f_name) )

        if f_any:
            if trans.user_is_admin():
                query = query.filter(or_(
                    trans.app.model.User.email.like("%%%s%%" % f_any),
                    trans.app.model.User.username.like("%%%s%%" % f_any)
                ))
            else:
                if trans.app.config.expose_user_email and trans.app.config.expose_user_name:
                    query = query.filter(or_(
                        trans.app.model.User.email.like("%%%s%%" % f_any),
                        trans.app.model.User.username.like("%%%s%%" % f_any)
                    ))
                elif trans.app.config.expose_user_email:
                    query = query.filter( trans.app.model.User.email.like("%%%s%%" % f_any) )
                elif trans.app.config.expose_user_name:
                    query = query.filter( trans.app.model.User.username.like("%%%s%%" % f_any) )

        if deleted:
            query = query.filter( trans.app.model.User.table.c.deleted == true() )
            # only admins can see deleted users
            if not trans.user_is_admin():
                return []
        else:
            query = query.filter( trans.app.model.User.table.c.deleted == false() )
            # special case: user can see only their own user
            # special case2: if the galaxy admin has specified that other user email/names are
            #   exposed, we don't want special case #1
            if not trans.user_is_admin() and not trans.app.config.expose_user_name and not trans.app.config.expose_user_email:
                item = trans.user.to_dict( value_mapper={ 'id': trans.security.encode_id } )
                return [item]
        for user in query:
            item = user.to_dict( value_mapper={ 'id': trans.security.encode_id } )
            # If NOT configured to expose_email, do not expose email UNLESS the user is self, or
            # the user is an admin
            if not trans.app.config.expose_user_name and user is not trans.user and not trans.user_is_admin():
                del item['username']
            if not trans.app.config.expose_user_email and user is not trans.user and not trans.user_is_admin():
                del item['email']
            # TODO: move into api_values
            rval.append( item )
        return rval

    @expose_api_anonymous
    def show( self, trans, id, deleted='False', **kwd ):
        """
        GET /api/users/{encoded_id}
        GET /api/users/deleted/{encoded_id}
        GET /api/users/current
        Displays information about a user.
        """
        deleted = util.string_as_bool( deleted )
        try:
            # user is requesting data about themselves
            if id == "current":
                # ...and is anonymous - return usage and quota (if any)
                if not trans.user:
                    item = self.anon_user_api_value( trans )
                    return item

                # ...and is logged in - return full
                else:
                    user = trans.user
            else:
                user = self.get_user( trans, id, deleted=deleted )
            # check that the user is requesting themselves (and they aren't del'd) unless admin
            if not trans.user_is_admin():
                assert trans.user == user
                assert not user.deleted
        except:
            raise exceptions.RequestParameterInvalidException( 'Invalid user id specified', id=id )
        return self.user_serializer.serialize_to_view(user, view='detailed')

    @expose_api
    def create( self, trans, payload, **kwd ):
        """
        POST /api/users
        Creates a new Galaxy user.
        """
        if not trans.app.config.allow_user_creation and not trans.user_is_admin():
            raise exceptions.ConfigDoesNotAllowException( 'User creation is not allowed in this Galaxy instance' )
        if trans.app.config.use_remote_user and trans.user_is_admin():
            user = trans.get_or_create_remote_user( remote_user_email=payload['remote_user_email'] )
        elif trans.user_is_admin():
            username = payload[ 'username' ]
            email = payload[ 'email' ]
            password = payload[ 'password' ]
            message = "\n".join( [ validate_email( trans, email ),
                                   validate_password( trans, password, password ),
                                   validate_publicname( trans, username ) ] ).rstrip()
            if message:
                raise exceptions.RequestParameterInvalidException( message )
            else:
                user = self.create_user( trans=trans, email=email, username=username, password=password )
        else:
            raise exceptions.NotImplemented()
        item = user.to_dict( view='element', value_mapper={ 'id': trans.security.encode_id,
                                                            'total_disk_usage': float } )
        return item

    @expose_api
    def update( self, trans, id, payload, **kwd ):
        """
        update( self, trans, id, payload, **kwd )
        * PUT /api/users/{id}
            updates the values for the item with the given ``id``

        :type id: str
        :param id: the encoded id of the item to update
        :type payload: dict
        :param payload: a dictionary of new attribute values

        :rtype: dict
        :returns: an error object if an error occurred or a dictionary containing
            the serialized item after any changes
        """
        current_user = trans.user
        user_to_update = self.user_manager.by_id( self.decode_id( id ) )

        # only allow updating other users if they're admin
        editing_someone_else = current_user != user_to_update
        is_admin = trans.api_inherit_admin or self.user_manager.is_admin( current_user )
        if editing_someone_else and not is_admin:
            raise exceptions.InsufficientPermissionsException( 'you are not allowed to update that user', id=id )

        self.user_deserializer.deserialize( user_to_update, payload, user=current_user, trans=trans )
        return self.user_serializer.serialize_to_view( user_to_update, view='detailed' )

    @expose_api
    @web.require_admin
    def delete( self, trans, id, **kwd ):
        """
        DELETE /api/users/{id}
        delete the user with the given ``id``

        :param id: the encoded id of the user to delete
        :type  id: str

        :param purge: (optional) if True, purge the user
        :type  purge: bool
        """
        if not trans.app.config.allow_user_deletion:
            raise exceptions.ConfigDoesNotAllowException( 'The configuration of this Galaxy instance does not allow admins to delete users.' )
        purge = util.string_as_bool(kwd.get('purge', False))
        if purge:
            raise exceptions.NotImplemented('Purge option has not been implemented yet')
        user = self.get_user(trans, id)
        self.user_manager.delete(user)
        return self.user_serializer.serialize_to_view(user, view='detailed')

    @expose_api
    @web.require_admin
    def undelete( self, trans, **kwd ):
        raise exceptions.NotImplemented()

    # TODO: move to more basal, common resource than this
    def anon_user_api_value( self, trans ):
        """Return data for an anonymous user, truncated to only usage and quota_percent"""
        usage = trans.app.quota_agent.get_usage( trans )
        percent = trans.app.quota_agent.get_percent( trans=trans, usage=usage )
        return {'total_disk_usage': int( usage ),
                'nice_total_disk_usage': util.nice_size( usage ),
                'quota_percent': percent}

    @expose_api
    def get_information(self, trans, id, **kwd):
        """Return user details such as username, email, addresses etc."""
        user = self._get_user(trans, id)
        email = user.email
        username = user.username
        inputs = list()
        inputs.append({
            'id': 'email_input',
            'name': 'email',
            'type': 'text',
            'label': 'Email address',
            'value': email,
            'help': 'If you change your email address you will receive an activation link in the new mailbox and you have to activate your account by visiting it.'})
        if trans.webapp.name == 'galaxy':
            inputs.append({
                'id': 'name_input',
                'name': 'username',
                'type': 'text',
                'label': 'Public name',
                'value': username,
                'help': 'Your public name is an identifier that will be used to generate addresses for information you share publicly. Public names must be at least three characters in length and contain only lower-case letters, numbers, and the "-" character.'})
            info_form_models = self.get_all_forms(trans, filter=dict(deleted=False), form_type=trans.app.model.FormDefinition.types.USER_INFO)
            if info_form_models:
                info_form_id = trans.security.encode_id(user.values.form_definition.id) if user.values else None
                info_field = {
                    'type': 'conditional',
                    'name': 'info',
                    'cases': [],
                    'test_param': {
                        'name': 'form_id',
                        'label': 'User type',
                        'type': 'select',
                        'value': info_form_id,
                        'help': '',
                        'data': []
                    }
                }
                for f in info_form_models:
                    values = None
                    if info_form_id == trans.security.encode_id(f.id) and user.values:
                        values = user.values.content
                    info_form = f.to_dict(user=user, values=values, security=trans.security)
                    info_field['test_param']['data'].append({'label': info_form['name'], 'value': info_form['id']})
                    info_field['cases'].append({'value': info_form['id'], 'inputs': info_form['inputs']})
                inputs.append(info_field)
            address_inputs = [{'type': 'hidden', 'name': 'id', 'hidden': True}]
            for field in AddressField.fields():
                address_inputs.append({'type': 'text', 'name': field[0], 'label': field[1], 'help': field[2]})
            address_repeat = {'title': 'Address', 'name': 'address', 'type': 'repeat', 'inputs': address_inputs, 'cache': []}
            address_values = [address.to_dict(trans) for address in user.addresses]
            for address in address_values:
                address_cache = []
                for input in address_inputs:
                    input_copy = input.copy()
                    input_copy['value'] = address.get(input['name'])
                    address_cache.append(input_copy)
                address_repeat['cache'].append(address_cache)
            inputs.append(address_repeat)
        else:
            if user.active_repositories:
                inputs.append(dict(id='name_input', name='username', label='Public name:', type='hidden', value=username, help='You cannot change your public name after you have created a repository in this tool shed.'))
            else:
                inputs.append(dict(id='name_input', name='username', label='Public name:', type='text', value=username, help='Your public name provides a means of identifying you publicly within this tool shed. Public names must be at least three characters in length and contain only lower-case letters, numbers, and the "-" character. You cannot change your public name after you have created a repository in this tool shed.'))
        return {
            'email': email,
            'username': username,
            'addresses': [address.to_dict(trans) for address in user.addresses],
            'inputs': inputs,
        }

    @expose_api
    def set_information(self, trans, id, payload={}, **kwd):
        """Save a user's email, username, addresses etc."""
        user = self._get_user(trans, id)
        email = payload.get('email')
        username = payload.get('username')
        if email or username:
            message = self._validate_email_publicname(email, username) or validate_email(trans, email, user)
            if not message and username:
                message = validate_publicname(trans, username, user)
            if message:
                raise MessageException(message)
            if user.email != email:
                # Update user email and user's private role name which must match
                private_role = trans.app.security_agent.get_private_user_role(user)
                private_role.name = email
                private_role.description = 'Private role for ' + email
                user.email = email
                trans.sa_session.add(user)
                trans.sa_session.add(private_role)
                trans.sa_session.flush()
                if trans.app.config.user_activation_on:
                    # Deactivate the user if email was changed and activation is on.
                    user.active = False
                    if self.send_verification_email(trans, user.email, user.username):
                        message = 'The login information has been updated with the changes.<br>Verification email has been sent to your new email address. Please verify it by clicking the activation link in the email.<br>Please check your spam/trash folder in case you cannot find the message.'
                    else:
                        message = 'Unable to send activation email, please contact your local Galaxy administrator.'
                        if trans.app.config.error_email_to is not None:
                            message += ' Contact: %s' % trans.app.config.error_email_to
                        raise MessageException(message)
            if user.username != username:
                # Update public name
                user.username = username
        # Update user custom form
        user_info_form_id = payload.get('info|form_id')
        if user_info_form_id:
            prefix = 'info|'
            user_info_form = trans.sa_session.query(trans.app.model.FormDefinition).get(trans.security.decode_id(user_info_form_id))
            user_info_values = {}
            for item in payload:
                if item.startswith(prefix):
                    user_info_values[item[len(prefix):]] = payload[item]
            form_values = trans.model.FormValues(user_info_form, user_info_values)
            trans.sa_session.add(form_values)
            user.values = form_values
        # Update user addresses
        address_dicts = {}
        address_count = 0
        for item in payload:
            match = re.match(r'^address_(?P<index>\d+)\|(?P<attribute>\S+)', item)
            if match:
                groups = match.groupdict()
                index = int(groups['index'])
                attribute = groups['attribute']
                address_dicts[index] = address_dicts.get(index) or {}
                address_dicts[index][attribute] = payload[item]
                address_count = max(address_count, index + 1)
        user.addresses = []
        for index in range(0, address_count):
            d = address_dicts[index]
            if d.get('id'):
                try:
                    user_address = trans.sa_session.query(trans.app.model.UserAddress).get(trans.security.decode_id(d['id']))
                except Exception as e:
                    raise MessageException('Failed to access user address (%s). %s' % (d['id'], e))
            else:
                user_address = trans.model.UserAddress()
                trans.log_event('User address added')
            for field in AddressField.fields():
                if str(field[2]).lower() == 'required' and not d.get(field[0]):
                    raise MessageException('Address %s: %s (%s) required.' % (index + 1, field[1], field[0]))
                setattr(user_address, field[0], str(d.get(field[0], '')))
            user_address.user = user
            user.addresses.append(user_address)
            trans.sa_session.add(user_address)
        trans.sa_session.add(user)
        trans.sa_session.flush()
        trans.log_event('User information added')
        return {'message': 'User information has been saved.'}

    def send_verification_email( self, trans, email, username ):
        """
        Send the verification email containing the activation link to the user's email.
        """
        if username is None:
            username = trans.user.username
        activation_link = self.prepare_activation_link( trans, escape( email ) )

        host = trans.request.host.split( ':' )[ 0 ]
        if host in [ 'localhost', '127.0.0.1', '0.0.0.0' ]:
            host = socket.getfqdn()
        body = ("Hello %s,\n\n"
                "In order to complete the activation process for %s begun on %s at %s, please click on the following link to verify your account:\n\n"
                "%s \n\n"
                "By clicking on the above link and opening a Galaxy account you are also confirming that you have read and agreed to Galaxy's Terms and Conditions for use of this service (%s). This includes a quota limit of one account per user. Attempts to subvert this limit by creating multiple accounts or through any other method may result in termination of all associated accounts and data.\n\n"
                "Please contact us if you need help with your account at: %s. You can also browse resources available at: %s. \n\n"
                "More about the Galaxy Project can be found at galaxyproject.org\n\n"
                "Your Galaxy Team" % (escape( username ), escape( email ),
                                      datetime.utcnow().strftime( "%D"),
                                      trans.request.host, activation_link,
                                      trans.app.config.terms_url,
                                      trans.app.config.error_email_to,
                                      trans.app.config.instance_resource_url))
        to = email
        frm = trans.app.config.email_from or 'galaxy-no-reply@' + host
        subject = 'Galaxy Account Activation'
        try:
            util.send_mail( frm, to, subject, body, trans.app.config )
            return True
        except Exception:
            log.exception( 'Unable to send the activation email.' )
            return False

    def prepare_activation_link( self, trans, email ):
        """
        Prepare the account activation link for the user.
        """
        activation_token = self.get_activation_token( trans, email )
        activation_link = url_for( controller='user', action='activate', activation_token=activation_token, email=email, qualified=True  )
        return activation_link

    def get_activation_token( self, trans, email ):
        """
        Check for the activation token. Create new activation token and store it in the database if no token found.
        """
        user = trans.sa_session.query( trans.app.model.User ).filter( trans.app.model.User.table.c.email == email ).first()
        activation_token = user.activation_token
        if activation_token is None:
            activation_token = hash_util.new_secure_hash( str( random.getrandbits( 256 ) ) )
            user.activation_token = activation_token
            trans.sa_session.add( user )
            trans.sa_session.flush()
        return activation_token

    def _validate_email_publicname(self, email, username):
        ''' Validate email and username using regex '''
        if email == '' or not isinstance( email, basestring ):
            return 'Please provide your email address.'
        if not re.match('^[a-z0-9\-]{3,255}$', username):
            return 'Public name must contain only lowercase letters, numbers and "-". It also has to be shorter than 255 characters but longer than 2.'
        if not re.match('^(([^<>()[\]\\.,;:\s@\"]+(\.[^<>()[\]\\.,;:\s@\"]+)*)|(\".+\"))@((\[[0-9]{1,3}\.[0-9]{1,3}\.[0-9]{1,3}\.[0-9]{1,3}])|(([a-zA-Z\-0-9]+\.)+[a-zA-Z]{2,}))$', email):
            return 'Please provide your valid email address.'
        if len(email) > 255:
            return 'Email cannot be more than 255 characters in length.'

    @expose_api
    def get_password(self, trans, id, payload={}, **kwd):
        """
        Return available password inputs.
        """
        return {'message': 'Password unchanged.',
                'inputs': [ {'name': 'current', 'type': 'password', 'label': 'Current password'},
                            {'name': 'password', 'type': 'password', 'label': 'New password'},
                            {'name': 'confirm', 'type': 'password', 'label': 'Confirm password'},
                            {'name': 'token', 'type': 'hidden', 'hidden': True, 'ignore': None} ]}

    @expose_api
    def set_password(self, trans, id, payload={}, **kwd):
        """
        Allows to change a user password.
        """
        password = payload.get('password')
        confirm = payload.get('confirm')
        current = payload.get('current')
        token = payload.get('token')
        token_result = None
        if token:
            # If a token was supplied, validate and set user
            token_result = trans.sa_session.query(trans.app.model.PasswordResetToken).get(token)
            if not token_result or not token_result.expiration_time > datetime.utcnow():
                raise MessageException('Invalid or expired password reset token, please request a new one.')
            user = token_result.user
        else:
            # The user is changing their own password, validate their current password
            user = self._get_user(trans, id)
            (ok, message) = trans.app.auth_manager.check_change_password(user, current)
            if not ok:
                raise MessageException(message)
        if user:
            # Validate the new password
            message = validate_password(trans, password, confirm)
            if message:
                raise MessageException(message)
            else:
                # Save new password
                user.set_password_cleartext(password)
                # if we used a token, invalidate it and log the user in.
                if token_result:
                    trans.handle_user_login(token_result.user)
                    token_result.expiration_time = datetime.utcnow()
                    trans.sa_session.add(token_result)
                # Invalidate all other sessions
                for other_galaxy_session in trans.sa_session.query(trans.app.model.GalaxySession) \
                                                 .filter(and_(trans.app.model.GalaxySession.table.c.user_id == user.id,
                                                              trans.app.model.GalaxySession.table.c.is_valid == true(),
                                                              trans.app.model.GalaxySession.table.c.id != trans.galaxy_session.id)):
                    other_galaxy_session.is_valid = False
                    trans.sa_session.add(other_galaxy_session)
                trans.sa_session.add(user)
                trans.sa_session.flush()
                trans.log_event('User change password')
                return {'message': 'Password has been saved.'}
        raise MessageException('Failed to determine user, access denied.')

    @expose_api
    def get_permissions(self, trans, id, payload={}, **kwd):
        """
        Get the user's default permissions for the new histories
        """
        user = self._get_user(trans, id)
        roles = user.all_roles()
        permitted_actions = trans.app.model.Dataset.permitted_actions.items()
        inputs = []
        for index, action in permitted_actions:
            inputs.append({'type': 'select',
                           'multiple': True,
                           'optional': True,
                           'name': index,
                           'label': action.action,
                           'help': action.description,
                           'options': [(r.name, r.id) for r in roles],
                           'value': [a.role.id for a in user.default_permissions if a.action == action.action]})
        return {'message': 'Permissions unchanged.', 'inputs': inputs}

    @expose_api
    def set_permissions(self, trans, id, payload={}, **kwd):
        """
        Set the user's default permissions for the new histories
        """
        user = self._get_user(trans, id)
        permitted_actions = trans.app.model.Dataset.permitted_actions.items()
        permissions = {}
        for index, action in permitted_actions:
            action_id = trans.app.security_agent.get_action(action.action).action
            permissions[action_id] = [trans.sa_session.query(trans.app.model.Role).get(x) for x in (payload.get(index) or [])]
        trans.app.security_agent.user_set_default_permissions(user, permissions)
        return {'message': 'Permissions have been saved.'}

    @expose_api
    def get_toolbox_filters(self, trans, id, payload={}, **kwd):
        """
        API call for fetching toolbox filters data. Toolbox filters are specified in galaxy.ini.
        The user can activate them and the choice is stored in user_preferences.
        """
        user = self._get_user(trans, id)
        filter_types = self._get_filter_types(trans)
        saved_values = {}
        for name, value in user.preferences.items():
            if name in filter_types:
                saved_values[name] = listify(value, do_strip=True)
        inputs = []
        factory = FilterFactory(trans.app.toolbox)
        for filter_type in filter_types:
            self._add_filter_inputs(factory, filter_types, inputs, filter_type, saved_values)
        return {'message': 'Toolbox filters unchanged.', 'inputs': inputs}

    @expose_api
    def set_toolbox_filters(self, trans, id, payload={}, **kwd):
        """
        API call to update toolbox filters data.
        """
        user = self._get_user(trans, id)
        filter_types = self._get_filter_types(trans)
        for filter_type in filter_types:
            new_filters = []
            for prefixed_name in payload:
                prefix = filter_type + '|'
                if prefixed_name.startswith(filter_type):
                    new_filters.append(prefixed_name[len(prefix):])
            user.preferences[filter_type] = ','.join(new_filters)
        trans.sa_session.add(user)
        trans.sa_session.flush()
        return {'message': 'Toolbox filters have been saved.'}

    def _add_filter_inputs(self, factory, filter_types, inputs, filter_type, saved_values):
        filter_inputs = list()
        filter_values = saved_values.get(filter_type, [])
        filter_config = filter_types[filter_type]['config']
        filter_title = filter_types[filter_type]['title']
        for filter_name in filter_config:
            function = factory.build_filter_function(filter_name)
            filter_inputs.append({
                'type': 'boolean',
                'name': filter_name,
                'label': filter_name,
                'help': docstring_trim(function.__doc__) or 'No description available.',
                'value': 'true' if filter_name in filter_values else 'false',
                'ignore': 'false'
            })
        if filter_inputs:
            inputs.append({'type': 'section', 'title': filter_title, 'name': filter_type, 'expanded': True, 'inputs': filter_inputs})

    def _get_filter_types(self, trans):
        return odict([('toolbox_tool_filters', {'title': 'Tools', 'config': trans.app.config.user_tool_filters}),
                      ('toolbox_tool_section_filters', {'title': 'Sections', 'config': trans.app.config.user_tool_section_filters}),
                      ('toolbox_tool_label_filters', {'title': 'Labels', 'config': trans.app.config.user_tool_label_filters})])

    @expose_api
    def api_key(self, trans, id, payload={}, **kwd):
        """
        Create API key.
        """
        user = self._get_user(trans, id)
        return self.create_api_key(trans, user)

    @expose_api
    def get_api_key(self, trans, id, payload={}, **kwd):
        """
        Get API key inputs.
        """
        user = self._get_user(trans, id)
        return self._build_inputs_api_key(user)

    @expose_api
    def set_api_key(self, trans, id, payload={}, **kwd):
        """
        Get API key inputs with new API key.
        """
        user = self._get_user(trans, id)
        self.create_api_key(trans, user)
        return self._build_inputs_api_key(user, message='Generated a new web API key.')

    def _build_inputs_api_key(self, user, message='' ):
        """
        Build API key inputs.
        """
        inputs = [{'name': 'api-key',
                   'type': 'text',
                   'label': 'Current API key:',
                   'value': user.api_keys[0].key if user.api_keys else 'Not available.',
                   'readonly': True,
                   'help': ' An API key will allow you to access via web API. Please note that this key acts as an alternate means to access your account and should be treated with the same care as your login password.'}]
        return {'message': message, 'inputs': inputs}

    @expose_api
    def get_communication(self, trans, id, payload={}, **kwd):
        """
        Build communication server inputs.
        """
        user = self._get_user(trans, id)
        return {'message': 'Communication server settings unchanged.',
                'inputs': [{'name': 'enable',
                            'type': 'boolean',
                            'label': 'Enable communication',
                            'value': user.preferences.get('communication_server', 'false')}]}

    @expose_api
    def set_communication(self, trans, id, payload={}, **kwd):
        """
        Allows the user to activate/deactivate the communication server.
        """
        user = self._get_user(trans, id)
        enable = payload.get('enable', 'false')
        if enable == 'true':
            message = 'Your communication server has been activated.'
        else:
            message = 'Your communication server has been disabled.'
        user.preferences['communication_server'] = enable
        trans.sa_session.add(user)
        trans.sa_session.flush()
        return {'message': message}

    @expose_api
    def get_custom_builds_metadata(self, trans, id, payload={}, **kwd):
        """ Returns meta data for custom builds. """
        user = self._get_user(trans, id)
        installed_builds = []
        for build in glob.glob( os.path.join(trans.app.config.len_file_path, "*.len") ):
            installed_builds.append( os.path.basename(build).split(".len")[0] )
        fasta_hdas = trans.sa_session.query( model.HistoryDatasetAssociation ) \
                        .filter_by( history=trans.history, extension="fasta", deleted=False ) \
                        .order_by( model.HistoryDatasetAssociation.hid.desc() )
        return {
            'installed_builds'  : [ { 'label' : ins, 'value' : ins } for ins in installed_builds ],
            'fasta_hdas'        : [ { 'label' : '%s: %s' % ( hda.hid, hda.name ), 'value' : trans.security.encode_id( hda.id ) } for hda in fasta_hdas ],
        }

    @expose_api
    def get_custom_builds(self, trans, id, payload={}, **kwd):
        """ Returns collection of custom builds. """
        user = self._get_user(trans, id)
        dbkeys = json.loads(user.preferences['dbkeys']) if 'dbkeys' in user.preferences else {}
        dbkey_collection = []
        for key, attributes in dbkeys.items():
            attributes['id'] = key;
            dbkey_collection.append(attributes)
        return dbkey_collection

    @expose_api
    def add_custom_builds(self, trans, id, key, payload={}, **kwd):
        """ Add new custom build. """
        user = self._get_user(trans, id)
        dbkeys = json.loads(user.preferences['dbkeys']) if 'dbkeys' in user.preferences else {}
        name = payload.get('name')
        len_type = payload.get('len|type')
        len_value = payload.get('len|value')
        if len_type not in [ 'file', 'fasta', 'text' ] or not len_value:
            raise MessageException('Please specify a valid data source type.')
        if not name or not key:
            raise MessageException('You must specify values for all the fields.')
        elif key in dbkeys:
            raise MessageException('There is already a custom build with that key. Delete it first if you want to replace it.')
        else:
            # Have everything needed; create new build.
            build_dict = { 'name': name }
            if len_type in [ 'text', 'file' ]:
                # Create new len file
                new_len = trans.app.model.HistoryDatasetAssociation( extension='len', create_dataset=True, sa_session=trans.sa_session )
                trans.sa_session.add( new_len )
                new_len.name = name
                new_len.visible = False
                new_len.state = trans.app.model.Job.states.OK
                new_len.info = 'custom build .len file'
                try:
                    trans.app.object_store.create( new_len.dataset )
                except ObjectInvalid:
                    raise MessageException( 'Unable to create output dataset: object store is full.' )
                trans.sa_session.flush()
                counter = 0
                lines_skipped = 0
                f = open(new_len.file_name, 'w')
                # LEN files have format:
                #   <chrom_name><tab><chrom_length>
                for line in len_value.split('\n'):
                    # Splits at the last whitespace in the line
                    lst = line.strip().rsplit(None, 1)
                    if not lst or len(lst) < 2:
                        lines_skipped += 1
                        continue
                    chrom, length = lst[0], lst[1]
                    try:
                        length = int(length)
                    except ValueError:
                        lines_skipped += 1
                        continue
                    if chrom != escape(chrom):
                        build_dict[ 'message' ] = 'Invalid chromosome(s) with HTML detected and skipped.'
                        lines_skipped += 1
                        continue
                    counter += 1
                    f.write( '%s\t%s\n' % (chrom, length) )
                f.close()
                build_dict.update( { 'len': new_len.id, 'count': counter } )
            else:
                dataset_id = trans.security.decode_id( len_value )
                dataset = trans.sa_session.query( trans.app.model.HistoryDatasetAssociation ).get( dataset_id )
                try:
                    new_len = dataset.get_converted_dataset( trans, 'len' )
                    # HACK: need to request dataset again b/c get_converted_dataset()
                    # doesn't return dataset (as it probably should).
                    new_len = dataset.get_converted_dataset( trans, 'len' )
                    if new_len.state != trans.app.model.Job.states.ERROR:
                        build_dict[ 'len' ] = new_len.id
                        chrom_count_dataset = new_len.get_converted_dataset( trans, 'linecount' )
                        if chrom_count_dataset and chrom_count_dataset.state == trans.app.model.Job.states.OK:
                            try:
                                chrom_count = int( open( chrom_count_dataset.file_name ).readline() )
                                build_dict[ 'count' ] = chrom_count
                            except:
                                raise MessageException( 'Unable to determine chroms/contigs count.' )
                        else:
                            raise MessageException( 'Line count dataset failed.' )
                    else:
                        raise MessageException( 'Converted dataset in error state.' )
                except Exception as e:
                    raise MessageException( str( e ) )
            dbkeys[key] = build_dict
            user.preferences['dbkeys'] = json.dumps(dbkeys)
            trans.sa_session.flush()
            return build_dict

    @expose_api
    def delete_custom_builds(self, trans, id, key, payload={}, **kwd):
        """ Delete a custom build. """
        user = self._get_user(trans, id)
        dbkeys = json.loads(user.preferences['dbkeys']) if 'dbkeys' in user.preferences else {}
        if key and key in dbkeys:
            del dbkeys[key]
            user.preferences['dbkeys'] = json.dumps(dbkeys)
            trans.sa_session.flush()
            return { 'message': 'Deleted %s.' % key }
        else:
            raise MessageException('Could not find and delete build (%s).' % key)

    def _get_user(self, trans, id):
        user = self.get_user(trans, id)
        if not user:
            raise MessageException('Invalid user (%s).' % id)
        if user != trans.user and not trans.user_is_admin():
            raise MessageException('Access denied.')
        return user<|MERGE_RESOLUTION|>--- conflicted
+++ resolved
@@ -4,19 +4,13 @@
 
 import glob
 import logging
-<<<<<<< HEAD
-import datetime
 import json
-import re
 import os
-
-=======
 import random
 import re
 import socket
 
 from datetime import datetime
->>>>>>> 8a033b72
 from markupsafe import escape
 from sqlalchemy import false, true, and_, or_
 
