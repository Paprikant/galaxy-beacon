"""
API operations on the contents of a history dataset.
"""
import logging
from io import IOBase
from typing import (
    Any,
    cast,
    Dict,
    List,
    Optional,
)

from fastapi import (
    Body,
    Depends,
    Path,
    Query,
    Request,
)
from starlette.responses import (
    FileResponse,
    StreamingResponse,
)

from galaxy.schema import (
    FilterQueryParams,
    SerializationParams,
)
from galaxy.schema.fields import EncodedDatabaseIdField
from galaxy.schema.schema import (
    AnyHDA,
    AnyHistoryContentItem,
    DatasetAssociationRoles,
    DatasetSourceType,
    UpdateDatasetPermissionsPayload,
)
from galaxy.util.zipstream import ZipstreamWrapper
from galaxy.webapps.galaxy.api.common import (
    get_filter_query_params,
    get_query_parameters_from_request_excluding,
    get_update_permission_payload,
    query_serialization_params,
)
from galaxy.webapps.galaxy.services.datasets import (
    ConvertedDatasetsMap,
    DatasetInheritanceChain,
    DatasetsService,
    DatasetStorageDetails,
    DatasetTextContentDetails,
    DeleteDatasetBatchPayload,
    DeleteDatasetBatchResult,
    RequestDataType,
)
from . import (
    depends,
    DependsOnTrans,
    Router,
)

log = logging.getLogger(__name__)

router = Router(tags=["datasets"])

DatasetIDPathParam: EncodedDatabaseIdField = Path(..., description="The encoded database identifier of the dataset.")

HistoryIDPathParam: EncodedDatabaseIdField = Path(..., description="The encoded database identifier of the History.")

DatasetSourceQueryParam: DatasetSourceType = Query(
    default=DatasetSourceType.hda,
    description="Whether this dataset belongs to a history (HDA) or a library (LDDA).",
)


@router.cbv
class FastAPIDatasets:
    service: DatasetsService = depends(DatasetsService)

    @router.get(
        "/api/datasets",
        summary="Search datasets or collections using a query system.",
    )
    def index(
        self,
        trans=DependsOnTrans,
        history_id: Optional[EncodedDatabaseIdField] = Query(
            default=None,
            description="Optional identifier of a History. Use it to restrict the search whithin a particular History.",
        ),
        serialization_params: SerializationParams = Depends(query_serialization_params),
        filter_query_params: FilterQueryParams = Depends(get_filter_query_params),
    ) -> List[AnyHistoryContentItem]:
        return self.service.index(trans, history_id, serialization_params, filter_query_params)

    @router.get(
        "/api/datasets/{dataset_id}/storage",
        summary="Display user-facing storage details related to the objectstore a dataset resides in.",
    )
    def show_storage(
        self,
        trans=DependsOnTrans,
        dataset_id: EncodedDatabaseIdField = DatasetIDPathParam,
        hda_ldda: DatasetSourceType = DatasetSourceQueryParam,
    ) -> DatasetStorageDetails:
        return self.service.show_storage(trans, dataset_id, hda_ldda)

    @router.get(
        "/api/datasets/{dataset_id}/inheritance_chain",
        summary="For internal use, this endpoint may change without warning.",
        include_in_schema=True,  # Can be changed to False if we don't really want to expose this
    )
    def show_inheritance_chain(
        self,
        trans=DependsOnTrans,
        dataset_id: EncodedDatabaseIdField = DatasetIDPathParam,
        hda_ldda: DatasetSourceType = DatasetSourceQueryParam,
    ) -> DatasetInheritanceChain:
        return self.service.show_inheritance_chain(trans, dataset_id, hda_ldda)

    @router.get(
        "/api/datasets/{dataset_id}/get_content_as_text",
        summary="Returns dataset content as Text.",
    )
    def get_content_as_text(
        self,
        trans=DependsOnTrans,
        dataset_id: EncodedDatabaseIdField = DatasetIDPathParam,
    ) -> DatasetTextContentDetails:
        return self.service.get_content_as_text(trans, dataset_id)

    @router.get(
        "/api/datasets/{dataset_id}/converted/{ext}",
        summary="Return information about datasets made by converting this dataset to a new format.",
    )
    def converted_ext(
        self,
        trans=DependsOnTrans,
        dataset_id: EncodedDatabaseIdField = DatasetIDPathParam,
        ext: str = Path(
            ...,
            description="File extension of the new format to convert this dataset to.",
        ),
        serialization_params: SerializationParams = Depends(query_serialization_params),
    ) -> AnyHDA:
        """
        Return information about datasets made by converting this dataset to a new format.

        If there is no existing converted dataset for the format in `ext`, one will be created.

        **Note**: `view` and `keys` are also available to control the serialization of the dataset.
        """
        return self.service.converted_ext(trans, dataset_id, ext, serialization_params)

    @router.get(
        "/api/datasets/{dataset_id}/converted",
        summary=("Return a a map with all the existing converted datasets associated with this instance."),
    )
    def converted(
        self,
        trans=DependsOnTrans,
        dataset_id: EncodedDatabaseIdField = DatasetIDPathParam,
    ) -> ConvertedDatasetsMap:
        """
        Return a map of `<converted extension> : <converted id>` containing all the *existing* converted datasets.
        """
        return self.service.converted(trans, dataset_id)

    @router.put(
        "/api/datasets/{dataset_id}/permissions",
        summary="Set permissions of the given history dataset to the given role ids.",
    )
    def update_permissions(
        self,
        trans=DependsOnTrans,
        dataset_id: EncodedDatabaseIdField = DatasetIDPathParam,
        # Using a generic Dict here as an attempt on supporting multiple aliases for the permissions params.
        payload: Dict[str, Any] = Body(
            default=...,
            example=UpdateDatasetPermissionsPayload(),
        ),
    ) -> DatasetAssociationRoles:
        """Set permissions of the given history dataset to the given role ids."""
        update_payload = get_update_permission_payload(payload)
        return self.service.update_permissions(trans, dataset_id, update_payload)

    @router.get(
        "/api/histories/{history_id}/contents/{history_content_id}/extra_files",
        summary="Generate list of extra files.",
        tags=["histories"],
    )
    def extra_files(
        self,
        trans=DependsOnTrans,
        history_id: EncodedDatabaseIdField = HistoryIDPathParam,
        history_content_id: EncodedDatabaseIdField = DatasetIDPathParam,
    ):
        return self.service.extra_files(trans, history_content_id)

    @router.get(
        "/api/datasets/{history_content_id}/display",
        summary="Displays (preview) or downloads dataset content.",
        response_class=StreamingResponse,
    )
    @router.get(
        "/api/histories/{history_id}/contents/{history_content_id}/display",
        name="history_contents_display",
        summary="Displays (preview) or downloads dataset content.",
        tags=["histories"],
        response_class=StreamingResponse,
    )
    def display(
        self,
        request: Request,
        trans=DependsOnTrans,
        history_id: Optional[EncodedDatabaseIdField] = Query(
            default=None,
            description="The encoded database identifier of the History.",
        ),
        history_content_id: EncodedDatabaseIdField = DatasetIDPathParam,
        preview: bool = Query(
            default=False,
            description=(
                "Whether to get preview contents to be directly displayed on the web. "
                "If preview is False (default) the contents will be downloaded instead."
            ),
        ),
        filename: Optional[str] = Query(
            default=None,
            description="TODO",
        ),
        to_ext: Optional[str] = Query(
            default=None,
            description=(
                "The file extension when downloading the display data. Use the value `data` to "
                "let the server infer it from the data type."
            ),
        ),
        raw: bool = Query(
            default=False,
            description=(
                "The query parameter 'raw' should be considered experimental and may be dropped at "
                "some point in the future without warning. Generally, data should be processed by its "
                "datatype prior to display."
            ),
        ),
    ):
        """Streams the dataset for download or the contents preview to be displayed in a browser."""
        extra_params = get_query_parameters_from_request_excluding(request, {"preview", "filename", "to_ext", "raw"})
        display_data, headers = self.service.display(
            trans, history_content_id, preview, filename, to_ext, raw, **extra_params
        )
        if isinstance(display_data, IOBase):
            file_name = getattr(display_data, "name", None)
            if file_name:
                return FileResponse(file_name, headers=headers)
        elif isinstance(display_data, ZipstreamWrapper):
            return StreamingResponse(display_data.response(), headers=headers)
        return StreamingResponse(display_data, headers=headers)

    @router.get(
        "/api/histories/{history_id}/contents/{history_content_id}/metadata_file",
        summary="Returns the metadata file associated with this history item.",
        tags=["histories"],
        response_class=FileResponse,
    )
    def get_metadata_file(
        self,
        trans=DependsOnTrans,
        history_id: EncodedDatabaseIdField = HistoryIDPathParam,
        history_content_id: EncodedDatabaseIdField = DatasetIDPathParam,
        metadata_file: str = Query(
            ...,
            description="The name of the metadata file to retrieve.",
        ),
    ):
        metadata_file_path, headers = self.service.get_metadata_file(trans, history_content_id, metadata_file)
        return FileResponse(path=cast(str, metadata_file_path), headers=headers)

    @router.get(
        "/api/datasets/{dataset_id}",
        summary="Displays information about and/or content of a dataset.",
    )
    def show(
        self,
        request: Request,
        trans=DependsOnTrans,
        dataset_id: EncodedDatabaseIdField = DatasetIDPathParam,
        hda_ldda: DatasetSourceType = Query(
            default=DatasetSourceType.hda,
            description=("The type of information about the dataset to be requested."),
        ),
        data_type: Optional[RequestDataType] = Query(
            default=None,
            description=(
                "The type of information about the dataset to be requested. "
                "Each of these values may require additional parameters in the request and "
                "may return different responses."
            ),
        ),
        serialization_params: SerializationParams = Depends(query_serialization_params),
    ):
        """
        **Note**: Due to the multipurpose nature of this endpoint, which can receive a wild variety of parameters
        and return different kinds of responses, the documentation here will be limited.
        To get more information please check the source code.
        """
        exclude_params = {"hda_ldda", "data_type"}
        exclude_params.update(SerializationParams.__fields__.keys())
        extra_params = get_query_parameters_from_request_excluding(request, exclude_params)

        return self.service.show(trans, dataset_id, hda_ldda, serialization_params, data_type, **extra_params)

<<<<<<< HEAD
    @router.delete(
        "/api/datasets",
        summary="Deletes or purges a batch of datasets.",
    )
    def delete_batch(
        self,
        trans=DependsOnTrans,
        payload: DeleteDatasetBatchPayload = Body(...),
    ) -> DeleteDatasetBatchResult:
=======

class DatasetsController(BaseGalaxyAPIController):
    service: DatasetsService = depends(DatasetsService)

    @web.expose_api
    def index(self, trans, limit=500, offset=0, history_id=None, **kwd):
        """
        GET /api/datasets/

        Search datasets or collections using a query system

        :rtype:     list
        :returns:   dictionaries containing summary of dataset or dataset_collection information

        The list returned can be filtered by using two optional parameters:

            :q:
                string, generally a property name to filter by followed
                by an (often optional) hyphen and operator string.

            :qv:

                string, the value to filter by

        ..example::

            To filter the list to only those created after 2015-01-29,
            the query string would look like:
                '?q=create_time-gt&qv=2015-01-29'

            Multiple filters can be sent in using multiple q/qv pairs:
                '?q=create_time-gt&qv=2015-01-29&q=name-contains&qv=experiment-1'

        The list returned can be paginated using two optional parameters:
            limit:  integer, defaults to no value and no limit (return all)
                    how many items to return
            offset: integer, defaults to 0 and starts at the beginning
                    skip the first ( offset - 1 ) items and begin returning
                    at the Nth item

        ..example:
            limit and offset can be combined. Skip the first two and return five:
                '?limit=5&offset=3'

        The list returned can be ordered using the optional parameter:
            order:  string containing one of the valid ordering attributes followed
                    (optionally) by '-asc' or '-dsc' (default) for ascending and descending
                    order respectively. Orders can be stacked as a comma-
                    separated list of values.
                    Allowed ordering attributes are: 'create_time', 'extension',
                    'hid', 'history_id', 'name', 'update_time'.
                    'order' defaults to 'create_time'.

        ..example:
            To sort by name descending then create time descending:
                '?order=name-dsc,create_time'

        """
        serialization_params = parse_serialization_params(**kwd)
        filter_parameters = FilterQueryParams(**kwd)
        filter_parameters.limit = filter_parameters.limit or limit
        filter_parameters.offset = filter_parameters.offset or offset
        return self.service.index(
            trans, history_id, serialization_params, filter_parameters
        )

    @web.expose_api_anonymous_and_sessionless
    def show(self, trans, id, hda_ldda='hda', data_type=None, provider=None, **kwd):
        """
        GET /api/datasets/{encoded_dataset_id}
        Displays information about and/or content of a dataset.
        """
        serialization_params = parse_serialization_params(**kwd)
        kwd.update({
            "provider": provider,
        })
        rval = self.service.show(trans, id, hda_ldda, serialization_params, data_type, **kwd)
        return rval

    @web.expose_api_anonymous
    def show_storage(self, trans, dataset_id, hda_ldda='hda', **kwd):
        """
        GET /api/datasets/{encoded_dataset_id}/storage

        Display user-facing storage details related to the objectstore a
        dataset resides in.
        """
        return self.service.show_storage(trans, dataset_id, hda_ldda)

    @web.expose_api_anonymous
    def show_inheritance_chain(self, trans, dataset_id, hda_ldda='hda', **kwd):
        """
        GET /api/datasets/{dataset_id}/inheritance_chain

        Display inheritance chain for the given dataset

        For internal use, this endpoint may change without warning.
        """
        return self.service.show_inheritance_chain(trans, dataset_id, hda_ldda)

    @web.expose_api
    def update_permissions(self, trans, dataset_id, payload, **kwd):
        """
        PUT /api/datasets/{encoded_dataset_id}/permissions
        Updates permissions of a dataset.

        :rtype:     dict
        :returns:   dictionary containing new permissions
        """
        hda_ldda = kwd.pop('hda_ldda', DatasetSourceType.hda)
        if payload:
            kwd.update(payload)
        update_payload = get_update_permission_payload(kwd)
        return self.service.update_permissions(trans, dataset_id, update_payload, hda_ldda)

    @web.expose_api_anonymous_and_sessionless
    def extra_files(self, trans, history_content_id, history_id, **kwd):
        """
        GET /api/histories/{encoded_history_id}/contents/{encoded_content_id}/extra_files
        Generate list of extra files.
        """
        return self.service.extra_files(trans, history_content_id)

    @web.expose_api_raw_anonymous_and_sessionless
    def display(self, trans, history_content_id, history_id,
                preview=False, filename=None, to_ext=None, raw=False, **kwd):
        """
        GET /api/histories/{encoded_history_id}/contents/{encoded_content_id}/display
        Displays history content (dataset).

        The query parameter 'raw' should be considered experimental and may be dropped at
        some point in the future without warning. Generally, data should be processed by its
        datatype prior to display (the defult if raw is unspecified or explicitly false.
        """
        raw = util.string_as_bool(raw)
        display_data, headers = self.service.display(
            trans, history_content_id, history_id, preview, filename, to_ext, raw, **kwd
        )
        trans.response.headers.update(headers)
        if isinstance(display_data, ZipstreamWrapper):
            return display_data.response()
        return display_data

    @web.expose_api
    def get_content_as_text(self, trans, dataset_id):
        """ Returns item content as Text. """
        return self.service.get_content_as_text(trans, dataset_id)

    @web.expose_api_raw_anonymous_and_sessionless
    def get_metadata_file(self, trans, history_content_id, history_id, metadata_file=None, **kwd):
        """
        GET /api/histories/{history_id}/contents/{history_content_id}/metadata_file
        """
        # TODO: remove open_file parameter when deleting this legacy endpoint
        metadata_file, headers = self.service.get_metadata_file(
            trans, history_content_id, metadata_file, open_file=True
        )
        trans.response.headers.update(headers)
        return metadata_file

    @web.expose_api_anonymous
    def converted(self, trans, dataset_id, ext, **kwargs):
>>>>>>> 0ac6f411
        """
        Deletes or purges a batch of datasets.
        **Warning**: only the ownership of the datasets (and upload state for HDAs) is checked,
        no other checks or restrictions are made.
        """
        return self.service.delete_batch(trans, payload)<|MERGE_RESOLUTION|>--- conflicted
+++ resolved
@@ -310,7 +310,6 @@
 
         return self.service.show(trans, dataset_id, hda_ldda, serialization_params, data_type, **extra_params)
 
-<<<<<<< HEAD
     @router.delete(
         "/api/datasets",
         summary="Deletes or purges a batch of datasets.",
@@ -320,170 +319,6 @@
         trans=DependsOnTrans,
         payload: DeleteDatasetBatchPayload = Body(...),
     ) -> DeleteDatasetBatchResult:
-=======
-
-class DatasetsController(BaseGalaxyAPIController):
-    service: DatasetsService = depends(DatasetsService)
-
-    @web.expose_api
-    def index(self, trans, limit=500, offset=0, history_id=None, **kwd):
-        """
-        GET /api/datasets/
-
-        Search datasets or collections using a query system
-
-        :rtype:     list
-        :returns:   dictionaries containing summary of dataset or dataset_collection information
-
-        The list returned can be filtered by using two optional parameters:
-
-            :q:
-                string, generally a property name to filter by followed
-                by an (often optional) hyphen and operator string.
-
-            :qv:
-
-                string, the value to filter by
-
-        ..example::
-
-            To filter the list to only those created after 2015-01-29,
-            the query string would look like:
-                '?q=create_time-gt&qv=2015-01-29'
-
-            Multiple filters can be sent in using multiple q/qv pairs:
-                '?q=create_time-gt&qv=2015-01-29&q=name-contains&qv=experiment-1'
-
-        The list returned can be paginated using two optional parameters:
-            limit:  integer, defaults to no value and no limit (return all)
-                    how many items to return
-            offset: integer, defaults to 0 and starts at the beginning
-                    skip the first ( offset - 1 ) items and begin returning
-                    at the Nth item
-
-        ..example:
-            limit and offset can be combined. Skip the first two and return five:
-                '?limit=5&offset=3'
-
-        The list returned can be ordered using the optional parameter:
-            order:  string containing one of the valid ordering attributes followed
-                    (optionally) by '-asc' or '-dsc' (default) for ascending and descending
-                    order respectively. Orders can be stacked as a comma-
-                    separated list of values.
-                    Allowed ordering attributes are: 'create_time', 'extension',
-                    'hid', 'history_id', 'name', 'update_time'.
-                    'order' defaults to 'create_time'.
-
-        ..example:
-            To sort by name descending then create time descending:
-                '?order=name-dsc,create_time'
-
-        """
-        serialization_params = parse_serialization_params(**kwd)
-        filter_parameters = FilterQueryParams(**kwd)
-        filter_parameters.limit = filter_parameters.limit or limit
-        filter_parameters.offset = filter_parameters.offset or offset
-        return self.service.index(
-            trans, history_id, serialization_params, filter_parameters
-        )
-
-    @web.expose_api_anonymous_and_sessionless
-    def show(self, trans, id, hda_ldda='hda', data_type=None, provider=None, **kwd):
-        """
-        GET /api/datasets/{encoded_dataset_id}
-        Displays information about and/or content of a dataset.
-        """
-        serialization_params = parse_serialization_params(**kwd)
-        kwd.update({
-            "provider": provider,
-        })
-        rval = self.service.show(trans, id, hda_ldda, serialization_params, data_type, **kwd)
-        return rval
-
-    @web.expose_api_anonymous
-    def show_storage(self, trans, dataset_id, hda_ldda='hda', **kwd):
-        """
-        GET /api/datasets/{encoded_dataset_id}/storage
-
-        Display user-facing storage details related to the objectstore a
-        dataset resides in.
-        """
-        return self.service.show_storage(trans, dataset_id, hda_ldda)
-
-    @web.expose_api_anonymous
-    def show_inheritance_chain(self, trans, dataset_id, hda_ldda='hda', **kwd):
-        """
-        GET /api/datasets/{dataset_id}/inheritance_chain
-
-        Display inheritance chain for the given dataset
-
-        For internal use, this endpoint may change without warning.
-        """
-        return self.service.show_inheritance_chain(trans, dataset_id, hda_ldda)
-
-    @web.expose_api
-    def update_permissions(self, trans, dataset_id, payload, **kwd):
-        """
-        PUT /api/datasets/{encoded_dataset_id}/permissions
-        Updates permissions of a dataset.
-
-        :rtype:     dict
-        :returns:   dictionary containing new permissions
-        """
-        hda_ldda = kwd.pop('hda_ldda', DatasetSourceType.hda)
-        if payload:
-            kwd.update(payload)
-        update_payload = get_update_permission_payload(kwd)
-        return self.service.update_permissions(trans, dataset_id, update_payload, hda_ldda)
-
-    @web.expose_api_anonymous_and_sessionless
-    def extra_files(self, trans, history_content_id, history_id, **kwd):
-        """
-        GET /api/histories/{encoded_history_id}/contents/{encoded_content_id}/extra_files
-        Generate list of extra files.
-        """
-        return self.service.extra_files(trans, history_content_id)
-
-    @web.expose_api_raw_anonymous_and_sessionless
-    def display(self, trans, history_content_id, history_id,
-                preview=False, filename=None, to_ext=None, raw=False, **kwd):
-        """
-        GET /api/histories/{encoded_history_id}/contents/{encoded_content_id}/display
-        Displays history content (dataset).
-
-        The query parameter 'raw' should be considered experimental and may be dropped at
-        some point in the future without warning. Generally, data should be processed by its
-        datatype prior to display (the defult if raw is unspecified or explicitly false.
-        """
-        raw = util.string_as_bool(raw)
-        display_data, headers = self.service.display(
-            trans, history_content_id, history_id, preview, filename, to_ext, raw, **kwd
-        )
-        trans.response.headers.update(headers)
-        if isinstance(display_data, ZipstreamWrapper):
-            return display_data.response()
-        return display_data
-
-    @web.expose_api
-    def get_content_as_text(self, trans, dataset_id):
-        """ Returns item content as Text. """
-        return self.service.get_content_as_text(trans, dataset_id)
-
-    @web.expose_api_raw_anonymous_and_sessionless
-    def get_metadata_file(self, trans, history_content_id, history_id, metadata_file=None, **kwd):
-        """
-        GET /api/histories/{history_id}/contents/{history_content_id}/metadata_file
-        """
-        # TODO: remove open_file parameter when deleting this legacy endpoint
-        metadata_file, headers = self.service.get_metadata_file(
-            trans, history_content_id, metadata_file, open_file=True
-        )
-        trans.response.headers.update(headers)
-        return metadata_file
-
-    @web.expose_api_anonymous
-    def converted(self, trans, dataset_id, ext, **kwargs):
->>>>>>> 0ac6f411
         """
         Deletes or purges a batch of datasets.
         **Warning**: only the ownership of the datasets (and upload state for HDAs) is checked,
