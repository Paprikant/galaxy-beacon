import logging

from markupsafe import escape
from six import string_types
from six.moves.urllib.parse import unquote_plus
from sqlalchemy import and_, false, null, true
from sqlalchemy.orm import eagerload, eagerload_all, undefer

import galaxy.util
from galaxy import exceptions
from galaxy import managers
from galaxy import model
from galaxy import web
from galaxy.model.item_attrs import (
    UsesAnnotations,
    UsesItemRatings
)
<<<<<<< HEAD
from galaxy.util import listify, nice_size, Params, parse_int, sanitize_text
from galaxy.util.create_history_template import render_item
=======
from galaxy.util import listify, Params, parse_int, sanitize_text
>>>>>>> 788934c3
from galaxy.util.odict import odict
from galaxy.util.sanitize_html import sanitize_html
from galaxy.web import url_for
from galaxy.web.base.controller import (
    BaseUIController,
    ERROR,
    ExportsHistoryMixin,
    ImportsHistoryMixin,
    INFO,
    SharableMixin,
    SUCCESS,
    WARNING,
)
from galaxy.web.framework.helpers import grids, iff, time_ago


log = logging.getLogger(__name__)


class NameColumn(grids.TextColumn):
    def get_value(self, trans, grid, history):
        return escape(history.get_display_name())


class HistoryListGrid(grids.Grid):

    # Custom column types
    class DelayedValueColumn(grids.GridColumn):
        def get_value(self, trans, grid, history):
            return '<div class="delayed-value-%s" data-history-id="%s"><span class="fa fa-spinner fa-spin"></span></div>' % (self.key, trans.security.encode_id(history.id))

    class ItemCountColumn(grids.GridColumn):
        def get_value(self, trans, grid, history):
            return str(history.hid_counter - 1)

    class HistoryListNameColumn(NameColumn):
        def get_link(self, trans, grid, history):
            link = None
            if not history.deleted:
                link = dict(operation="Switch", id=history.id, use_panels=grid.use_panels, async_compatible=True)
            return link

    class DeletedColumn(grids.DeletedColumn):
        def get_value(self, trans, grid, history):
            if history == trans.history:
                return "<strong>current history</strong>"
            if history.purged:
                return "deleted permanently"
            elif history.deleted:
                return "deleted"
            return ""

        def sort(self, trans, query, ascending, column_name=None):
            if ascending:
                query = query.order_by(self.model_class.table.c.purged.asc(), self.model_class.table.c.update_time.desc())
            else:
                query = query.order_by(self.model_class.table.c.purged.desc(), self.model_class.table.c.update_time.desc())
            return query

    def build_initial_query(self, trans, **kwargs):
        # Override to preload sharing information used when fetching data for grid.
        query = super(HistoryListGrid, self).build_initial_query(trans, **kwargs)
        query = query.options(undefer("users_shared_with_count"))
        return query

    # Grid definition
    title = "Saved Histories"
    model_class = model.History
    default_sort_key = "-update_time"
    columns = [
        HistoryListNameColumn("Name", key="name", attach_popup=True, filterable="advanced"),
        ItemCountColumn("Items", key="item_count", sortable=False),
        DelayedValueColumn("Datasets", key="datasets_by_state", sortable=False, nowrap=True),
        grids.IndividualTagsColumn("Tags", key="tags", model_tag_association_class=model.HistoryTagAssociation,
                                   filterable="advanced", grid_name="HistoryListGrid"),
        grids.SharingStatusColumn("Sharing", key="sharing", filterable="advanced", sortable=False, use_shared_with_count=True),
        DelayedValueColumn("Size on Disk", key="disk_size", sortable=False),
        grids.GridColumn("Created", key="create_time", format=time_ago),
        grids.GridColumn("Last Updated", key="update_time", format=time_ago),
        DeletedColumn("Status", key="deleted", filterable="advanced")
    ]
    columns.append(
        grids.MulticolFilterColumn(
            "search history names and tags",
            cols_to_filter=[columns[0], columns[3]],
            key="free-text-search", visible=False, filterable="standard")
    )
    operations = [
        grids.GridOperation("Switch", allow_multiple=False, condition=(lambda item: not item.deleted), async_compatible=True),
        grids.GridOperation("View", allow_multiple=False, url_args=dict(controller="", action="histories/view")),
        grids.GridOperation("Share or Publish", allow_multiple=False, condition=(lambda item: not item.deleted), url_args=dict(action='sharing')),
        grids.GridOperation("Change Permissions", allow_multiple=False, condition=(lambda item: not item.deleted), url_args=dict(controller="", action="histories/permissions")),
        grids.GridOperation("Copy", allow_multiple=False, condition=(lambda item: not item.deleted), async_compatible=False),
        grids.GridOperation("Rename", condition=(lambda item: not item.deleted), url_args=dict(controller="", action="histories/rename"), target="top"),
        grids.GridOperation("Delete", condition=(lambda item: not item.deleted), async_compatible=True),
        grids.GridOperation("Delete Permanently", condition=(lambda item: not item.purged), confirm="History contents will be removed from disk, this cannot be undone.  Continue?", async_compatible=True),
        grids.GridOperation("Undelete", condition=(lambda item: item.deleted and not item.purged), async_compatible=True),
    ]
    standard_filters = [
        grids.GridColumnFilter("Active", args=dict(deleted=False)),
        grids.GridColumnFilter("Deleted", args=dict(deleted=True)),
        grids.GridColumnFilter("All", args=dict(deleted='All')),
    ]
    default_filter = dict(name="All", deleted="False", tags="All", sharing="All")
    num_rows_per_page = 15
    use_paging = True
    info_text = "Histories that have been deleted for more than a time period specified by the Galaxy administrator(s) may be permanently deleted."

    def get_current_item(self, trans, **kwargs):
        return trans.get_history()

    def apply_query_filter(self, trans, query, **kwargs):
        return query.filter_by(user=trans.user, importing=False)


class SharedHistoryListGrid(grids.Grid):

    # Custom column types
    class DatasetsByStateColumn(grids.GridColumn):
        def get_value(self, trans, grid, history):
            rval = ''
            for state in ('ok', 'running', 'queued', 'error'):
                total = sum(1 for d in history.active_datasets if d.state == state)
                if total:
                    rval += '<div class="count-box state-color-%s">%s</div>' % (state, total)
            return rval

    class SharedByColumn(grids.GridColumn):
        def get_value(self, trans, grid, history):
            return escape(history.user.email)

    # Grid definition
    title = "Histories shared with you by others"
    model_class = model.History
    default_sort_key = "-update_time"
    default_filter = {}
    columns = [
        grids.GridColumn("Name", key="name", attach_popup=True),
        DatasetsByStateColumn("Datasets", sortable=False),
        grids.GridColumn("Created", key="create_time", format=time_ago),
        grids.GridColumn("Last Updated", key="update_time", format=time_ago),
        SharedByColumn("Shared by", key="user_id")
    ]
    operations = [
        grids.GridOperation("View", allow_multiple=False, url_args=dict(action='view')),
        grids.GridOperation("Copy", allow_multiple=False),
        grids.GridOperation("Unshare", allow_multiple=False)
    ]
    standard_filters = []

    def build_initial_query(self, trans, **kwargs):
        return trans.sa_session.query(self.model_class).join('users_shared_with')

    def apply_query_filter(self, trans, query, **kwargs):
        return query.filter(model.HistoryUserShareAssociation.user == trans.user)


class HistoryAllPublishedGrid(grids.Grid):
    class NameURLColumn(grids.PublicURLColumn, NameColumn):
        pass

    title = "Published Histories"
    model_class = model.History
    default_sort_key = "update_time"
    default_filter = dict(public_url="All", username="All", tags="All")
    use_paging = True
    num_rows_per_page = 50
    columns = [
        NameURLColumn("Name", key="name", filterable="advanced"),
        grids.OwnerAnnotationColumn("Annotation", key="annotation", model_annotation_association_class=model.HistoryAnnotationAssociation, filterable="advanced"),
        grids.OwnerColumn("Owner", key="username", model_class=model.User, filterable="advanced"),
        grids.CommunityRatingColumn("Community Rating", key="rating"),
        grids.CommunityTagsColumn("Community Tags", key="tags", model_tag_association_class=model.HistoryTagAssociation, filterable="advanced", grid_name="PublicHistoryListGrid"),
        grids.ReverseSortColumn("Last Updated", key="update_time", format=time_ago)
    ]
    columns.append(
        grids.MulticolFilterColumn(
            "Search name, annotation, owner, and tags",
            cols_to_filter=[columns[0], columns[1], columns[2], columns[4]],
            key="free-text-search", visible=False, filterable="standard")
    )
    operations = []

    def build_initial_query(self, trans, **kwargs):
        # TODO: Tags are still loaded one at a time, consider doing this all at once:
        # - eagerload would keep everything in one query but would explode the number of rows and potentially
        #   result in unneeded info transferred over the wire.
        # - subqueryload("tags").subqueryload("tag") would probably be better under postgres but I'd
        #   like some performance data against a big database first - might cause problems?

        # - Pull down only username from associated User table since that is all that is used
        #   (can be used during search). Need join in addition to the eagerload since it is used in
        #   the .count() query which doesn't respect the eagerload options  (could eliminate this with #5523).
        # - Undefer average_rating column to prevent loading individual ratings per-history.
        # - Eager load annotations - this causes a left join which might be inefficient if there were
        #   potentially many items per history (like if joining HDAs for instance) but there should only
        #   be at most one so this is fine.
        return trans.sa_session.query(self.model_class).join("user").options(eagerload("user").load_only("username"), eagerload("annotations"), undefer("average_rating"))

    def apply_query_filter(self, trans, query, **kwargs):
        # A public history is published, has a slug, and is not deleted.
        return query.filter(self.model_class.published == true()).filter(self.model_class.slug != null()).filter(self.model_class.deleted == false())


class HistoryController(BaseUIController, SharableMixin, UsesAnnotations, UsesItemRatings,
                        ExportsHistoryMixin, ImportsHistoryMixin):

    def __init__(self, app):
        super(HistoryController, self).__init__(app)
        self.history_manager = managers.histories.HistoryManager(app)
        self.history_serializer = managers.histories.HistorySerializer(self.app)

    @web.expose
    def index(self, trans):
        return ""

    @web.expose
    def list_as_xml(self, trans):
        """XML history list for functional tests"""
        trans.response.set_content_type('text/xml')
        return trans.fill_template("/history/list_as_xml.mako")

    # ......................................................................... lists
    stored_list_grid = HistoryListGrid()
    shared_list_grid = SharedHistoryListGrid()
    published_list_grid = HistoryAllPublishedGrid()

    @web.expose
    @web.json
    def list_published(self, trans, **kwargs):
        return self.published_list_grid(trans, **kwargs)

    @web.expose_api
    @web.require_login("work with multiple histories")
    def list(self, trans, **kwargs):
        """List all available histories"""
        current_history = trans.get_history()
        message = kwargs.get('message')
        status = kwargs.get('status')
        if 'operation' in kwargs:
            operation = kwargs['operation'].lower()
            history_ids = listify(kwargs.get('id', []))
            # Display no message by default
            status, message = None, None
            # Load the histories and ensure they all belong to the current user
            histories = []
            for history_id in history_ids:
                history = self.history_manager.get_owned(self.decode_id(history_id), trans.user, current_history=trans.history)
                if history:
                    # Ensure history is owned by current user
                    if history.user_id is not None and trans.user:
                        assert trans.user.id == history.user_id, "History does not belong to current user"
                    histories.append(history)
                else:
                    log.warning("Invalid history id '%r' passed to list", history_id)
            if histories:
                if operation == "switch":
                    status, message = self._list_switch(trans, histories)
                    # Take action to update UI to reflect history switch. If
                    # grid is using panels, it is standalone and hence a redirect
                    # to root is needed; if grid is not using panels, it is nested
                    # in the main Galaxy UI and refreshing the history frame
                    # is sufficient.
                    use_panels = kwargs.get('use_panels', False) == 'True'
                    if use_panels:
                        return trans.response.send_redirect(url_for("/"))
                    else:
                        kwargs['refresh_frames'] = ['history']
                elif operation in ("delete", "delete permanently"):
                    if operation == "delete permanently":
                        status, message = self._list_delete(trans, histories, purge=True)
                    else:
                        status, message = self._list_delete(trans, histories)
                    if current_history in histories:
                        # Deleted the current history, so a new, empty history was
                        # created automatically, and we need to refresh the history frame
                        kwargs['refresh_frames'] = ['history']
                elif operation == "undelete":
                    status, message = self._list_undelete(trans, histories)
                elif operation == "unshare":
                    for history in histories:
                        for husa in trans.sa_session.query(trans.app.model.HistoryUserShareAssociation) \
                                                    .filter_by(history=history):
                            trans.sa_session.delete(husa)
                elif operation == "enable import via link":
                    for history in histories:
                        if not history.importable:
                            self._make_item_importable(trans.sa_session, history)
                elif operation == "disable import via link":
                    if history_ids:
                        histories = []
                        for history_id in history_ids:
                            history = self.history_manager.get_owned(self.decode_id(history_id), trans.user, current_history=trans.history)
                            if history.importable:
                                history.importable = False
                            histories.append(history)

                trans.sa_session.flush()
        # Render the list view
        if message and status:
            kwargs['message'] = sanitize_text(message)
            kwargs['status'] = status
        return self.stored_list_grid(trans, **kwargs)

    def _list_delete(self, trans, histories, purge=False):
        """Delete histories"""
        n_deleted = 0
        deleted_current = False
        message_parts = []
        status = SUCCESS
        for history in histories:
            if history.users_shared_with:
                message_parts.append("History (%s) has been shared with others, unshare it before deleting it.  " % history.name)
                status = ERROR
            else:
                if not history.deleted:
                    # We'll not eliminate any DefaultHistoryPermissions in case we undelete the history later
                    history.deleted = True
                    # If deleting the current history, make a new current.
                    if history == trans.get_history():
                        deleted_current = True
                    trans.log_event("History (%s) marked as deleted" % history.name)
                    n_deleted += 1
                if purge and trans.app.config.allow_user_dataset_purge:
                    for hda in history.datasets:
                        if trans.user:
                            trans.user.adjust_total_disk_usage(-hda.quota_amount(trans.user))
                        hda.purged = True
                        trans.sa_session.add(hda)
                        trans.log_event("HDA id %s has been purged" % hda.id)
                        trans.sa_session.flush()
                        if hda.dataset.user_can_purge:
                            try:
                                hda.dataset.full_delete()
                                trans.log_event("Dataset id %s has been purged upon the the purge of HDA id %s" % (hda.dataset.id, hda.id))
                                trans.sa_session.add(hda.dataset)
                            except Exception:
                                log.exception('Unable to purge dataset (%s) on purge of hda (%s):' % (hda.dataset.id, hda.id))
                    history.purged = True
                    self.sa_session.add(history)
                    self.sa_session.flush()
                for hda in history.datasets:
                    # Not all datasets have jobs associated with them (e.g., datasets imported from libraries).
                    if hda.creating_job_associations:
                        # HDA has associated job, so try marking it deleted.
                        job = hda.creating_job_associations[0].job
                        if job.history_id == history.id and not job.finished:
                            # No need to check other outputs since the job's parent history is this history
                            job.mark_deleted(trans.app.config.track_jobs_in_database)
                            trans.app.job_manager.job_stop_queue.put(job.id)
        trans.sa_session.flush()
        if n_deleted:
            part = "Deleted %d %s" % (n_deleted, iff(n_deleted != 1, "histories", "history"))
            if purge and trans.app.config.allow_user_dataset_purge:
                part += " and removed %s dataset%s from disk" % (iff(n_deleted != 1, "their", "its"), iff(n_deleted != 1, 's', ''))
            elif purge:
                part += " but the datasets were not removed from disk because that feature is not enabled in this Galaxy instance"
            message_parts.append("%s.  " % part)
        if deleted_current:
            # note: this needs to come after commits above or will use an empty history that was deleted above
            trans.get_or_create_default_history()
            message_parts.append("Your active history was deleted, a new empty history is now active.  ")
            status = INFO
        return (status, " ".join(message_parts))

    def _list_undelete(self, trans, histories):
        """Undelete histories"""
        n_undeleted = 0
        n_already_purged = 0
        for history in histories:
            if history.purged:
                n_already_purged += 1
            if history.deleted:
                history.deleted = False
                if not history.default_permissions:
                    # For backward compatibility - for a while we were deleting all DefaultHistoryPermissions on
                    # the history when we deleted the history.  We are no longer doing this.
                    # Need to add default DefaultHistoryPermissions in case they were deleted when the history was deleted
                    default_action = trans.app.security_agent.permitted_actions.DATASET_MANAGE_PERMISSIONS
                    private_user_role = trans.app.security_agent.get_private_user_role(history.user)
                    default_permissions = {}
                    default_permissions[default_action] = [private_user_role]
                    trans.app.security_agent.history_set_default_permissions(history, default_permissions)
                n_undeleted += 1
                trans.log_event("History (%s) %d marked as undeleted" % (history.name, history.id))
        status = SUCCESS
        message_parts = []
        if n_undeleted:
            message_parts.append("Undeleted %d %s.  " % (n_undeleted, iff(n_undeleted != 1, "histories", "history")))
        if n_already_purged:
            message_parts.append("%d histories have already been purged and cannot be undeleted." % n_already_purged)
            status = WARNING
        return status, "".join(message_parts)

    def _list_switch(self, trans, histories):
        """Switch to a new different history"""
        new_history = histories[0]
        galaxy_session = trans.get_galaxy_session()
        try:
            association = trans.sa_session.query(trans.app.model.GalaxySessionToHistoryAssociation) \
                                          .filter_by(session_id=galaxy_session.id, history_id=new_history.id) \
                                          .first()
        except Exception:
            association = None
        new_history.add_galaxy_session(galaxy_session, association=association)
        trans.sa_session.add(new_history)
        trans.sa_session.flush()
        trans.set_history(new_history)
        # No message
        return None, None

    @web.expose
    @web.json
    @web.require_login("work with shared histories")
    def list_shared(self, trans, **kwargs):
        """List histories shared with current user by others"""
        status = message = None
        if 'operation' in kwargs:
            ids = listify(kwargs.get('id', []))
            operation = kwargs['operation'].lower()
            if operation == 'unshare':
                if not ids:
                    message = "Select a history to unshare"
                    status = 'error'
                for id in ids:
                    # No need to check security, association below won't yield a
                    # hit if this user isn't having the history shared with her.
                    history = self.history_manager.by_id(self.decode_id(id))
                    # Current user is the user with which the histories were shared
                    association = (trans.sa_session.query(trans.app.model.HistoryUserShareAssociation)
                                   .filter_by(user=trans.user, history=history).one())
                    trans.sa_session.delete(association)
                    trans.sa_session.flush()
                message = "Unshared %d shared histories" % len(ids)
                status = 'done'
        # Render the list view
        return self.shared_list_grid(trans, status=status, message=message, **kwargs)

    @web.expose
    def as_xml(self, trans, id=None, show_deleted=None, show_hidden=None):
        """
        Return a history in xml format.
        """
        if trans.app.config.require_login and not trans.user:
            return trans.fill_template('/no_access.mako', message='Please log in to access Galaxy histories.')

        if id:
            history = self.history_manager.get_accessible(self.decode_id(id), trans.user,
                current_history=trans.history)
        else:
            history = trans.get_history(most_recent=True, create=True)

        trans.response.set_content_type('text/xml')
        return trans.fill_template_mako(
            "history/as_xml.mako",
            history=history,
            show_deleted=galaxy.util.string_as_bool(show_deleted),
            show_hidden=galaxy.util.string_as_bool(show_hidden))

    @web.expose
    @web.json
    def display_structured(self, trans, id=None):
        """
        Display a history as a nested structure showing the jobs and workflow
        invocations that created each dataset (if any).
        """
        # Get history
        if id is None:
            id = trans.history.id
        else:
            id = self.decode_id(id)
        # Expunge history from the session to allow us to force a reload
        # with a bunch of eager loaded joins
        trans.sa_session.expunge(trans.history)
        history = trans.sa_session.query(model.History).options(
            eagerload_all('active_datasets.creating_job_associations.job.workflow_invocation_step.workflow_invocation.workflow'),
        ).get(id)
        assert history
        # TODO: formalize to trans.show_error
        assert (history.user and (history.user.id == trans.user.id) or
                (history.id == trans.history.id) or
                (trans.user_is_admin()))
        # Resolve jobs and workflow invocations for the datasets in the history
        # items is filled with items (hdas, jobs, or workflows) that go at the
        # top level
        items = []
        # First go through and group hdas by job, if there is no job they get
        # added directly to items
        jobs = odict()
        for hda in history.active_datasets:
            if hda.visible is False:
                continue
            # Follow "copied from ..." association until we get to the original
            # instance of the dataset
            original_hda = hda
            # while original_hda.copied_from_history_dataset_association:
            #     original_hda = original_hda.copied_from_history_dataset_association
            # Check if the job has a creating job, most should, datasets from
            # before jobs were tracked, or from the upload tool before it
            # created a job, may not
            if not original_hda.creating_job_associations:
                items.append((hda, None))
            # Attach hda to correct job
            # -- there should only be one creating_job_association, so this
            #    loop body should only be hit once
            for assoc in original_hda.creating_job_associations:
                job = assoc.job
                if job in jobs:
                    jobs[job].append((hda, None))
                else:
                    jobs[job] = [(hda, None)]
        # Second, go through the jobs and connect to workflows
        wf_invocations = odict()
        for job, hdas in jobs.items():
            # Job is attached to a workflow step, follow it to the
            # workflow_invocation and group
            if job.workflow_invocation_step:
                wf_invocation = job.workflow_invocation_step.workflow_invocation
                if wf_invocation in wf_invocations:
                    wf_invocations[wf_invocation].append((job, hdas))
                else:
                    wf_invocations[wf_invocation] = [(job, hdas)]
            # Not attached to a workflow, add to items
            else:
                items.append((job, hdas))
        # Finally, add workflow invocations to items, which should now
        # contain all hdas with some level of grouping
        items.extend(wf_invocations.items())
        # Sort items by age
        items.sort(key=(lambda x: x[0].create_time), reverse=True)
        # logic taken from mako files
        from galaxy.managers import hdas
        hda_serializer = hdas.HDASerializer(trans.app)
        hda_dicts = []
        id_hda_dict_map = {}
        for hda in history.active_datasets:
            hda_dict = hda_serializer.serialize_to_view(hda, user=trans.user, trans=trans, view='detailed')
            id_hda_dict_map[hda_dict['id']] = hda_dict
            hda_dicts.append(hda_dict)

        html_template = ''
        for entity, children in items:
            html_template += render_item(trans, entity, children)
        return {
            'name': history.name,
            'history_json': hda_dicts,
            'template': html_template
        }

    @web.expose
    def structure(self, trans, id=None, **kwargs):
        """
        """
        unencoded_history_id = trans.history.id
        if id:
            unencoded_history_id = self.decode_id(id)
        history_to_view = self.history_manager.get_accessible(unencoded_history_id, trans.user,
            current_history=trans.history)

        history_dictionary = self.history_serializer.serialize_to_view(history_to_view,
            view='dev-detailed', user=trans.user, trans=trans)
        contents = self.history_serializer.serialize_contents(history_to_view,
            'contents', trans=trans, user=trans.user)

        jobs = (trans.sa_session.query(trans.app.model.Job)
            .filter(trans.app.model.Job.user == history_to_view.user)
            .filter(trans.app.model.Job.history_id == unencoded_history_id)).all()
        jobs = [self.encode_all_ids(trans, j.to_dict('element'), True) for j in jobs]

        tools = {}
        for tool_id in set(j['tool_id'] for j in jobs):
            unquoted_id = unquote_plus(tool_id)
            tool = self.app.toolbox.get_tool(unquoted_id)
            if not tool:
                raise exceptions.ObjectNotFound("Could not find tool with id '%s'" % tool_id)
                # TODO: some fallback for tool information
            tools[tool_id] = tool.to_dict(trans, io_details=True, link_details=True)

        return trans.fill_template("history/structure.mako", historyId=history_dictionary['id'],
            history=history_dictionary, contents=contents, jobs=jobs, tools=tools, **kwargs)

    @web.expose
    @web.json
    def view(self, trans, id=None, show_deleted=False, show_hidden=False, use_panels=True):
        """
        View a history. If a history is importable, then it is viewable by any user.
        """
        show_deleted = galaxy.util.string_as_bool(show_deleted)
        show_hidden = galaxy.util.string_as_bool(show_hidden)
        use_panels = galaxy.util.string_as_bool(use_panels)

        history_dictionary = {}
        user_is_owner = False
        try:
            if id:
                history_to_view = self.history_manager.get_accessible(self.decode_id(id), trans.user,
                    current_history=trans.history)
                user_is_owner = history_to_view.user == trans.user
                history_is_current = history_to_view == trans.history
            else:
                history_to_view = trans.history
                user_is_owner = True
                history_is_current = True

            # include all datasets: hidden, deleted, and purged
            history_dictionary = self.history_serializer.serialize_to_view(history_to_view,
                view='dev-detailed', user=trans.user, trans=trans)

        except Exception as exc:
            user_id = str(trans.user.id) if trans.user else '(anonymous)'
            log.exception('Error bootstrapping history for user %s', user_id)
            if isinstance(exc, exceptions.ItemAccessibilityException):
                error_msg = 'You do not have permission to view this history.'
            else:
                error_msg = ('An error occurred getting the history data from the server. ' +
                             'Please contact a Galaxy administrator if the problem persists.')
            return trans.show_error_message(error_msg, use_panels=use_panels)

        return {
            "history": history_dictionary,
            "user_is_owner": user_is_owner,
            "history_is_current": history_is_current,
            "show_deleted": show_deleted,
            "show_hidden": show_hidden,
            "use_panels": use_panels,
            "allow_user_dataset_purge": trans.app.config.allow_user_dataset_purge
        }

    @web.require_login("use more than one Galaxy history")
    @web.expose
    def view_multiple(self, trans, include_deleted_histories=False, order='update_time', limit=10):
        """
        """
        current_history_id = trans.security.encode_id(trans.history.id)
        # TODO: allow specifying user_id for admin?
        include_deleted_histories = galaxy.util.string_as_bool(include_deleted_histories)
        limit = parse_int(limit, min_val=1, default=10, allow_none=True)

        return trans.fill_template_mako("history/view_multiple.mako", current_history_id=current_history_id,
            include_deleted_histories=include_deleted_histories, order=order, limit=limit)

    @web.expose
    def display_by_username_and_slug(self, trans, username, slug):
        """
        Display history based on a username and slug.
        """
        # Get history.
        session = trans.sa_session
        user = session.query(model.User).filter_by(username=username).first()
        history = trans.sa_session.query(model.History) \
            .options(eagerload('tags')).options(eagerload('annotations')) \
            .filter_by(user=user, slug=slug, deleted=False).first()
        if history is None:
            raise web.httpexceptions.HTTPNotFound()
        # Security check raises error if user cannot access history.
        self.history_manager.error_unless_accessible(history, trans.user, current_history=trans.history)

        # Get rating data.
        user_item_rating = 0
        if trans.get_user():
            user_item_rating = self.get_user_item_rating(trans.sa_session, trans.get_user(), history)
            if user_item_rating:
                user_item_rating = user_item_rating.rating
            else:
                user_item_rating = 0
        ave_item_rating, num_ratings = self.get_ave_item_rating_data(trans.sa_session, history)

        # create ownership flag for template, dictify models
        user_is_owner = trans.user == history.user
        history_dictionary = self.history_serializer.serialize_to_view(history,
            view='dev-detailed', user=trans.user, trans=trans)
        history_dictionary['annotation'] = self.get_item_annotation_str(trans.sa_session, history.user, history)

        return trans.stream_template_mako("history/display.mako", item=history, item_data=[],
            user_is_owner=user_is_owner, history_dict=history_dictionary,
            user_item_rating=user_item_rating, ave_item_rating=ave_item_rating, num_ratings=num_ratings)

    # ......................................................................... sharing & publishing
    @web.expose
    @web.require_login("share Galaxy histories")
    def sharing(self, trans, id=None, histories=[], **kwargs):
        """ Handle history sharing. """

        # Get session and histories.
        session = trans.sa_session
        # Id values take precedence over histories passed in; last resort is current history.
        if id:
            ids = listify(id)
            if ids:
                histories = [self.history_manager.get_accessible(self.decode_id(history_id), trans.user, current_history=trans.history)
                             for history_id in ids]
        elif not histories:
            histories = [trans.history]

        # Do operation on histories.
        for history in histories:
            if 'make_accessible_via_link' in kwargs:
                self._make_item_accessible(trans.sa_session, history)
            elif 'make_accessible_and_publish' in kwargs:
                self._make_item_accessible(trans.sa_session, history)
                history.published = True
            elif 'publish' in kwargs:
                if history.importable:
                    history.published = True
                else:
                    # TODO: report error here.
                    pass
            elif 'disable_link_access' in kwargs:
                history.importable = False
            elif 'unpublish' in kwargs:
                history.published = False
            elif 'disable_link_access_and_unpublish' in kwargs:
                history.importable = history.published = False
            elif 'unshare_user' in kwargs:
                user = trans.sa_session.query(trans.app.model.User).get(self.decode_id(kwargs['unshare_user']))
                # Look for and delete sharing relation for history-user.
                deleted_sharing_relation = False
                husas = trans.sa_session.query(trans.app.model.HistoryUserShareAssociation).filter_by(user=user, history=history).all()
                if husas:
                    deleted_sharing_relation = True
                    for husa in husas:
                        trans.sa_session.delete(husa)
                if not deleted_sharing_relation:
                    history_name = escape(history.name)
                    user_email = escape(user.email)
                    message = "History '%s' does not seem to be shared with user '%s'" % (history_name, user_email)
                    return trans.fill_template('/sharing_base.mako', controller_list='histories', item=history,
                                               message=message, status='error', use_panels=True)

        # Legacy issue: histories made accessible before recent updates may not have a slug. Create slug for any histories that need them.
        for history in histories:
            if history.importable and not history.slug:
                self._make_item_accessible(trans.sa_session, history)

        session.flush()

        return trans.fill_template("/sharing_base.mako", controller_list='histories', item=history, use_panels=True)

    @web.expose_api
    @web.require_login("changing default permissions")
    def permissions(self, trans, payload=None, **kwd):
        """
        Sets the permissions on a history.
        """
        history_id = kwd.get('id')
        if not history_id:
            return self.message_exception(trans, 'Invalid history id (%s) received' % str(history_id))
        history = self.history_manager.get_owned(self.decode_id(history_id), trans.user, current_history=trans.history)
        if trans.request.method == 'GET':
            inputs = []
            all_roles = trans.user.all_roles()
            current_actions = history.default_permissions
            for action_key, action in trans.app.model.Dataset.permitted_actions.items():
                in_roles = set()
                for a in current_actions:
                    if a.action == action.action:
                        in_roles.add(a.role)
                inputs.append({'type'      : 'select',
                               'multiple'  : True,
                               'optional'  : True,
                               'individual': True,
                               'name'      : action_key,
                               'label'     : action.action,
                               'help'      : action.description,
                               'options'   : [(role.name, trans.security.encode_id(role.id)) for role in set(all_roles)],
                               'value'     : [trans.security.encode_id(role.id) for role in in_roles]})
            return {'title'  : 'Change default dataset permissions for history \'%s\'' % history.name, 'inputs' : inputs}
        else:
            permissions = {}
            for action_key, action in trans.app.model.Dataset.permitted_actions.items():
                in_roles = payload.get(action_key) or []
                in_roles = [trans.sa_session.query(trans.app.model.Role).get(trans.security.decode_id(x)) for x in in_roles]
                permissions[trans.app.security_agent.get_action(action.action)] = in_roles
            trans.app.security_agent.history_set_default_permissions(history, permissions)
            return {'message': 'Default history \'%s\' dataset permissions have been changed.' % history.name}

    @web.expose
    @web.require_login("share histories with other users")
    def share(self, trans, id=None, email="", **kwd):
        # If a history contains both datasets that can be shared and others that cannot be shared with the desired user,
        # then the entire history is shared, and the protected datasets will be visible, but inaccessible ( greyed out )
        # in the copyd history
        params = Params(kwd)
        user = trans.get_user()
        # TODO: we have too many error messages floating around in here - we need
        # to incorporate the messaging system used by the libraries that will display
        # a message on any page.
        err_msg = galaxy.util.restore_text(params.get('err_msg', ''))
        if not email:
            if not id:
                # Default to the current history
                id = trans.security.encode_id(trans.history.id)
            id = listify(id)
            send_to_err = err_msg
            histories = []
            for history_id in id:
                history_id = self.decode_id(history_id)
                history = self.history_manager.get_owned(history_id, trans.user, current_history=trans.history)
                histories.append(history)
            return trans.fill_template("/history/share.mako",
                                       histories=histories,
                                       email=email,
                                       send_to_err=send_to_err)

        histories = self._get_histories(trans, id)
        send_to_users, send_to_err = self._get_users(trans, user, email)
        if not send_to_users:
            if not send_to_err:
                send_to_err += "%s is not a valid Galaxy user.  %s" % (email, err_msg)
            return trans.fill_template("/history/share.mako",
                                       histories=histories,
                                       email=email,
                                       send_to_err=send_to_err)

        if params.get('share_button', False):

            # The user has not yet made a choice about how to share, so dictionaries will be built for display
            can_change, cannot_change, no_change_needed, unique_no_change_needed, send_to_err = \
                self._populate_restricted(trans, user, histories, send_to_users, None, send_to_err, unique=True)

            send_to_err += err_msg
            if cannot_change and not no_change_needed and not can_change:
                send_to_err = "The histories you are sharing do not contain any datasets that can be accessed by the users with which you are sharing."
                return trans.fill_template("/history/share.mako",
                                           histories=histories,
                                           email=email,
                                           send_to_err=send_to_err)

            if can_change or cannot_change:
                return trans.fill_template("/history/share.mako",
                                           histories=histories,
                                           email=email,
                                           send_to_err=send_to_err,
                                           can_change=can_change,
                                           cannot_change=cannot_change,
                                           no_change_needed=unique_no_change_needed)

            if no_change_needed:
                return self._share_histories(trans, user, send_to_err, histories=no_change_needed)

            elif not send_to_err:
                # User seems to be sharing an empty history
                send_to_err = "You cannot share an empty history.  "

        return trans.fill_template("/history/share.mako",
                                   histories=histories,
                                   email=email,
                                   send_to_err=send_to_err)

    @web.expose
    def adjust_hidden(self, trans, id=None, **kwd):
        """ THIS METHOD IS A TEMPORARY ADDITION. It'll allow us to fix the
        regression in history-wide actions, and will be removed in the first
        release after 17.01 """
        action = kwd.get('user_action', None)
        if action == 'delete':
            for hda in trans.history.datasets:
                if not hda.visible:
                    hda.mark_deleted()
        elif action == 'unhide':
            trans.history.unhide_datasets()
        trans.sa_session.flush()

    @web.expose
    @web.require_login("share restricted histories with other users")
    def share_restricted(self, trans, id=None, email="", **kwd):
        if 'action' in kwd:
            action = kwd['action']
        else:
            err_msg = "Select an action.  "
            return trans.response.send_redirect(url_for(controller='history',
                                                        action='share',
                                                        id=id,
                                                        email=email,
                                                        err_msg=err_msg,
                                                        share_button=True))
        user = trans.get_user()
        user_roles = user.all_roles()
        histories = self._get_histories(trans, id)
        send_to_users, send_to_err = self._get_users(trans, user, email)
        send_to_err = ''
        # The user has made a choice, so dictionaries will be built for sharing
        can_change, cannot_change, no_change_needed, unique_no_change_needed, send_to_err = \
            self._populate_restricted(trans, user, histories, send_to_users, action, send_to_err)
        # Now that we've populated the can_change, cannot_change, and no_change_needed dictionaries,
        # we'll populate the histories_for_sharing dictionary from each of them.
        histories_for_sharing = {}
        if no_change_needed:
            # Don't need to change anything in cannot_change, so populate as is
            histories_for_sharing, send_to_err = \
                self._populate(trans, histories_for_sharing, no_change_needed, send_to_err)
        if cannot_change:
            # Can't change anything in cannot_change, so populate as is
            histories_for_sharing, send_to_err = \
                self._populate(trans, histories_for_sharing, cannot_change, send_to_err)
        # The action here is either 'public' or 'private', so we'll continue to populate the
        # histories_for_sharing dictionary from the can_change dictionary.
        for send_to_user, history_dict in can_change.items():
            for history in history_dict:
                # Make sure the current history has not already been shared with the current send_to_user
                if trans.sa_session.query(trans.app.model.HistoryUserShareAssociation) \
                                   .filter(and_(trans.app.model.HistoryUserShareAssociation.table.c.user_id == send_to_user.id,
                                                trans.app.model.HistoryUserShareAssociation.table.c.history_id == history.id)) \
                                   .count() > 0:
                    send_to_err += "History (%s) already shared with user (%s)" % (history.name, send_to_user.email)
                else:
                    # Only deal with datasets that have not been purged
                    for hda in history.activatable_datasets:
                        # If the current dataset is not public, we may need to perform an action on it to
                        # make it accessible by the other user.
                        if not trans.app.security_agent.can_access_dataset(send_to_user.all_roles(), hda.dataset):
                            # The user with which we are sharing the history does not have access permission on the current dataset
                            if trans.app.security_agent.can_manage_dataset(user_roles, hda.dataset) and not hda.dataset.library_associations:
                                # The current user has authority to change permissions on the current dataset because
                                # they have permission to manage permissions on the dataset and the dataset is not associated
                                # with a library.
                                if action == "private":
                                    trans.app.security_agent.privately_share_dataset(hda.dataset, users=[user, send_to_user])
                                elif action == "public":
                                    trans.app.security_agent.make_dataset_public(hda.dataset)
                    # Populate histories_for_sharing with the history after performing any requested actions on
                    # its datasets to make them accessible by the other user.
                    if send_to_user not in histories_for_sharing:
                        histories_for_sharing[send_to_user] = [history]
                    elif history not in histories_for_sharing[send_to_user]:
                        histories_for_sharing[send_to_user].append(history)
        return self._share_histories(trans, user, send_to_err, histories=histories_for_sharing)

    def _get_histories(self, trans, ids):
        if not ids:
            # Default to the current history
            ids = trans.security.encode_id(trans.history.id)
        ids = listify(ids)
        histories = []
        for history_id in ids:
            history_id = self.decode_id(history_id)
            history = self.history_manager.get_owned(history_id, trans.user, current_history=trans.history)
            histories.append(history)
        return histories

    def _get_users(self, trans, user, emails_or_ids):
        send_to_users = []
        send_to_err = ""
        for string in listify(emails_or_ids):
            string = string.strip()
            if not string:
                continue

            send_to_user = None
            if '@' in string:
                email_address = string
                send_to_user = self.user_manager.by_email(email_address,
                    filters=[trans.app.model.User.table.c.deleted == false()])

            else:
                try:
                    decoded_user_id = self.decode_id(string)
                    send_to_user = self.user_manager.by_id(decoded_user_id)
                    if send_to_user.deleted:
                        send_to_user = None
                # TODO: in an ideal world, we would let this bubble up to web.expose which would handle it
                except exceptions.MalformedId:
                    send_to_user = None

            if not send_to_user:
                send_to_err += "%s is not a valid Galaxy user.  " % string
            elif send_to_user == user:
                send_to_err += "You cannot send histories to yourself.  "
            else:
                send_to_users.append(send_to_user)

        return send_to_users, send_to_err

    def _populate(self, trans, histories_for_sharing, other, send_to_err):
        # This method will populate the histories_for_sharing dictionary with the users and
        # histories in other, eliminating histories that have already been shared with the
        # associated user.  No security checking on datasets is performed.
        # If not empty, the histories_for_sharing dictionary looks like:
        # { userA: [ historyX, historyY ], userB: [ historyY ] }
        # other looks like:
        # { userA: {historyX : [hda, hda], historyY : [hda]}, userB: {historyY : [hda]} }
        for send_to_user, history_dict in other.items():
            for history in history_dict:
                # Make sure the current history has not already been shared with the current send_to_user
                if trans.sa_session.query(trans.app.model.HistoryUserShareAssociation) \
                                   .filter(and_(trans.app.model.HistoryUserShareAssociation.table.c.user_id == send_to_user.id,
                                                trans.app.model.HistoryUserShareAssociation.table.c.history_id == history.id)) \
                                   .count() > 0:
                    send_to_err += "History (%s) already shared with user (%s)" % (history.name, send_to_user.email)
                else:
                    # Build the dict that will be used for sharing
                    if send_to_user not in histories_for_sharing:
                        histories_for_sharing[send_to_user] = [history]
                    elif history not in histories_for_sharing[send_to_user]:
                        histories_for_sharing[send_to_user].append(history)
        return histories_for_sharing, send_to_err

    def _populate_restricted(self, trans, user, histories, send_to_users, action, send_to_err, unique=False):
        # The user may be attempting to share histories whose datasets cannot all be accessed by other users.
        # If this is the case, the user sharing the histories can:
        # 1) action=='public': choose to make the datasets public if he is permitted to do so
        # 2) action=='private': automatically create a new "sharing role" allowing protected
        #    datasets to be accessed only by the desired users
        # This method will populate the can_change, cannot_change and no_change_needed dictionaries, which
        # are used for either displaying to the user, letting them make 1 of the choices above, or sharing
        # after the user has made a choice.  They will be used for display if 'unique' is True, and will look
        # like: {historyX : [hda, hda], historyY : [hda] }
        # For sharing, they will look like:
        # { userA: {historyX : [hda, hda], historyY : [hda]}, userB: {historyY : [hda]} }
        can_change = {}
        cannot_change = {}
        no_change_needed = {}
        unique_no_change_needed = {}
        user_roles = user.all_roles()
        for history in histories:
            for send_to_user in send_to_users:
                # Make sure the current history has not already been shared with the current send_to_user
                if trans.sa_session.query(trans.app.model.HistoryUserShareAssociation) \
                                   .filter(and_(trans.app.model.HistoryUserShareAssociation.table.c.user_id == send_to_user.id,
                                                trans.app.model.HistoryUserShareAssociation.table.c.history_id == history.id)) \
                                   .count() > 0:
                    send_to_err += "History (%s) already shared with user (%s)" % (history.name, send_to_user.email)
                else:
                    # Only deal with datasets that have not been purged
                    for hda in history.activatable_datasets:
                        if trans.app.security_agent.can_access_dataset(send_to_user.all_roles(), hda.dataset):
                            # The no_change_needed dictionary is a special case.  If both of can_change
                            # and cannot_change are empty, no_change_needed will used for sharing.  Otherwise
                            # unique_no_change_needed will be used for displaying, so we need to populate both.
                            # Build the dictionaries for display, containing unique histories only
                            if history not in unique_no_change_needed:
                                unique_no_change_needed[history] = [hda]
                            else:
                                unique_no_change_needed[history].append(hda)
                            # Build the dictionaries for sharing
                            if send_to_user not in no_change_needed:
                                no_change_needed[send_to_user] = {}
                            if history not in no_change_needed[send_to_user]:
                                no_change_needed[send_to_user][history] = [hda]
                            else:
                                no_change_needed[send_to_user][history].append(hda)
                        else:
                            # The user with which we are sharing the history does not have access permission on the current dataset
                            if trans.app.security_agent.can_manage_dataset(user_roles, hda.dataset):
                                # The current user has authority to change permissions on the current dataset because
                                # they have permission to manage permissions on the dataset.
                                # NOTE: ( gvk )There may be problems if the dataset also has an ldda, but I don't think so
                                # because the user with which we are sharing will not have the "manage permission" permission
                                # on the dataset in their history.  Keep an eye on this though...
                                if unique:
                                    # Build the dictionaries for display, containing unique histories only
                                    if history not in can_change:
                                        can_change[history] = [hda]
                                    else:
                                        can_change[history].append(hda)
                                else:
                                    # Build the dictionaries for sharing
                                    if send_to_user not in can_change:
                                        can_change[send_to_user] = {}
                                    if history not in can_change[send_to_user]:
                                        can_change[send_to_user][history] = [hda]
                                    else:
                                        can_change[send_to_user][history].append(hda)
                            else:
                                if action in ["private", "public"]:
                                    # The user has made a choice, so 'unique' doesn't apply.  Don't change stuff
                                    # that the user doesn't have permission to change
                                    continue
                                if unique:
                                    # Build the dictionaries for display, containing unique histories only
                                    if history not in cannot_change:
                                        cannot_change[history] = [hda]
                                    else:
                                        cannot_change[history].append(hda)
                                else:
                                    # Build the dictionaries for sharing
                                    if send_to_user not in cannot_change:
                                        cannot_change[send_to_user] = {}
                                    if history not in cannot_change[send_to_user]:
                                        cannot_change[send_to_user][history] = [hda]
                                    else:
                                        cannot_change[send_to_user][history].append(hda)
        return can_change, cannot_change, no_change_needed, unique_no_change_needed, send_to_err

    def _share_histories(self, trans, user, send_to_err, histories=None):
        # histories looks like: { userA: [ historyX, historyY ], userB: [ historyY ] }
        histories = histories or {}
        msg = ""
        shared_histories = []
        if not histories:
            send_to_err += "No users have been specified or no histories can be sent without changing permissions or associating a sharing role.  "
        else:
            for send_to_user, send_to_user_histories in histories.items():
                for history in send_to_user_histories:
                    share = trans.app.model.HistoryUserShareAssociation()
                    share.history = history
                    share.user = send_to_user
                    trans.sa_session.add(share)
                    self.create_item_slug(trans.sa_session, history)
                    trans.sa_session.flush()
                    if history not in shared_histories:
                        shared_histories.append(history)
        if send_to_err:
            msg += send_to_err
        return self.sharing(trans, histories=shared_histories, msg=msg)

    # ......................................................................... actions/orig. async
    @web.expose
    def purge_deleted_datasets(self, trans):
        count = 0
        if trans.app.config.allow_user_dataset_purge:
            for hda in trans.history.datasets:
                if not hda.deleted or hda.purged:
                    continue
                if trans.user:
                    trans.user.adjust_total_disk_usage(-hda.quota_amount(trans.user))
                hda.purged = True
                trans.sa_session.add(hda)
                trans.log_event("HDA id %s has been purged" % hda.id)
                trans.sa_session.flush()
                if hda.dataset.user_can_purge:
                    try:
                        hda.dataset.full_delete()
                        trans.log_event("Dataset id %s has been purged upon the the purge of HDA id %s" % (hda.dataset.id, hda.id))
                        trans.sa_session.add(hda.dataset)
                    except Exception:
                        log.exception('Unable to purge dataset (%s) on purge of hda (%s):' % (hda.dataset.id, hda.id))
                count += 1
        return trans.show_ok_message("%d datasets have been deleted permanently" % count, refresh_frames=['history'])

    @web.expose
    def delete(self, trans, id, purge=False):
        """Delete the history -- this does not require a logged in user."""
        # TODO: use api instead
        try:
            # get the history with the given id, delete and optionally purge
            current_history = self.history_manager.get_current(trans)
            history = self.history_manager.get_owned(self.decode_id(id), trans.user, current_history=current_history)
            if history.users_shared_with:
                raise exceptions.ObjectAttributeInvalidException(
                    "History has been shared with others. Unshare it before deleting it."
                )
            self.history_manager.delete(history, flush=(not purge))
            if purge:
                self.history_manager.purge(history)

            # if this history is the current history for this session,
            # - attempt to find the most recently used, undeleted history and switch to it.
            # - If no suitable recent history is found, create a new one and switch
            if history == current_history:
                not_deleted_or_purged = [model.History.deleted == false(), model.History.purged == false()]
                most_recent_history = self.history_manager.most_recent(user=trans.user, filters=not_deleted_or_purged)
                if most_recent_history:
                    self.history_manager.set_current(trans, most_recent_history)
                else:
                    trans.get_or_create_default_history()

        except Exception as exc:
            return trans.show_error_message(exc)
        return trans.show_ok_message("History deleted", refresh_frames=['history'])

    @web.expose
    def resume_paused_jobs(self, trans, current=False, ids=None):
        """Resume paused jobs the active history -- this does not require a logged in user."""
        if not ids and galaxy.util.string_as_bool(current):
            histories = [trans.get_history()]
            refresh_frames = ['history']
        else:
            raise NotImplementedError("You can currently only resume all the datasets of the current history.")
        for history in histories:
            history.resume_paused_jobs()
            trans.sa_session.add(history)
        trans.sa_session.flush()
        return trans.show_ok_message("Your jobs have been resumed.", refresh_frames=refresh_frames)
        # TODO: used in index.mako

    @web.expose
    @web.require_login("rate items")
    @web.json
    def rate_async(self, trans, id, rating):
        """ Rate a history asynchronously and return updated community data. """
        history = self.history_manager.get_accessible(self.decode_id(id), trans.user, current_history=trans.history)
        if not history:
            return trans.show_error_message("The specified history does not exist.")
        # Rate history.
        self.rate_item(trans.sa_session, trans.get_user(), history, rating)
        return self.get_ave_item_rating_data(trans.sa_session, history)
        # TODO: used in display_base.mako

    @web.expose
    def export_archive(self, trans, id=None, gzip=True, include_hidden=False, include_deleted=False, preview=False):
        """ Export a history to an archive. """
        #
        # Get history to export.
        #
        if id:
            history = self.history_manager.get_accessible(self.decode_id(id), trans.user, current_history=trans.history)
        else:
            # Use current history.
            history = trans.history
            id = trans.security.encode_id(history.id)
        if not history:
            return trans.show_error_message("This history does not exist or you cannot export this history.")
        # If history has already been exported and it has not changed since export, stream it.
        jeha = history.latest_export
        if jeha and jeha.up_to_date:
            if jeha.ready:
                if preview:
                    url = url_for(controller='history', action="export_archive", id=id, qualified=True)
                    return trans.show_message("History Ready: '%(n)s'. Use this link to download "
                                              "the archive or import it to another Galaxy server: "
                                              "<a href='%(u)s'>%(u)s</a>" % ({'n': history.name, 'u': url}))
                else:
                    return self.serve_ready_history_export(trans, jeha)
            elif jeha.preparing:
                return trans.show_message("Still exporting history %(n)s; please check back soon. Link: <a href='%(s)s'>%(s)s</a>"
                                          % ({'n': history.name, 's': url_for(controller='history', action="export_archive", id=id, qualified=True)}))
        self.queue_history_export(trans, history, gzip=gzip, include_hidden=include_hidden, include_deleted=include_deleted)
        url = url_for(controller='history', action="export_archive", id=id, qualified=True)
        return trans.show_message("Exporting History '%(n)s'. You will need to <a href='%(share)s'>make this history 'accessible'</a> in order to import this to another galaxy sever. <br/>"
                                  "Use this link to download the archive or import it to another Galaxy server: "
                                  "<a href='%(u)s'>%(u)s</a>" % ({'share': url_for(controller='history', action='sharing'), 'n': history.name, 'u': url}))
        # TODO: used in this file and index.mako

    @web.expose
    @web.json
    @web.require_login("get history name and link")
    def get_name_and_link_async(self, trans, id=None):
        """ Returns history's name and link. """
        history = self.history_manager.get_accessible(self.decode_id(id), trans.user, current_history=trans.history)
        if self.create_item_slug(trans.sa_session, history):
            trans.sa_session.flush()
        return_dict = {
            "name": history.name,
            "link": url_for(controller='history', action="display_by_username_and_slug",
                            username=history.user.username, slug=history.slug)}
        return return_dict
        # TODO: used in page/editor.mako

    @web.expose
    @web.require_login("set history's accessible flag")
    def set_accessible_async(self, trans, id=None, accessible=False):
        """ Set history's importable attribute and slug. """
        history = self.history_manager.get_owned(self.decode_id(id), trans.user, current_history=trans.history)
        # Only set if importable value would change; this prevents a change in the update_time unless attribute really changed.
        importable = accessible in ['True', 'true', 't', 'T']
        if history and history.importable != importable:
            if importable:
                self._make_item_accessible(trans.sa_session, history)
            else:
                history.importable = importable
            trans.sa_session.flush()
        return
        # TODO: used in page/editor.mako

    @web.expose_api
    @web.require_login("rename histories")
    def rename(self, trans, payload=None, **kwd):
        id = kwd.get('id')
        if not id:
            return self.message_exception(trans, 'No history id received for renaming.')
        user = trans.get_user()
        id = listify(id)
        histories = []
        for history_id in id:
            history = self.history_manager.get_owned(self.decode_id(history_id), trans.user, current_history=trans.history)
            if history and history.user_id == user.id:
                histories.append(history)
        if trans.request.method == 'GET':
            return {
                'title'  : 'Change history name(s)',
                'inputs' : [{
                    'name'  : 'name_%i' % i,
                    'label' : 'Current: %s' % h.name,
                    'value' : h.name
                } for i, h in enumerate(histories)]
            }
        else:
            messages = []
            for i, h in enumerate(histories):
                cur_name = h.get_display_name()
                new_name = payload.get('name_%i' % i)
                # validate name is empty
                if not isinstance(new_name, string_types) or not new_name.strip():
                    messages.append('You must specify a valid name for History \'%s\'.' % cur_name)
                # skip if not the owner
                elif h.user_id != user.id:
                    messages.append('History \'%s\' does not appear to belong to you.' % cur_name)
                # skip if it wouldn't be a change
                elif new_name != cur_name:
                    # escape, sanitize, set, and log the change
                    h.name = sanitize_html(escape(new_name))
                    trans.sa_session.add(h)
                    trans.sa_session.flush()
                    trans.log_event('History renamed: id: %s, renamed to: %s' % (str(h.id), new_name))
                    messages.append('History \'' + cur_name + '\' renamed to \'' + new_name + '\'.')
            message = sanitize_text(' '.join(messages)) if messages else 'History names remain unchanged.'
            return {'message': message, 'status': 'success'}

    # ------------------------------------------------------------------------- current history
    @web.expose
    @web.require_login("switch to a history")
    def switch_to_history(self, trans, hist_id=None):
        """Change the current user's current history to one with `hist_id`."""
        # remains for backwards compat
        self.set_as_current(trans, id=hist_id)
        return trans.response.send_redirect(url_for("/"))

    def get_item(self, trans, id):
        return self.history_manager.get_owned(self.decode_id(id), trans.user, current_history=trans.history)
        # TODO: override of base ui controller?

    def history_data(self, trans, history):
        """Return the given history in a serialized, dictionary form."""
        return self.history_serializer.serialize_to_view(history, view='dev-detailed', user=trans.user, trans=trans)

    # TODO: combine these next two - poss. with a redirect flag
    # @web.require_login( "switch to a history" )
    @web.json
    def set_as_current(self, trans, id):
        """Change the current user's current history to one with `id`."""
        # Prevent IE11 from caching this, since we actually use it via GET.
        trans.response.headers['Cache-Control'] = ["max-age=0", "no-cache", "no-store"]
        try:
            history = self.history_manager.get_owned(self.decode_id(id), trans.user, current_history=trans.history)
            trans.set_history(history)
            return self.history_data(trans, history)
        except exceptions.MessageException as msg_exc:
            trans.response.status = msg_exc.err_code.code
            return {'err_msg': msg_exc.err_msg, 'err_code': msg_exc.err_code.code}

    @web.json
    def current_history_json(self, trans):
        """Return the current user's current history in a serialized, dictionary form."""
        # Prevent IE11 from caching this
        trans.response.headers['Cache-Control'] = ["max-age=0", "no-cache", "no-store"]
        history = trans.get_history(most_recent=True, create=True)
        return self.history_data(trans, history)

    @web.json
    def create_new_current(self, trans, name=None):
        """Create a new, current history for the current user"""
        new_history = trans.new_history(name)
        return self.history_data(trans, new_history)
    # TODO: /history/current to do all of the above: if ajax, return json; if post, read id and set to current<|MERGE_RESOLUTION|>--- conflicted
+++ resolved
@@ -15,12 +15,8 @@
     UsesAnnotations,
     UsesItemRatings
 )
-<<<<<<< HEAD
-from galaxy.util import listify, nice_size, Params, parse_int, sanitize_text
+from galaxy.util import listify, Params, parse_int, sanitize_text
 from galaxy.util.create_history_template import render_item
-=======
-from galaxy.util import listify, Params, parse_int, sanitize_text
->>>>>>> 788934c3
 from galaxy.util.odict import odict
 from galaxy.util.sanitize_html import sanitize_html
 from galaxy.web import url_for
