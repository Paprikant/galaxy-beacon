--- conflicted
+++ resolved
@@ -149,20 +149,11 @@
                                    message=message)
 
     def get_disk_usage(self, file_path):
-<<<<<<< HEAD
-        df_cmd = 'df -h ' + file_path
-        is_sym_link = os.path.islink(file_path)
-        file_system = disk_size = disk_used = disk_avail = disk_cap_pct = mount = None
-        df_file = os.popen(df_cmd)
-        while True:
-            df_line = df_file.readline()
-=======
         is_sym_link = os.path.islink(file_path)
         file_system = disk_size = disk_used = disk_avail = disk_cap_pct = mount = None
         df_output = subprocess.check_output(['df', '-h', file_path])
 
         for df_line in df_output:
->>>>>>> 2f2acb98
             df_line = df_line.strip()
             if df_line:
                 df_line = df_line.lower()
@@ -185,10 +176,6 @@
                         pass
             else:
                 break  # EOF
-<<<<<<< HEAD
-        df_file.close()
-=======
->>>>>>> 2f2acb98
         return (file_system, disk_size, disk_used, disk_avail, disk_cap_pct, mount)
 
     @web.expose
