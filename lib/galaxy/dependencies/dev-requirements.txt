--extra-index-url https://wheels.galaxyproject.org/simple

a2wsgi==1.4.1; python_full_version >= "3.6.2"
adal==1.2.7
aiofiles==0.8.0; python_version >= "3.6" and python_version < "4.0"
alabaster==0.7.12; python_version >= "3.6" and python_full_version < "3.0.0" or python_full_version >= "3.4.0" and python_version >= "3.6"
alembic==1.7.7; python_version >= "3.6"
amqp==5.1.0; python_version >= "3.7"
anyio==3.5.0; python_version >= "3.7" and python_full_version >= "3.6.2"
apispec==5.1.1; python_version >= "3.6"
appdirs==1.4.4
argcomplete==2.0.0; python_version >= "3.6" and python_version < "4"
ase==3.22.1; python_version >= "3.6"
asgiref==3.5.0; python_version >= "3.7"
async-generator==1.10; python_version >= "3.7" and python_version < "4.0"
atomicwrites==1.4.0; python_version >= "3.7" and python_full_version < "3.0.0" and sys_platform == "win32" or sys_platform == "win32" and python_version >= "3.7" and python_full_version >= "3.4.0"
attmap==0.13.2
attrs==21.4.0; python_version >= "3.7" and python_full_version < "3.0.0" and python_version < "4.0" or python_full_version >= "3.5.0" and python_version >= "3.7" and python_version < "4.0"
babel==2.9.1; (python_version >= "2.7" and python_full_version < "3.0.0") or (python_full_version >= "3.4.0")
bagit-profile==1.3.1; python_version >= "2.7" and python_full_version < "3.0.0" or python_full_version >= "3.5.0" and python_version < "4"
bagit==1.8.1; python_version >= "3.6" and python_full_version < "3.0.0" and python_version < "4" or python_full_version >= "3.5.0" and python_version < "4" and python_version >= "3.6"
bcrypt==3.2.0; python_version >= "3.6"
bdbag==1.6.3; (python_version >= "2.7" and python_full_version < "3.0.0") or (python_full_version >= "3.5.0" and python_version < "4")
beaker==1.11.0
billiard==3.6.4.0; python_version >= "3.7"
bioblend==0.16.0; python_version >= "3.6"
black==22.3.0; python_full_version >= "3.6.2"
bleach==5.0.0; python_version >= "3.7"
boltons==21.0.0
boto==2.49.0
bx-python==0.8.13; python_version >= "3.7"
cachecontrol==0.12.10; python_version >= "3.7" and python_version < "4"
cached-property==1.5.2; python_version < "3.8" and python_version >= "3.7"
celery==5.2.6; python_version >= "3.7"
certifi==2021.10.8; python_version >= "3.7" and python_full_version < "3.0.0" and python_version < "4" or python_full_version >= "3.6.0" and python_version < "4" and python_version >= "3.7"
cffi==1.15.0
charset-normalizer==2.0.12; python_full_version >= "3.6.0" and python_version >= "3.7" and python_version < "4"
cheetah3==3.2.6.post1; (python_version >= "2.7" and python_full_version < "3.0.0") or (python_full_version >= "3.4.0")
circus==0.17.1
click-didyoumean==0.3.0; python_full_version >= "3.6.2" and python_full_version < "4.0.0" and python_version >= "3.7"
click-plugins==1.1.1; python_version >= "3.7"
click-repl==0.2.0; python_version >= "3.7"
click==8.1.2; python_version >= "3.7" and python_full_version >= "3.6.2" and python_full_version < "4.0.0"
cloudauthz==0.6.0
cloudbridge==3.0.0
colorama==0.4.4; sys_platform == "win32" and python_version >= "3.7" and python_full_version >= "3.6.2" and platform_system == "Windows" and (python_version >= "2.7" and python_full_version < "3.0.0" and platform_system == "Windows" or python_full_version >= "3.5.0" and platform_system == "Windows") and (python_version >= "3.7" and python_full_version < "3.0.0" and sys_platform == "win32" or sys_platform == "win32" and python_version >= "3.7" and python_full_version >= "3.5.0") and (python_version >= "3.6" and python_full_version < "3.0.0" and sys_platform == "win32" and (python_version >= "3.6" and python_full_version < "3.0.0" or python_full_version >= "3.4.0" and python_version >= "3.6") or sys_platform == "win32" and python_version >= "3.6" and (python_version >= "3.6" and python_full_version < "3.0.0" or python_full_version >= "3.4.0" and python_version >= "3.6") and python_full_version >= "3.5.0")
coloredlogs==15.0.1; python_version >= "3.6" and python_full_version < "3.0.0" and python_version < "4" or python_version >= "3.6" and python_version < "4" and python_full_version >= "3.5.0"
commonmark==0.9.1; python_full_version >= "3.6.3" and python_full_version < "4.0.0"
coverage==6.3.2; python_version >= "3.7"
cryptography==36.0.2; python_version >= "3.7" and python_full_version < "3.0.0" and python_version < "4" or python_full_version >= "3.6.0" and python_version < "4" and python_version >= "3.7"
cwltest==2.2.20210901154959; python_version >= "3.6" and python_version < "4"
cwltool==3.1.20211107152837; python_version >= "3.6" and python_version < "4"
<<<<<<< HEAD
darker==1.4.2; python_version >= "3.6"
=======
cycler==0.11.0; python_version >= "3.7"
darker==1.3.2; python_version >= "3.6"
>>>>>>> 732cf211
decorator==5.1.1; python_version >= "3.6" and python_version < "4"
defusedxml==0.7.1; python_version >= "3.6" and python_full_version < "3.0.0" and python_version < "4" or python_full_version >= "3.5.0" and python_version >= "3.6" and python_version < "4"
deprecated==1.2.13; python_version >= "3.6" and python_full_version < "3.0.0" or python_full_version >= "3.4.0" and python_version >= "3.6"
deprecation==2.1.0
dictobj==0.4
docopt==0.6.2
docutils==0.16; (python_version >= "2.7" and python_full_version < "3.0.0") or (python_full_version >= "3.5.0")
ecdsa==0.17.0; python_version >= "2.6" and python_full_version < "3.0.0" or python_full_version >= "3.3.0"
edam-ontology==1.25.2
fabric3==1.14.post1
fastapi-utils==0.2.1; python_version >= "3.6" and python_version < "4.0"
fastapi==0.75.1; python_full_version >= "3.6.1"
fluent-logger==0.10.0; python_version >= "3.5"
<<<<<<< HEAD
fs==2.4.15
=======
fonttools==4.31.2; python_version >= "3.7"
fs==2.4.14
>>>>>>> 732cf211
funcsigs==1.0.2
future==0.18.2; (python_version >= "2.6" and python_full_version < "3.0.0") or (python_full_version >= "3.3.0")
galaxy-sequence-utils==1.1.5
gravity==0.11.0; python_version >= "3.6"
greenlet==1.1.2; python_version >= "3" and python_full_version < "3.0.0" and (platform_machine == "aarch64" or platform_machine == "ppc64le" or platform_machine == "x86_64" or platform_machine == "amd64" or platform_machine == "AMD64" or platform_machine == "win32" or platform_machine == "WIN32") and (python_version >= "2.7" and python_full_version < "3.0.0" or python_full_version >= "3.6.0") and (python_version >= "3.6" and python_full_version < "3.0.0" or python_full_version >= "3.6.0" and python_version >= "3.6") and (python_version >= "3.6" and python_full_version < "3.0.0" and python_version < "4.0" or python_version >= "3.6" and python_version < "4.0" and python_full_version >= "3.6.0") or python_version >= "3" and (platform_machine == "aarch64" or platform_machine == "ppc64le" or platform_machine == "x86_64" or platform_machine == "amd64" or platform_machine == "AMD64" or platform_machine == "win32" or platform_machine == "WIN32") and (python_version >= "2.7" and python_full_version < "3.0.0" or python_full_version >= "3.6.0") and (python_version >= "3.6" and python_full_version < "3.0.0" or python_full_version >= "3.6.0" and python_version >= "3.6") and (python_version >= "3.6" and python_full_version < "3.0.0" and python_version < "4.0" or python_version >= "3.6" and python_version < "4.0" and python_full_version >= "3.6.0") and python_full_version >= "3.5.0"
gunicorn==20.1.0; python_version >= "3.5"
gxformat2==0.15.0
h11==0.12.0; python_version >= "3.7" and python_version < "4.0" and python_full_version >= "3.7.0"
h5py==3.6.0; python_version >= "3.7"
httpcore==0.14.7; python_version >= "3.6"
httpx==0.22.0; python_version >= "3.6"
humanfriendly==10.0; python_version >= "3.6" and python_full_version < "3.0.0" and python_version < "4" or python_version >= "3.6" and python_version < "4" and python_full_version >= "3.5.0"
idna==3.3
imagesize==1.3.0; python_version >= "3.6" and python_full_version < "3.0.0" or python_full_version >= "3.4.0" and python_version >= "3.6"
importlib-metadata==4.11.3; python_version == "3.7" and (python_version >= "3.7" and python_full_version < "3.0.0" and python_version < "3.8" or python_full_version >= "3.6.0" and python_version < "3.8" and python_version >= "3.7") and python_full_version >= "3.6.2" and (python_version >= "3.6" and python_full_version < "3.0.0" or python_full_version >= "3.4.0" and python_version >= "3.6")
importlib-resources==5.6.0; python_version >= "3.7"
iniconfig==1.1.1; python_version >= "3.7"
isa-rwval==0.10.10
isodate==0.6.1; python_version >= "3.7" and python_version < "4"
isort==5.10.1; python_full_version >= "3.6.1" and python_version < "4.0"
jinja2==3.1.1; python_version >= "3.7" and python_full_version < "3.0.0" or python_full_version >= "3.4.0" and python_version >= "3.7"
jsonref==0.2; python_version >= "3.6"
jsonschema==4.4.0; python_version >= "3.7"
junit-xml==1.9; python_version >= "3.6" and python_version < "4"
<<<<<<< HEAD
kombu==5.2.4; python_version >= "3.7"
=======
kiwisolver==1.4.2; python_version >= "3.7"
kombu==5.2.3; python_version >= "3.7"
>>>>>>> 732cf211
lagom==1.7.0; python_version >= "3.6" and python_version < "4.0"
lockfile==0.12.2; python_version >= "3.7" and python_version < "4"
lxml==4.8.0; (python_version >= "2.7" and python_full_version < "3.0.0") or (python_full_version >= "3.5.0")
mako==1.2.0; python_version >= "3.7"
markdown-it-reporter==0.0.2
markdown==3.3.6; python_version >= "3.6"
<<<<<<< HEAD
markupsafe==2.1.1; python_version >= "3.7"
mercurial==6.1.1
mirakuru==2.4.2; python_version >= "3.7"
=======
markupsafe==2.0.1; python_version >= "3.6"
matplotlib==3.5.1; python_version >= "3.7"
mercurial==6.0.1
mirakuru==2.4.1; python_version >= "3.7"
>>>>>>> 732cf211
mistune==0.8.4; python_version >= "3.7" and python_version < "4"
mrcfile==1.3.0
msgpack==1.0.3; python_version >= "3.7" and python_version < "4"
mypy-extensions==0.4.3; python_version >= "3.6" and python_version < "4" and python_full_version >= "3.6.2"
networkx==2.5; python_version >= "3.6" and python_version < "4"
nodeenv==1.6.0
nose==1.3.7
nosehtml==0.4.6
numpy==1.21.1; python_version >= "3.7"
oauthlib==3.2.0; python_version >= "3.6" and python_full_version < "3.0.0" or python_full_version >= "3.4.0" and python_version >= "3.6"
outcome==1.1.0; python_version >= "3.7" and python_version < "4.0"
oyaml==1.0
packaging==21.3; python_version >= "3.7" and python_full_version < "3.0.0" or python_full_version >= "3.4.0" and python_version >= "3.7"
paramiko==2.10.3
parsley==1.3
paste==3.5.0
pastedeploy==2.1.1
pathspec==0.9.0; python_full_version >= "3.6.2" and python_version >= "3.6"
<<<<<<< HEAD
pbr==5.8.1; python_version >= "2.6"
platformdirs==2.5.1; python_version >= "3.7" and python_full_version >= "3.6.2"
=======
pbr==5.8.0; python_version >= "2.6"
pillow==9.1.0; python_version >= "3.7"
platformdirs==2.4.1; python_full_version >= "3.6.2" and python_version >= "3.7"
>>>>>>> 732cf211
pluggy==1.0.0; python_version >= "3.7"
port-for==0.6.2; python_version >= "3.7"
prettytable==3.2.0; python_version >= "3.7"
prompt-toolkit==3.0.29; python_full_version >= "3.6.2" and python_version >= "3.7"
prov==1.5.1; python_version >= "3.6" and python_version < "4"
psutil==5.9.0; (python_version >= "2.6" and python_full_version < "3.0.0") or (python_full_version >= "3.4.0")
pulsar-galaxy-lib==0.14.13
py==1.11.0; python_version >= "3.7" and python_full_version < "3.0.0" and implementation_name == "pypy" or python_full_version >= "3.5.0" and python_version >= "3.7" and implementation_name == "pypy"
pyasn1==0.4.8; python_version >= "3.6" and python_version < "4"
pycparser==2.21
pycryptodome==3.14.1; (python_version >= "2.7" and python_full_version < "3.0.0") or (python_full_version >= "3.5.0")
pydantic==1.9.0; python_full_version >= "3.6.1"
pydot==1.4.2; python_version >= "3.6" and python_full_version < "3.0.0" and python_version < "4" or python_version >= "3.6" and python_version < "4" and python_full_version >= "3.4.0"
pyeventsystem==0.1.0
pyfaidx==0.6.4
pygithub==1.55; python_version >= "3.6"
pygments==2.11.2; python_full_version >= "3.6.3" and python_full_version < "4.0.0" and python_version >= "3.6" and (python_version >= "3.6" and python_full_version < "3.0.0" or python_full_version >= "3.4.0" and python_version >= "3.6")
pyjwt==2.3.0; python_version >= "3.6"
pykwalify==1.8.0
pylibmagic==0.2.0; python_version >= "3.7"
pynacl==1.5.0; python_version >= "3.6"
pyopenssl==22.0.0; python_version >= "3.7" and python_full_version < "3.0.0" and python_version < "4" or python_full_version >= "3.6.0" and python_version < "4" and python_version >= "3.7"
pyparsing==3.0.7; python_version >= "3.6"
pyreadline3==3.4.1; sys_platform == "win32" and python_version >= "3.8" and (python_version >= "3.6" and python_full_version < "3.0.0" and python_version < "4" or python_version >= "3.6" and python_version < "4" and python_full_version >= "3.5.0")
pyreadline==2.1; sys_platform == "win32" and python_version < "3.8" and (python_version >= "3.6" and python_full_version < "3.0.0" and python_version < "4" or python_version >= "3.6" and python_version < "4" and python_full_version >= "3.5.0")
pyrsistent==0.18.1; python_version >= "3.7"
pysam==0.19.0
pysocks==1.7.1; python_version >= "3.7" and python_full_version < "3.0.0" and python_version < "4" or python_full_version >= "3.6.0" and python_version < "4" and python_version >= "3.7"
pytest-asyncio==0.18.3; python_version >= "3.7"
pytest-celery==0.0.0
pytest-cov==3.0.0; python_version >= "3.6"
pytest-html==3.1.1; python_version >= "3.6"
pytest-json-report==1.5.0
pytest-metadata==2.0.0; python_version >= "3.7" and python_version < "4.0"
pytest-mock==3.7.0; python_version >= "3.7"
pytest-postgresql==4.1.1; python_version >= "3.7"
pytest-shard==0.1.2; python_version >= "3.6"
pytest==7.1.1; python_version >= "3.7"
python-dateutil==2.8.2; (python_version >= "2.7" and python_full_version < "3.0.0") or (python_full_version >= "3.3.0")
python-irodsclient==1.1.3
python-jose==3.3.0
python-magic==0.4.25; (python_version >= "2.7" and python_full_version < "3.0.0") or (python_full_version >= "3.5.0")
python-multipart==0.0.5
python3-openid==3.2.0; python_version >= "3.0"
pytz==2022.1; python_version >= "3.7" and python_full_version < "3.0.0" or python_full_version >= "3.5.0" and python_version < "4" and python_version >= "3.7"
pyyaml==6.0; python_version >= "3.6"
pyzmq==22.3.0; python_version >= "3.6"
rdflib==6.0.2; python_version >= "3.7" and python_version < "4"
recommonmark==0.7.1
refgenconf==0.12.2
repoze.lru==0.7
requests-oauthlib==1.3.1; python_version >= "2.7" and python_full_version < "3.0.0" or python_full_version >= "3.4.0"
requests-toolbelt==0.9.1; python_version >= "3.6"
requests==2.27.1; (python_version >= "2.7" and python_full_version < "3.0.0") or (python_full_version >= "3.6.0")
responses==0.20.0; python_version >= "3.7"
rfc3986==1.5.0; python_version >= "3.6"
rich==12.2.0; python_full_version >= "3.6.3" and python_full_version < "4.0.0"
routes==2.5.1
rsa==4.8; python_version >= "3.6" and python_version < "4"
ruamel.yaml.clib==0.2.6; platform_python_implementation == "CPython" and python_version < "3.10" and python_version >= "3.6"
ruamel.yaml==0.17.17; python_version >= "3.7" and python_version < "4"
<<<<<<< HEAD
schema-salad==8.2.20220204150214; python_version >= "3.7" and python_version < "4"
selenium==4.1.3; python_version >= "3.7" and python_version < "4.0"
=======
schema-salad==8.2.20220103095339; python_version >= "3.7" and python_version < "4"
scipy==1.7.3; python_version >= "3.7"
selenium==4.1.0; python_version >= "3.7" and python_version < "4.0"
>>>>>>> 732cf211
setuptools-scm==5.0.2; python_version >= "2.7" and python_full_version < "3.0.0" or python_full_version >= "3.5.0" and python_version < "4"
shellescape==3.8.1; python_version >= "3.6" and python_version < "4"
six==1.16.0; python_version >= "3.7" and python_full_version < "3.0.0" and python_version < "4" or python_full_version >= "3.3.0" and python_version >= "3.7" and python_version < "4"
sniffio==1.2.0; python_version >= "3.7" and python_full_version >= "3.6.2" and python_version < "4.0"
snowballstemmer==2.2.0; python_version >= "3.6" and python_full_version < "3.0.0" or python_full_version >= "3.4.0" and python_version >= "3.6"
social-auth-core==4.0.3
sortedcontainers==2.4.0
sphinx-markdown-tables==0.0.15
sphinx-rtd-theme==1.0.0; (python_version >= "2.7" and python_full_version < "3.0.0") or (python_full_version >= "3.4.0")
sphinx==4.5.0; python_version >= "3.6"
sphinxcontrib-applehelp==1.0.2; python_version >= "3.6" and python_full_version < "3.0.0" or python_full_version >= "3.4.0" and python_version >= "3.6"
sphinxcontrib-devhelp==1.0.2; python_version >= "3.6" and python_full_version < "3.0.0" or python_full_version >= "3.4.0" and python_version >= "3.6"
sphinxcontrib-htmlhelp==2.0.0; python_version >= "3.6" and python_full_version < "3.0.0" or python_full_version >= "3.4.0" and python_version >= "3.6"
sphinxcontrib-jsmath==1.0.1; python_version >= "3.6" and python_full_version < "3.0.0" or python_full_version >= "3.4.0" and python_version >= "3.6"
sphinxcontrib-qthelp==1.0.3; python_version >= "3.6" and python_full_version < "3.0.0" or python_full_version >= "3.4.0" and python_version >= "3.6"
sphinxcontrib-serializinghtml==1.1.5; python_version >= "3.6" and python_full_version < "3.0.0" or python_full_version >= "3.4.0" and python_version >= "3.6"
sqlalchemy-migrate==0.13.0
sqlalchemy==1.4.35; (python_version >= "2.7" and python_full_version < "3.0.0") or (python_full_version >= "3.6.0")
sqlitedict==2.0.0
sqlparse==0.4.2; python_version >= "3.5"
starlette-context==0.3.3; python_version >= "3.7"
starlette==0.17.1; python_version >= "3.6"
statsd==3.3.0
supervisor==4.2.4; python_version >= "3.6"
svgwrite==1.4.2; python_version >= "3.6"
tempita==0.5.2
tenacity==8.0.1; python_version >= "3.6"
testfixtures==6.18.5
tifffile==2021.11.2; python_version >= "3.7"
tinydb==4.7.0; python_version >= "3.6" and python_version < "4.0"
toml==0.10.2; python_version >= "3.6" and python_full_version < "3.0.0" or python_full_version >= "3.3.0" and python_version >= "3.6"
tomli==2.0.1; python_version < "3.11" and python_full_version >= "3.6.2" and python_version >= "3.7"
tornado==6.1; python_version >= "3.5"
tqdm==4.64.0; python_version >= "2.7" and python_full_version < "3.0.0" or python_full_version >= "3.4.0"
trio-websocket==0.9.2; python_version >= "3.7" and python_version < "4.0"
trio==0.20.0; python_version >= "3.7" and python_version < "4.0"
tuspy==0.2.5
tuswsgi==0.5.4
twill==3.0.1
typed-ast==1.5.2; python_version < "3.8" and implementation_name == "cpython" and python_full_version >= "3.6.2" and python_version >= "3.6"
typing-extensions==4.1.1; python_version >= "3.6"
tzlocal==2.1; python_version >= "2.7" and python_full_version < "3.0.0" or python_full_version >= "3.5.0" and python_version < "4"
ubiquerg==0.6.2
urllib3==1.26.9; python_version >= "3.7" and python_full_version < "3.0.0" and python_version < "4" or python_full_version >= "3.6.0" and python_version < "4" and python_version >= "3.7"
uvicorn==0.17.6; python_version >= "3.7"
uvloop==0.16.0; python_version >= "3.7"
vine==5.0.0; python_version >= "3.7"
watchdog==2.1.7; python_version >= "3.6"
wcwidth==0.2.5; python_full_version >= "3.6.2" and python_version >= "3.7"
webencodings==0.5.1; python_version >= "3.7"
webob==1.8.7; (python_version >= "2.7" and python_full_version < "3.0.0") or (python_full_version >= "3.3.0")
whoosh==2.7.4
wrapt==1.14.0; python_version >= "3.6" and python_full_version < "3.0.0" or python_full_version >= "3.5.0" and python_version >= "3.6"
wsproto==1.1.0; python_version >= "3.7" and python_version < "4.0" and python_full_version >= "3.7.0"
yacman==0.8.4
zipp==3.8.0; python_version < "3.8" and python_version >= "3.7" and (python_version >= "3.7" and python_full_version < "3.0.0" and python_version < "3.8" or python_full_version >= "3.6.0" and python_version < "3.8" and python_version >= "3.7")
zipstream-new==1.1.8<|MERGE_RESOLUTION|>--- conflicted
+++ resolved
@@ -50,12 +50,8 @@
 cryptography==36.0.2; python_version >= "3.7" and python_full_version < "3.0.0" and python_version < "4" or python_full_version >= "3.6.0" and python_version < "4" and python_version >= "3.7"
 cwltest==2.2.20210901154959; python_version >= "3.6" and python_version < "4"
 cwltool==3.1.20211107152837; python_version >= "3.6" and python_version < "4"
-<<<<<<< HEAD
+cycler==0.11.0; python_version >= "3.7"
 darker==1.4.2; python_version >= "3.6"
-=======
-cycler==0.11.0; python_version >= "3.7"
-darker==1.3.2; python_version >= "3.6"
->>>>>>> 732cf211
 decorator==5.1.1; python_version >= "3.6" and python_version < "4"
 defusedxml==0.7.1; python_version >= "3.6" and python_full_version < "3.0.0" and python_version < "4" or python_full_version >= "3.5.0" and python_version >= "3.6" and python_version < "4"
 deprecated==1.2.13; python_version >= "3.6" and python_full_version < "3.0.0" or python_full_version >= "3.4.0" and python_version >= "3.6"
@@ -69,12 +65,8 @@
 fastapi-utils==0.2.1; python_version >= "3.6" and python_version < "4.0"
 fastapi==0.75.1; python_full_version >= "3.6.1"
 fluent-logger==0.10.0; python_version >= "3.5"
-<<<<<<< HEAD
+fonttools==4.31.2; python_version >= "3.7"
 fs==2.4.15
-=======
-fonttools==4.31.2; python_version >= "3.7"
-fs==2.4.14
->>>>>>> 732cf211
 funcsigs==1.0.2
 future==0.18.2; (python_version >= "2.6" and python_full_version < "3.0.0") or (python_full_version >= "3.3.0")
 galaxy-sequence-utils==1.1.5
@@ -99,28 +91,18 @@
 jsonref==0.2; python_version >= "3.6"
 jsonschema==4.4.0; python_version >= "3.7"
 junit-xml==1.9; python_version >= "3.6" and python_version < "4"
-<<<<<<< HEAD
+kiwisolver==1.4.2; python_version >= "3.7"
 kombu==5.2.4; python_version >= "3.7"
-=======
-kiwisolver==1.4.2; python_version >= "3.7"
-kombu==5.2.3; python_version >= "3.7"
->>>>>>> 732cf211
 lagom==1.7.0; python_version >= "3.6" and python_version < "4.0"
 lockfile==0.12.2; python_version >= "3.7" and python_version < "4"
 lxml==4.8.0; (python_version >= "2.7" and python_full_version < "3.0.0") or (python_full_version >= "3.5.0")
 mako==1.2.0; python_version >= "3.7"
 markdown-it-reporter==0.0.2
 markdown==3.3.6; python_version >= "3.6"
-<<<<<<< HEAD
 markupsafe==2.1.1; python_version >= "3.7"
+matplotlib==3.5.1; python_version >= "3.7"
 mercurial==6.1.1
 mirakuru==2.4.2; python_version >= "3.7"
-=======
-markupsafe==2.0.1; python_version >= "3.6"
-matplotlib==3.5.1; python_version >= "3.7"
-mercurial==6.0.1
-mirakuru==2.4.1; python_version >= "3.7"
->>>>>>> 732cf211
 mistune==0.8.4; python_version >= "3.7" and python_version < "4"
 mrcfile==1.3.0
 msgpack==1.0.3; python_version >= "3.7" and python_version < "4"
@@ -139,14 +121,9 @@
 paste==3.5.0
 pastedeploy==2.1.1
 pathspec==0.9.0; python_full_version >= "3.6.2" and python_version >= "3.6"
-<<<<<<< HEAD
 pbr==5.8.1; python_version >= "2.6"
+pillow==9.1.0; python_version >= "3.7"
 platformdirs==2.5.1; python_version >= "3.7" and python_full_version >= "3.6.2"
-=======
-pbr==5.8.0; python_version >= "2.6"
-pillow==9.1.0; python_version >= "3.7"
-platformdirs==2.4.1; python_full_version >= "3.6.2" and python_version >= "3.7"
->>>>>>> 732cf211
 pluggy==1.0.0; python_version >= "3.7"
 port-for==0.6.2; python_version >= "3.7"
 prettytable==3.2.0; python_version >= "3.7"
@@ -208,14 +185,9 @@
 rsa==4.8; python_version >= "3.6" and python_version < "4"
 ruamel.yaml.clib==0.2.6; platform_python_implementation == "CPython" and python_version < "3.10" and python_version >= "3.6"
 ruamel.yaml==0.17.17; python_version >= "3.7" and python_version < "4"
-<<<<<<< HEAD
 schema-salad==8.2.20220204150214; python_version >= "3.7" and python_version < "4"
+scipy==1.7.3; python_version >= "3.7"
 selenium==4.1.3; python_version >= "3.7" and python_version < "4.0"
-=======
-schema-salad==8.2.20220103095339; python_version >= "3.7" and python_version < "4"
-scipy==1.7.3; python_version >= "3.7"
-selenium==4.1.0; python_version >= "3.7" and python_version < "4.0"
->>>>>>> 732cf211
 setuptools-scm==5.0.2; python_version >= "2.7" and python_full_version < "3.0.0" or python_full_version >= "3.5.0" and python_version < "4"
 shellescape==3.8.1; python_version >= "3.6" and python_version < "4"
 six==1.16.0; python_version >= "3.7" and python_full_version < "3.0.0" and python_version < "4" or python_full_version >= "3.3.0" and python_version >= "3.7" and python_version < "4"
