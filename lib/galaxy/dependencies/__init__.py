"""
Determine what optional dependencies are needed.
"""
import pkg_resources

from sys import version_info
from os.path import dirname, join
from xml.etree import ElementTree

from galaxy.util import asbool
from galaxy.util.properties import load_app_properties


class ConditionalDependencies( object ):
    def __init__( self, config_file ):
        self.config_file = config_file
        self.config = None
        self.job_runners = []
        self.conditional_reqs = []
        self.parse_configs()
        self.get_conditional_requirements()

    def parse_configs( self ):
        self.config = load_app_properties( ini_file=self.config_file )
        job_conf_xml = self.config.get(
            "job_config_file",
            join( dirname( self.config_file ), 'job_conf.xml' ) )
        try:
            for plugin in ElementTree.parse( job_conf_xml ).find( 'plugins' ).findall( 'plugin' ):
                if 'load' in plugin.attrib:
                    self.job_runners.append( plugin.attrib['load'] )
        except (OSError, IOError):
            pass

    def get_conditional_requirements( self ):
        crfile = join( dirname( __file__ ), 'conditional-requirements.txt' )
        for req in pkg_resources.parse_requirements( open( crfile ).readlines() ):
            self.conditional_reqs.append( req )

    def check( self, name ):
        try:
            name = name.replace('-', '_').replace('.', '_')
            return getattr( self, 'check_' + name )()
        except:
            return False

    def check_psycopg2( self ):
        return self.config["database_connection"].startswith( "postgres" )

    def check_mysql_python( self ):
        return self.config["database_connection"].startswith( "mysql" )

    def check_drmaa( self ):
        return ("galaxy.jobs.runners.drmaa:DRMAAJobRunner" in self.job_runners or
                "galaxy.jobs.runners.slurm:SlurmJobRunner" in self.job_runners)

    def check_pbs_python( self ):
        return "galaxy.jobs.runners.pbs:PBSJobRunner" in self.job_runners

    def check_python_openid( self ):
        return asbool( self.config["enable_openid"] )

    def check_fluent_logger( self ):
        return asbool( self.config["fluent_log"] )

    def check_raven( self ):
        return self.config.get("sentry_dsn", None) is not None

    def check_weberror( self ):
        return ( asbool( self.config["debug"] ) and
                 asbool( self.config["use_interactive"] ) )

<<<<<<< HEAD
    def check_pygments( self ):
        # pygments is a dependency of weberror and only weberror
        return self.check_weberror()
=======
    def check_importlib( self ):
        return version_info < (2, 7)

    def check_ordereddict( self ):
        return version_info < (2, 7)
>>>>>>> daccea42


def optional( config_file ):
    rval = []
    conditional = ConditionalDependencies( config_file )
    for opt in conditional.conditional_reqs:
        if conditional.check( opt.key ):
            rval.append( str( opt ) )
    return rval<|MERGE_RESOLUTION|>--- conflicted
+++ resolved
@@ -70,17 +70,15 @@
         return ( asbool( self.config["debug"] ) and
                  asbool( self.config["use_interactive"] ) )
 
-<<<<<<< HEAD
     def check_pygments( self ):
         # pygments is a dependency of weberror and only weberror
         return self.check_weberror()
-=======
+
     def check_importlib( self ):
         return version_info < (2, 7)
 
     def check_ordereddict( self ):
         return version_info < (2, 7)
->>>>>>> daccea42
 
 
 def optional( config_file ):
