from galaxy.web.base.controller import *

import pkg_resources
pkg_resources.require( "simplejson" )
import simplejson

from galaxy.tools.parameters import *
from galaxy.tools import DefaultToolState
from galaxy.tools.parameters.grouping import Repeat, Conditional
from galaxy.datatypes.data import Data
from galaxy.util.odict import odict
from galaxy.util.bunch import Bunch
from galaxy.util.topsort import topsort, topsort_levels, CycleError
from galaxy.workflow.modules import *
from galaxy.model.mapping import desc

class WorkflowController( BaseController ):
    
    @web.expose
    def index( self, trans ):
        return trans.fill_template( "workflow/index.mako" )
                                   
    @web.expose
    @web.require_login( "use Galaxy workflows" )
    def list( self, trans ):
        """
        Render workflow main page (management of existing workflows)
        """
        user = trans.get_user()
        workflows = trans.sa_session.query( model.StoredWorkflow ) \
            .filter_by( user=user, deleted=False ) \
            .order_by( desc( model.StoredWorkflow.c.update_time ) ) \
            .all()
        shared_by_others = trans.sa_session \
            .query( model.StoredWorkflowUserShareAssociation ) \
            .filter_by( user=user ) \
            .filter( model.StoredWorkflow.c.deleted == False ) \
            .order_by( desc( model.StoredWorkflow.c.update_time ) ) \
            .all()
        return trans.fill_template( "workflow/list.mako",
                                    workflows = workflows,
                                    shared_by_others = shared_by_others )
    
    @web.expose
    @web.require_login( "use Galaxy workflows" )
    def share( self, trans, id, email="" ):
        msg = mtype = None
        # Load workflow from database
        stored = get_stored_workflow( trans, id )
        if email:
            other = model.User.filter_by( email=email ).first()
            if not other:
                mtype = "error"
                msg = ( "User '%s' does not exist" % email )
            if other == trans.get_user():
                mtype = "error"
                msg = ( "You cannot share a workflow with yourself" )
            elif trans.sa_session.query( model.StoredWorkflowUserShareAssociation ) \
                    .filter_by( user=other, stored_workflow=stored ).count() > 0:
                mtype = "error"
                msg = ( "Workflow already shared with '%s'" % email )
            else:
                
                share = model.StoredWorkflowUserShareAssociation()
                share.stored_workflow = stored
                share.user = other
                session = trans.sa_session
                session.save_or_update( share )
                session.flush()
                trans.set_message( "Workflow '%s' shared with user '%s'" % ( stored.name, other.email ) )
                return self.list( trans )
        return trans.fill_template( "workflow/share.mako",
                                    message = msg,
                                    messagetype = mtype,
                                    stored=stored,
                                    email=email )
    
    @web.expose
    @web.require_login( "use Galaxy workflows" )
    def rename( self, trans, id, new_name=None ):
        stored = get_stored_workflow( trans, id )
        if new_name is not None:
            stored.name = new_name
            trans.sa_session.flush()
            trans.set_message( "Workflow renamed to '%s'." % new_name )
            return self.list( trans )
        else:
            return form( url_for( id=trans.security.encode_id(stored.id) ), "Rename workflow", submit_text="Rename" ) \
                .add_text( "new_name", "Workflow Name", value=stored.name )
    
    @web.expose
    @web.require_login( "use Galaxy workflows" )
    def clone( self, trans, id ):
        stored = get_stored_workflow( trans, id, check_ownership=False )
        user = trans.get_user()
        if stored.user == user:
            owner = True
        else:
            if trans.sa_session.query( model.StoredWorkflowUserShareAssociation ) \
                    .filter_by( user=user, stored_workflow=stored ).count() == 0:
                error( "Workflow is not owned by or shared with current user" )
            owner = False
        new_stored = model.StoredWorkflow()
        new_stored.name = "Clone of '%s'" % stored.name
        new_stored.latest_workflow = stored.latest_workflow
        if not owner:
            new_stored.name += " shared by '%s'" % stored.user.email
        new_stored.user = user
        # Persist
        session = trans.sa_session
        session.save_or_update( new_stored )
        session.flush()
        # Display the management page
        trans.set_message( 'Clone created with name "%s"' % new_stored.name )
        return self.list( trans )
    
    @web.expose
    @web.require_login( "create workflows" )
    def create( self, trans, workflow_name=None ):
        """
        Create a new stored workflow with name `workflow_name`.
        """
        user = trans.get_user()
        if workflow_name is not None:
            # Create the new stored workflow
            stored_workflow = model.StoredWorkflow()
            stored_workflow.name = workflow_name
            stored_workflow.user = user
            # And the first (empty) workflow revision
            workflow = model.Workflow()
            workflow.name = workflow_name
            workflow.stored_workflow = stored_workflow
            stored_workflow.latest_workflow = workflow
            # Persist
            session = trans.sa_session
            session.save_or_update( stored_workflow )
            session.flush()
            # Display the management page
            trans.set_message( "Workflow '%s' created" % stored_workflow.name )
            return self.list( trans )
        else:
            return form( url_for(), "Create new workflow", submit_text="Create" ) \
                .add_text( "workflow_name", "Workflow Name", value="Unnamed workflow" )
    
    @web.expose
    def delete( self, trans, id=None ):
        """
        Mark a workflow as deleted
        """        
        # Load workflow from database
        stored = get_stored_workflow( trans, id )
        # Marke as deleted and save
        stored.deleted = True
        stored.flush()
        # Display the management page
        trans.set_message( "Workflow '%s' deleted" % stored.name )
        return self.list( trans )
        
    @web.expose
    @web.require_login( "edit workflows" )
    def editor( self, trans, id=None ):
        """
        Render the main workflow editor interface. The canvas is embedded as
        an iframe (neccesary for scrolling to work properly), which is
        rendered by `editor_canvas`.
        """
        if not id:
            error( "Invalid workflow id" )
        id = trans.security.decode_id( id )
        return trans.fill_template( "workflow/editor.mako", workflow_id=id )
        
    @web.json
    def editor_tool_form( self, trans, type='tool', tool_id=None, **incoming ):
        """
        Accepts a tool state and incoming values, and generates a new tool
        form and some additional information, packed into a json dictionary.
        This is used for the form shown in the right pane when a node
        is selected.
        """
        trans.workflow_building_mode = True
        module = module_factory.from_dict( trans, {
            'type': type,
            'tool_id': tool_id,
            'tool_state': incoming.pop("tool_state")
        } )
        module.update_state( incoming )
        return {
            'tool_state': module.get_state(),
            'data_inputs': module.get_data_inputs(),
            'data_outputs': module.get_data_outputs(),
            'tool_errors': module.get_errors(),
            'form_html': module.get_config_form()
        }
        
    @web.json
    def get_new_module_info( self, trans, type, **kwargs ):
        """
        Get the info for a new instance of a module initialized with default
        paramters (any keyword arguments will be passed along to the module).
        Result includes data inputs and outputs, html representation
        of the initial form, and the initial tool state (with default values).
        This is called asynchronously whenever a new node is added.
        """
        trans.workflow_building_mode = True
        module = module_factory.new( trans, type, **kwargs )
        return {
            'type': module.type,
            'name':  module.get_name(),
            'tool_id': module.get_tool_id(),
            'tool_state': module.get_state(),
            'data_inputs': module.get_data_inputs(),
            'data_outputs': module.get_data_outputs(),
            'form_html': module.get_config_form()
        }
                
    @web.json
    def load_workflow( self, trans, id ):
        """
        Get the latest Workflow for the StoredWorkflow identified by `id` and
        encode it as a json string that can be read by the workflow editor
        web interface.
        """
        user = trans.get_user()
        id = trans.security.decode_id( id )
        trans.workflow_building_mode = True
        # Load encoded workflow from database
        stored = trans.sa_session.query( model.StoredWorkflow ).get( id )
        assert stored.user == user
        workflow = stored.latest_workflow
        # Pack workflow data into a dictionary and return
        data = {}
        data['name'] = workflow.name
        data['steps'] = {}
        # For each step, rebuild the form and encode the state
        for step in workflow.steps:
            module = module_factory.from_workflow_step( trans, step )
            step_dict = {
                'id': step.order_index,
                'type': module.type,
                'tool_id': module.get_tool_id(),
                'name': module.get_name(),
                'tool_state': module.get_state(),
                'tool_errors': module.get_errors(),
                'data_inputs': module.get_data_inputs(),
                'data_outputs': module.get_data_outputs(),
                'form_html': module.get_config_form()
            }
            # Connections
            input_conn_dict = {}
            for conn in step.input_connections:
                input_conn_dict[ conn.input_name ] = \
                    dict( id=conn.output_step.order_index, output_name=conn.output_name )
            step_dict['input_connections'] = input_conn_dict
            # Position
            step_dict['position'] = step.position
            # Add to return value
            data['steps'][step.order_index] = step_dict
        return data

    @web.json
    def save_workflow( self, trans, id, workflow_data ):
        """
        Save the workflow described by `workflow_data` with id `id`.
        """
        # Get the stored workflow
        stored = get_stored_workflow( trans, id )
        # Put parameters in workflow mode
        trans.workflow_building_mode = True
        # Convert incoming workflow data from json
        data = simplejson.loads( workflow_data )
        # Create new workflow from incoming data
        workflow = model.Workflow()
        # Just keep the last name (user can rename later)
        workflow.name = stored.name
        # Assume no errors until we find a step that has some
        workflow.has_errors = False
        # Create each step
        steps = []
        # The editor will provide ids for each step that we don't need to save,
        # but do need to use to make connections
        steps_by_external_id = {}
        # First pass to build step objects and populate basic values
        for key, step_dict in data['steps'].iteritems():
            # Create the model class for the step
            step = model.WorkflowStep()
            steps.append( step )
            steps_by_external_id[ step_dict['id' ] ] = step
            # FIXME: Position should be handled inside module
            step.position = step_dict['position']
            module = module_factory.from_dict( trans, step_dict )
            module.save_to_step( step )
            if step.tool_errors:
                workflow.has_errors = True
            # Stick this in the step temporarily
            step.temp_input_connections = step_dict['input_connections']
        # Second pass to deal with connections between steps
        for step in steps:
            # Input connections
            for input_name, conn_dict in step.temp_input_connections.iteritems():
                if conn_dict:
                    conn = model.WorkflowStepConnection()
                    conn.input_step = step
                    conn.input_name = input_name
                    conn.output_name = conn_dict['output_name']
                    conn.output_step = steps_by_external_id[ conn_dict['id'] ]
            del step.temp_input_connections
        # Order the steps if possible
        attach_ordered_steps( workflow, steps )
        # Connect up
        workflow.stored_workflow = stored
        stored.latest_workflow = workflow
        # Persist
<<<<<<< HEAD
=======
        trans.sa_session.save_or_update( stored )
>>>>>>> e0df0fa4
        trans.sa_session.flush()
        # Return something informative
        errors = []
        if workflow.has_errors:
            errors.append( "Some steps in this workflow have validation errors" )
        if workflow.has_cycles:
            errors.append( "This workflow contains cycles" )
        if errors:
            rval = dict( message="Workflow saved, but will not be runnable due to the following errors",
                         errors=errors )
        else:
            rval = dict( message="Workflow saved" )
        rval['name'] = workflow.name
        return rval

    @web.json
    def get_datatypes( self, trans ):
        ext_to_class_name = dict()
        classes = []
        for k, v in trans.app.datatypes_registry.datatypes_by_extension.iteritems():
            c = v.__class__
            ext_to_class_name[k] = c.__module__ + "." + c.__name__
            classes.append( c )
        class_to_classes = dict()
        def visit_bases( types, cls ):
            for base in cls.__bases__:
                if issubclass( base, Data ):
                    types.add( base.__module__ + "." + base.__name__ )
                visit_bases( types, base )
        for c in classes:      
            n =  c.__module__ + "." + c.__name__
            types = set( [ n ] )
            visit_bases( types, c )
            class_to_classes[ n ] = dict( ( t, True ) for t in types )
        return dict( ext_to_class_name=ext_to_class_name, class_to_classes=class_to_classes )
    
    @web.expose
    def build_from_current_history( self, trans, job_ids=None, dataset_ids=None, workflow_name=None ):
        user = trans.get_user()
        history = trans.get_history()
        if not user:
            return trans.show_error_message( "Must be logged in to create workflows" )
        if ( job_ids is None and dataset_ids is None ) or workflow_name is None:
            jobs, warnings = get_job_dict( trans )
            # Render
            return trans.fill_template(
                        "workflow/build_from_current_history.mako", 
                        jobs=jobs,
                        warnings=warnings,
                        history=history )
        else:
            # Ensure job_ids and dataset_ids are lists (possibly empty)
            if job_ids is None:
                job_ids = []
            elif type( job_ids ) == str:
                job_ids = [ job_ids ]
            if dataset_ids is None:
                dataset_ids = []
            elif type( dataset_ids ) == str:
                dataset_ids = [ dataset_ids ]
            # Convert both sets of ids to integers
            job_ids = [ int( id ) for id in job_ids ]
            dataset_ids = [ int( id ) for id in dataset_ids ]
            # Find each job, for security we (implicately) check that they are
            # associated witha job in the current history. 
            jobs, warnings = get_job_dict( trans )
            jobs_by_id = dict( ( job.id, job ) for job in jobs.keys() )
            steps = []
            steps_by_job_id= {}
            hid_to_output_pair = {}
            # Input dataset steps
            for hid in dataset_ids:
                step = model.WorkflowStep()
                step.type = 'data_input'
                hid_to_output_pair[ hid ] = ( step, 'output' )
                steps.append( step )
            # Tool steps
            for job_id in job_ids:
                assert job_id in jobs_by_id, "Attempt to create workflow with job not connected to current history"
                job = jobs_by_id[ job_id ]
                tool = trans.app.toolbox.tools_by_id[ job.tool_id ]
                param_values = job.get_param_values( trans.app )
                associations = cleanup_param_values( tool.inputs, param_values )
                step = model.WorkflowStep()
                step.type = 'tool'
                step.tool_id = job.tool_id
                step.tool_inputs = tool.params_to_strings( param_values, trans.app )
                # NOTE: We shouldn't need to do two passes here since only
                #       an earlier job can be used as an input to a later
                #       job.
                for other_hid, input_name in associations:
                    if other_hid in hid_to_output_pair:
                        other_step, other_name = hid_to_output_pair[ other_hid ]
                        conn = model.WorkflowStepConnection()
                        conn.input_step = step
                        conn.input_name = input_name
                        # Should always be connected to an earlier step
                        conn.output_step = other_step
                        conn.output_name = other_name
                steps.append( step )
                steps_by_job_id[ job_id ] = step                
                # Store created dataset hids
                for assoc in job.output_datasets:
                    hid_to_output_pair[ assoc.dataset.hid ] = ( step, assoc.name )
            # Workflow to populate
            workflow = model.Workflow()
            workflow.name = workflow_name
            # Order the steps if possible
            attach_ordered_steps( workflow, steps )
            # And let's try to set up some reasonable locations on the canvas
            # (these are pretty arbitrary values)
            levorder = order_workflow_steps_with_levels( steps )
            base_pos = 10
            for i, steps_at_level in enumerate( levorder ):
                for j, index in enumerate( steps_at_level ):
                    step = steps[ index ]
                    step.position = dict( top = ( base_pos + 120 * j ),
                                          left = ( base_pos + 220 * i ) )
            # Store it
            stored = model.StoredWorkflow()
            stored.user = user
            stored.name = workflow_name
            workflow.stored_workflow = stored
            stored.latest_workflow = workflow
            trans.sa_session.save_or_update( stored )
            trans.sa_session.flush()
            # Index page with message
            return trans.show_message( "Workflow '%s' created from current history." % workflow_name )
            ## return trans.show_ok_message( "<p>Workflow '%s' created.</p><p><a target='_top' href='%s'>Click to load in workflow editor</a></p>"
            ##     % ( workflow_name, web.url_for( action='editor', id=trans.security.encode_id(stored.id) ) ) )       
        
    @web.expose
    def run( self, trans, id, **kwargs ):
        stored = get_stored_workflow( trans, id, check_ownership=False )
        user = trans.get_user()
        if stored.user != user:
            if trans.sa_session.query( model.StoredWorkflowUserShareAssociation ) \
                    .filter_by( user=user, stored_workflow=stored ).count() == 0:
                error( "Workflow is not owned by or shared with current user" )
        # Get the latest revision
        workflow = stored.latest_workflow
        # It is possible for a workflow to have 0 steps
        if len( workflow.steps ) == 0:
            error( "Workflow cannot be run because it does not have any steps" )
        #workflow = Workflow.from_simple( simplejson.loads( stored.encoded_value ), trans.app )
        if workflow.has_cycles:
            error( "Workflow cannot be run because it contains cycles" )
        if workflow.has_errors:
            error( "Workflow cannot be run because of validation errors in some steps" )
        # Build the state for each step
        errors = {}
        if kwargs:
            # If kwargs were provided, the states for each step should have
            # been POSTed
            for step in workflow.steps:
                # Extract just the arguments for this step by prefix
                p = "%s|" % step.id
                l = len(p)
                step_args = dict( ( k[l:], v ) for ( k, v ) in kwargs.iteritems() if k.startswith( p ) )
                step_errors = None
                if step.type == 'tool' or step.type is None:
                    # Get the tool
                    tool = trans.app.toolbox.tools_by_id[ step.tool_id ]
                    # Get the state
                    state = DefaultToolState()
                    state.decode( step_args.pop("tool_state"), tool, trans.app )
                    step.state = state
                    # Get old errors
                    old_errors = state.inputs.pop( "__errors__", {} )
                    # Update the state
                    step_errors = tool.update_state( trans, tool.inputs, step.state.inputs, step_args,
                                                     update_only=True, old_errors=old_errors )
                else:
                    module = step.module = module_factory.from_workflow_step( trans, step )
                    state = step.state = module.decode_runtime_state( trans, step_args.pop( "tool_state" ) )
                    step_errors = module.update_runtime_state( trans, state, step_args )
                if step_errors:
                    errors[step.id] = state.inputs["__errors__"] = step_errors
                # Connections by input name
                step.input_connections_by_name = dict( ( conn.input_name, conn ) for conn in step.input_connections )    
            if not errors:
                # Run each step, connecting outputs to inputs
                outputs = odict()
                for step in workflow.steps:
                    if step.type == 'tool' or step.type is None:
                        tool = trans.app.toolbox.tools_by_id[ step.tool_id ]
                        input_values = step.state.inputs
                        # Connect up
                        # TODO: Generalize out visitor
                        def visitor( inputs, input_values, prefix ):
                            for input in inputs.itervalues():
                                if isinstance( input, Repeat ):  
                                    for i, d in enumerate( input_values[ input.name ] ):
                                        index = d['__index__']
                                        new_prefix = prefix + "%s_%d|" % ( input.name, index )
                                        visitor( input.inputs, d, new_prefix)
                                elif isinstance( input, Conditional ):
                                    values = input_values[ input.name ]
                                    current = values["__current_case__"]
                                    prefix = prefix + "|" + input.name
                                    visitor( input.cases[current].inputs, values, prefix )
                                else:
                                    if isinstance( input, DataToolParameter ):
                                        prefixed_name = prefix + input.name
                                        if prefixed_name in step.input_connections_by_name:
                                            conn = step.input_connections_by_name[ prefixed_name ]
                                            input_values[ input.name ] = outputs[ conn.output_step.id ][ conn.output_name ]
                        visitor( tool.inputs, input_values, "" )
                        # Execute it                  
                        outputs[ step.id ] = tool.execute( trans, step.state.inputs )
                    else:
                        outputs[ step.id ] = step.module.execute( trans, step.state )
                        
                return trans.fill_template( "workflow/run_complete.mako",
                                            workflow=stored,
                                            outputs=outputs )
        else:
            for step in workflow.steps:
                if step.type == 'tool' or step.type is None:
                    # Build a new tool state for the step
                    tool = trans.app.toolbox.tools_by_id[ step.tool_id ]
                    state = DefaultToolState()
                    state.inputs = tool.params_from_strings( step.tool_inputs, trans.app )
                    # Store state with the step
                    step.state = state
                    # This should never actually happen since we don't allow
                    # running workflows with errors (yet?)
                    if step.tool_errors:
                        errors[step.id] = step.tool_errors
                else:
                    ## Non-tool specific stuff?
                    step.module = module_factory.from_workflow_step( trans, step )
                    step.state = step.module.get_runtime_state()
                # Connections by input name
                step.input_connections_by_name = dict( ( conn.input_name, conn ) for conn in step.input_connections )
        # Render the form
        return trans.fill_template(
                    "workflow/run.mako", 
                    steps=workflow.steps,
                    workflow=stored,
                    errors=errors )
    
    @web.expose
    def configure_menu( self, trans, workflow_ids=None ):
        user = trans.get_user()
        if trans.request.method == "POST":
            if workflow_ids is None:
                workflow_ids = []
            elif type( workflow_ids ) != list:
                workflow_ids = [ workflow_ids ]
            sess = trans.sa_session
            # This explicit remove seems like a hack, need to figure out
            # how to make the association do it automatically.
            for m in user.stored_workflow_menu_entries:
                sess.delete( m )
            user.stored_workflow_menu_entries = []
            q = sess.query( model.StoredWorkflow )
            # To ensure id list is unique
            seen_workflow_ids = set()
            for id in workflow_ids:
                if id in seen_workflow_ids:
                    continue
                else:
                    seen_workflow_ids.add( id )
                m = model.StoredWorkflowMenuEntry()
                m.stored_workflow = q.get( id )
                user.stored_workflow_menu_entries.append( m )
            sess.flush()
            return trans.show_message( "Menu updated", refresh_frames=['tools'] )
        else:                
            user = trans.get_user()
            ids_in_menu = set( [ x.stored_workflow_id for x in user.stored_workflow_menu_entries ] )
            workflows = trans.sa_session.query( model.StoredWorkflow ) \
                .filter_by( user=user, deleted=False ) \
                .order_by( desc( model.StoredWorkflow.c.update_time ) ) \
                .all()
            shared_by_others = trans.sa_session \
                .query( model.StoredWorkflowUserShareAssociation ) \
                .filter_by( user=user ) \
                .filter( model.StoredWorkflow.c.deleted == False ) \
                .all()
            return trans.fill_template( "workflow/configure_menu.mako",
                                        workflows=workflows,
                                        shared_by_others=shared_by_others,
                                        ids_in_menu=ids_in_menu )
    
## ---- Utility methods -------------------------------------------------------
        
def get_stored_workflow( trans, id, check_ownership=True ):
    """
    Get a StoredWorkflow from the database by id, verifying ownership. 
    """
    # Load workflow from database
    id = trans.security.decode_id( id )
    stored = trans.sa_session.query( model.StoredWorkflow ).get( id )
    if not stored:
        error( "Workflow not found" )
    # Verify ownership
    user = trans.get_user()
    if not user:
        error( "Must be logged in to use workflows" )
    if check_ownership and not( stored.user == user ):
        error( "Workflow is not owned by current user" )
    # Looks good
    return stored

def attach_ordered_steps( workflow, steps ):
    ordered_steps = order_workflow_steps( steps )
    if ordered_steps:
        workflow.has_cycles = False
        for i, step in enumerate( ordered_steps ):
            step.order_index = i
            workflow.steps.append( step )
    else:
        workflow.has_cycles = True
        workflow.steps = steps

def edgelist_for_workflow_steps( steps ):
    """
    Create a list of tuples representing edges between `WorkflowSteps` based
    on associated `WorkflowStepConnection`s
    """
    edges = []
    steps_to_index = dict( ( step, i ) for i, step in enumerate( steps ) )
    for step in steps:
        edges.append( ( steps_to_index[step], steps_to_index[step] ) )
        for conn in step.input_connections:
            edges.append( ( steps_to_index[conn.output_step], steps_to_index[conn.input_step] ) )
    return edges

def order_workflow_steps( steps ):
    """
    Perform topological sort of the steps, return ordered or None
    """
    try:
        edges = edgelist_for_workflow_steps( steps )
        node_order = topsort( edges )
        return [ steps[i] for i in node_order ]
    except CycleError:
        return None
    
def order_workflow_steps_with_levels( steps ):
    try:
        return topsort_levels( edgelist_for_workflow_steps( steps ) )
    except CycleError:
        return None
    
class FakeJob( object ):
    """
    Fake job object for datasets that have no creating_job_associations,
    they will be treated as "input" datasets.
    """
    def __init__( self, dataset ):
        self.is_fake = True
        self.id = "fake_%s" % dataset.id
    
def get_job_dict( trans ):
    """
    Return a dictionary of Job -> [ Dataset ] mappings, for all finished
    active Datasets in the current history and the jobs that created them.
    """
    history = trans.get_history()
    # Get the jobs that created the datasets
    warnings = set()
    jobs = odict()
    for dataset in history.active_datasets:
        # FIXME: Create "Dataset.is_finished"
        if dataset.state in ( 'new', 'running', 'queued' ):
            warnings.add( "Some datasets still queued or running were ignored" )
            continue
        
        #if this hda was copied from another, we need to find the job that created the origial hda
        job_hda = dataset
        while job_hda.copied_from_history_dataset_association:
            job_hda = job_hda.copied_from_history_dataset_association
        
        if not job_hda.creating_job_associations:
            jobs[ FakeJob( dataset ) ] = [ ( None, dataset ) ]
        
        for assoc in job_hda.creating_job_associations:
            job = assoc.job
            if job in jobs:
                jobs[ job ].append( ( assoc.name, dataset ) )
            else:
                jobs[ job ] = [ ( assoc.name, dataset ) ]
    return jobs, warnings    

def cleanup_param_values( inputs, values ):
    """
    Remove 'Data' values from `param_values`, along with metadata cruft,
    but track the associations.
    """
    associations = []
    names_to_clean = []
    # dbkey is pushed in by the framework
    if 'dbkey' in values:
        del values['dbkey']
    root_values = values
    # Recursively clean data inputs and dynamic selects
    def cleanup( prefix, inputs, values ):
        for key, input in inputs.items():
            if isinstance( input, ( SelectToolParameter, DrillDownSelectToolParameter ) ):
                if input.is_dynamic:
                    values[key] = UnvalidatedValue( values[key] )
            if isinstance( input, DataToolParameter ):
                tmp = values[key]
                values[key] = None
                # HACK: Nested associations are not yet working, but we
                #       still need to clean them up so we can serialize
                # if not( prefix ):
                if tmp: #this is false for a non-set optional dataset
                    associations.append( ( tmp.hid, prefix + key ) )
                # Cleanup the other deprecated crap associated with datasets
                # as well. Worse, for nested datasets all the metadata is
                # being pushed into the root. FIXME: MUST REMOVE SOON
                key = prefix + key + "_"
                for k in root_values.keys():
                    if k.startswith( key ):
                        del root_values[k]            
            elif isinstance( input, Repeat ):
                group_values = values[key]
                for i, rep_values in enumerate( group_values ):
                    rep_index = rep_values['__index__']
                    prefix = "%s_%d|" % ( key, rep_index )
                    cleanup( prefix, input.inputs, group_values[i] )
            elif isinstance( input, Conditional ):
                group_values = values[input.name]
                current_case = group_values['__current_case__']
                prefix = "%s|" % ( key )
                cleanup( prefix, input.cases[current_case].inputs, group_values )
    cleanup( "", inputs, values )
    return associations<|MERGE_RESOLUTION|>--- conflicted
+++ resolved
@@ -310,10 +310,6 @@
         workflow.stored_workflow = stored
         stored.latest_workflow = workflow
         # Persist
-<<<<<<< HEAD
-=======
-        trans.sa_session.save_or_update( stored )
->>>>>>> e0df0fa4
         trans.sa_session.flush()
         # Return something informative
         errors = []
