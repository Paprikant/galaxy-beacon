--- conflicted
+++ resolved
@@ -136,24 +136,6 @@
             except:
                 return "Dataset id '%s' is invalid" %str( id )
         if data:
-<<<<<<< HEAD
-            mime = trans.app.datatypes_registry.get_mimetype_by_extension( data.extension.lower() )
-            trans.response.set_content_type(mime)
-            if tofile:
-                fStat = os.stat(data.file_name)
-                trans.response.headers['Content-Length'] = int(fStat.st_size)
-                if toext[0:1] != ".":
-                    toext = "." + toext
-                valid_chars = '.,^_-()[]0123456789abcdefghijklmnopqrstuvwxyzABCDEFGHIJKLMNOPQRSTUVWXYZ'
-                fname = data.name
-                fname = ''.join(c in valid_chars and c or '_' for c in fname)[0:150]
-                trans.response.headers["Content-Disposition"] = "attachment; filename=GalaxyHistoryItem-%s-[%s]%s" % (data.hid, fname, toext)
-            trans.log_event( "Display dataset id: %s" % str(id) )
-            try:
-                return open( data.file_name )
-            except: 
-                return "This dataset contains no content"
-=======
             if trans.app.security_agent.allow_action( trans.user, data.permitted_actions.DATASET_ACCESS, dataset = data ):
                 mime = trans.app.datatypes_registry.get_mimetype_by_extension( data.extension.lower() )
                 trans.response.set_content_type(mime)
@@ -167,16 +149,12 @@
                     fname = ''.join(c in valid_chars and c or '_' for c in fname)[0:150]
                     trans.response.headers["Content-Disposition"] = "attachment; filename=GalaxyHistoryItem-%s-[%s]%s" % (data.hid, fname, toext)
                 trans.log_event( "Display dataset id: %s" % str(id) )
-                if self.app.memory_usage:
-                    m1 = trans.app.memory_usage.memory( m0, pretty=True )
-                    log.info( "End of root/display, memory used increased by %s"  % m1 )
                 try:
                     return open( data.file_name )
                 except: 
                     return "This dataset contains no content"
             else:
                 return "You are not allowed to access this dataset"
->>>>>>> df610a66
         else:
             return "No dataset with id '%s'" % str( id )
 
@@ -387,77 +365,6 @@
         """Displays a list of history related actions"""            
         return trans.fill_template( "/history/options.mako",
                                     user = trans.get_user(), history = trans.get_history() )
-<<<<<<< HEAD
-
-    @web.expose
-    def history_delete( self, trans, id=None, **kwd):
-        """Deletes a list of histories, ensures that histories are owned by current user"""
-        history_names = []
-        if id:
-            if isinstance( id, list ):
-                history_ids = id
-            else:
-                history_ids = [ id ]
-            user = trans.get_user()
-            for hid in history_ids:
-                try:
-                    int( hid )
-                except:
-                    return trans.show_message( "Invalid history: %s" % str( hid ) )
-                history = self.app.model.History.get( hid )
-                if history:
-                    if history.user_id != None and user:
-                        assert user.id == history.user_id, "History does not belong to current user"
-                    history_names.append(history.name)
-                    history.deleted = True
-                    # If deleting the current history, make a new current.
-                    if history == trans.get_history():
-                        trans.new_history()
-                else:
-                    return trans.show_message( "Not able to find history %s" % str( hid ) )
-                self.app.model.flush()
-                trans.log_event( "History id %s marked as deleted" % str(hid) )
-        else:
-            return trans.show_message( "You must select at least one history to delete." )
-        return trans.show_message( "History deleted: %s" % ",".join(history_names),
-                                           refresh_frames=['history'])
-
-    @web.expose
-    def history_undelete( self, trans, id=[], **kwd):
-        """Undeletes a list of histories, ensures that histories are owned by current user"""
-        history_names = []
-        errors = []
-        ok_msg = ""
-        if id:
-            if not isinstance( id, list ):
-                id = id.split( "," )
-            user = trans.get_user()
-            for hid in id:
-                try:
-                    int( hid )
-                except:
-                    errors.append( "Invalid history: %s" % str( hid ) )
-                    continue
-                history = self.app.model.History.get( hid )
-                if history:
-                    if history.user != user:
-                        errors.append( "History does not belong to current user." )
-                        continue
-                    if history.purged:
-                        errors.append( "History has already been purged and can not be undeleted." )
-                        continue
-                    history_names.append( history.name )
-                    history.deleted = False
-                else:
-                    errors.append( "Not able to find history %s." % str( hid ) )
-                trans.log_event( "History id %s marked as undeleted" % str(hid) )
-            self.app.model.flush()
-            if history_names:
-                ok_msg = "Histories (%s) have been undeleted." % ", ".join( history_names )
-        else:
-            errors.append( "You must select at least one history to undelete." )
-        return self.history_available( trans, id=','.join( id ), show_deleted=True, ok_msg = ok_msg, error_msg = "  ".join( errors )  )
-=======
         
     @web.expose
     def history_delete( self, trans, id ):
@@ -465,7 +372,6 @@
         Backward compatibility with check_galaxy script.
         """
         return trans.webapp.controllers['history'].list( trans, id, operation='delete' )
->>>>>>> df610a66
     
     @web.expose
     def clear_history( self, trans ):
@@ -477,63 +383,6 @@
         self.app.model.flush()
         trans.log_event( "History id %s cleared" % (str(history.id)) )
         trans.response.send_redirect( url_for("/index" ) )
-<<<<<<< HEAD
-
-    @web.expose
-    @web.require_login( "share histories with other users" )
-    def history_share( self, trans, id=None, email="", **kwd ):
-        send_to_err = ""
-        if not id:
-            id = trans.get_history().id
-        if not isinstance( id, list ):
-            id = [ id ]
-        histories = []
-        history_names = []
-        for hid in id:
-            histories.append( trans.app.model.History.get( hid ) )
-            history_names.append(histories[-1].name) 
-        if not email:
-            return trans.fill_template("/history/share.mako", histories=histories, email=email, send_to_err=send_to_err)
-        user = trans.get_user()  
-        send_to_user = trans.app.model.User.filter_by( email=email ).first()
-        if not send_to_user:
-            send_to_err = "No such user"
-        elif user.email == email:
-            send_to_err = "You can't send histories to yourself"
-        else:
-            for history in histories:
-                new_history = history.copy()
-                new_history.name = history.name+" from "+user.email
-                new_history.user_id = send_to_user.id
-                trans.log_event( "History share, id: %s, name: '%s': to new id: %s" % (str(history.id), history.name, str(new_history.id)) )
-            self.app.model.flush()
-            return trans.show_message( "History (%s) has been shared with: %s" % (",".join(history_names),email) )
-        return trans.fill_template( "/history/share.mako", histories=histories, email=email, send_to_err=send_to_err)
-
-    @web.expose
-    @web.require_login( "work with multiple histories" )
-    def history_available( self, trans, id=[], do_operation = "view", show_deleted = False, ok_msg = "", error_msg="", as_xml=False, **kwd ):
-        """
-        List all available histories
-        """
-        if as_xml:
-            trans.response.set_content_type('text/xml')
-            return trans.fill_template( "/history/list_as_xml.mako" )
-        if not isinstance( id, list ):
-            id = id.split( "," )
-        trans.log_event( "History id %s available" % str( id ) )
-        history_operations = dict( share=self.history_share, rename=self.history_rename, delete=self.history_delete, undelete=self.history_undelete )
-        if do_operation in history_operations:
-            return history_operations[do_operation]( trans, id=id, show_deleted=show_deleted, ok_msg=ok_msg, error_msg=error_msg, **kwd  )
-        return trans.fill_template( "/history/list.mako", ids=id,
-                                    user=trans.get_user(),
-                                    current_history=trans.get_history(),
-                                    show_deleted=util.string_as_bool( show_deleted ),
-                                    ok_msg=ok_msg, error_msg=error_msg )
-        
-        
-=======
->>>>>>> df610a66
         
     @web.expose
     def history_import( self, trans, id=None, confirm=False, **kwd ):
@@ -584,31 +433,6 @@
             Warning! If you import this history, you will lose your current
             history. Click <a href="%s">here</a> to confirm.
             """ % web.url_for( id=id, confirm=True ) )
-<<<<<<< HEAD
-
-    @web.expose
-    @web.require_login( "switch histories" )
-    def history_switch( self, trans, id=None ):
-        if not id:
-            return trans.response.send_redirect( web.url_for( action='history_available' ) )
-        else:
-            new_history = trans.app.model.History.get( id )
-            if new_history:
-                galaxy_session = trans.get_galaxy_session()
-                try:
-                    association = trans.app.model.GalaxySessionToHistoryAssociation.filter_by( session_id=galaxy_session.id, history_id=new_history.id ).first()
-                except:
-                    association = None
-                new_history.add_galaxy_session( galaxy_session, association=association )
-                new_history.flush()
-                trans.set_history( new_history )
-                trans.log_event( "History switched to id: %s, name: '%s'" % (str(new_history.id), new_history.name ) )
-                return trans.show_message( "History switched to: %s" % new_history.name,
-                                           refresh_frames=['history'])
-            else:
-                return trans.show_error_message( "History not found" )
-=======
->>>>>>> df610a66
                 
     @web.expose
     def history_new( self, trans ):
@@ -617,52 +441,7 @@
         return trans.show_message( "New history created", refresh_frames = ['history'] )
 
     @web.expose
-<<<<<<< HEAD
-    @web.require_login( "renames histories" )
-    def history_rename( self, trans, id=None, name=None, **kwd ):
-        user = trans.get_user()
-
-        if not isinstance( id, list ):
-            if id != None:
-                id = [ id ]
-        if not isinstance( name, list ):
-            if name != None:
-                name = [ name ]
-        histories = []
-        cur_names = []
-        if not id:
-            if not trans.get_history().user:
-                return trans.show_error_message( "You must save your history before renaming it." )
-            id = [trans.get_history().id]
-        for history_id in id:
-            history = trans.app.model.History.get( history_id )
-            if history and history.user_id == user.id:
-                histories.append(history)
-                cur_names.append(history.name)
-        if not name or len(histories)!=len(name):
-            return trans.fill_template( "/history/rename.mako",histories=histories )
-        change_msg = ""
-        for i in range(len(histories)):
-            if histories[i].user_id == user.id:
-                if name[i] == histories[i].name:
-                    change_msg = change_msg + "<p>History: "+cur_names[i]+" is already named: "+name[i]+"</p>"
-                elif name[i] not in [None,'',' ']:
-                    name[i] = escape(name[i])
-                    histories[i].name = name[i]
-                    histories[i].flush()
-                    change_msg = change_msg + "<p>History: "+cur_names[i]+" renamed to: "+name[i]+"</p>"
-                    trans.log_event( "History renamed: id: %s, renamed to: '%s'" % (str(histories[i].id), name[i] ) )
-                else:
-                    change_msg = change_msg + "<p>You must specify a valid name for History: "+cur_names[i]+"</p>"
-            else:
-                change_msg = change_msg + "<p>History: "+cur_names[i]+" does not appear to belong to you.</p>"
-        return trans.show_message( "<p>%s" % change_msg, refresh_frames=['history'] ) 
-
-    @web.expose
-    def history_add_to( self, trans, history_id=None, file_data=None, name="Data Added to History",info=None,ext="txt",dbkey="?",**kwd ):
-=======
     def history_add_to( self, trans, history_id=None, file_data=None, name="Data Added to History",info=None,ext="txt",dbkey="?",copy_access_from=None,**kwd ):
->>>>>>> df610a66
         """Adds a POSTed file to a History"""
         try:
             history = trans.app.model.History.get( history_id )
@@ -792,3 +571,5 @@
     def generate_error( self, trans ):
         raise Exception( "Fake error!" )
 
+
+
