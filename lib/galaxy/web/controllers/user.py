"""
Contains the user interface in the Universe class
"""
from galaxy.web.base.controller import *
from galaxy.model.orm import *
from galaxy import util
import logging, os, string
from random import choice

log = logging.getLogger( __name__ )

class User( BaseController ):
    
    @web.expose
    def index( self, trans, **kwd ):
        return trans.fill_template( '/user/index.mako', user=trans.get_user() )
        
    @web.expose
    def change_password(self, trans, old_pass='', new_pass='', conf_pass='', **kwd):
        old_pass_err = new_pass_err = conf_pass_err = ''
        user = trans.get_user()
        if not user:
            trans.response.send_redirect( web.url_for( action='login' ) )
        if trans.request.method == 'POST':
            if not user.check_password( old_pass ):
                old_pass_err = "Invalid password"
            elif len( new_pass ) < 6:
                new_pass_err = "Please use a password of at least 6 characters"
            elif new_pass != conf_pass:
                conf_pass_err = "New passwords do not match."
            else:
                user.set_password_cleartext( new_pass )
                user.flush()
                trans.log_event( "User change password" )
                return trans.show_ok_message( "Password has been changed for " + user.email)
        # Generate input form        
        return trans.show_form( 
            web.FormBuilder( web.url_for() , "Change Password", submit_text="Submit" )
                .add_password( "old_pass", "Old Password", value='', error=old_pass_err )
                .add_password( "new_pass", "New Password", value='', error=new_pass_err ) 
                .add_password( "conf_pass", "Confirm Password", value='', error=conf_pass_err ) )

    @web.expose
    def change_email(self, trans, email='', conf_email='', password='', **kwd):
        email_err = conf_email_err = pass_err = ''
        user = trans.get_user()
        if not user:
            trans.response.send_redirect( web.url_for( action='login' ) )
        if trans.request.method == "POST":
            if not user.check_password( password ):
                pass_err = "Invalid password"
            elif len( email ) == 0 or "@" not in email or "." not in email:
                email_err = "Please enter a real email address"
            elif len( email) > 255:
                email_err = "Email address exceeds maximum allowable length"
            elif trans.app.model.User.filter_by( email=email ).first():
                email_err = "User with that email already exists"
            elif email != conf_email:
                conf_email_err = "Email addresses do not match."
            else:
                user.email = email
                user.flush()
                trans.log_event( "User change email" )
                return trans.show_ok_message( "Email has been changed to: " + user.email, refresh_frames=['masthead', 'history'] )        
        return trans.show_form( 
            web.FormBuilder( web.url_for(), "Change Email", submit_text="Submit" )
                .add_text( "email", "Email", value=email, error=email_err )
                .add_text( "conf_email", "Confirm Email", value='', error=conf_email_err ) 
                .add_password( "password", "Password", value='', error=pass_err ) )

    @web.expose
    def login( self, trans, email='', password='' ):
        email_error = password_error = None
        # Attempt login
        if email or password:
            user = trans.app.model.User.filter_by( email=email ).first()
            if not user:
                email_error = "No such user"
            elif user.external:
                return trans.show_error_message( "This account was created for use with an external authentication "
                                               + "method.  Please contact your local Galaxy administrator to activate it." )
            elif not user.check_password( password ):
                password_error = "Invalid password"
            else:
                trans.handle_user_login( user )
                trans.log_event( "User logged in" )
                return trans.show_ok_message( "Now logged in as " + user.email, refresh_frames=['masthead', 'history'] )
        return trans.show_form( 
            web.FormBuilder( web.url_for(), "Login", submit_text="Login" )
                .add_text( "email", "Email address", value=email, error=email_error )
                .add_password( "password", "Password", value='', error=password_error, 
                                help="<a href='%s'>Forgot password? Reset here</a>" % web.url_for( action='reset_password' ) ) )
    @web.expose
    def logout( self, trans ):
        # Since logging an event requires a session, we'll log prior to ending the session
        trans.log_event( "User logged out" )
        trans.handle_user_logout()
        return trans.show_ok_message( "You are no longer logged in", refresh_frames=['masthead', 'history'] )
            
    @web.expose
    def create( self, trans, email='', password='', confirm='',subscribe=False ):
        email_error = password_error = confirm_error = None
        if email:
            if len( email ) == 0 or "@" not in email or "." not in email:
                email_error = "Please enter a real email address"
            elif len( email) > 255:
                email_error = "Email address exceeds maximum allowable length"
            elif trans.app.model.User.filter_by( email=email ).first():
                email_error = "User with that email already exists"
            elif len( password ) < 6:
                password_error = "Please use a password of at least 6 characters"
            elif password != confirm:
                confirm_error = "Passwords do not match"
            else:
                user = trans.app.model.User( email=email )
                user.set_password_cleartext( password )
                user.flush()
<<<<<<< HEAD
                trans.handle_user_login( user )
=======
                trans.app.security_agent.setup_new_user( user )
                trans.set_user( user )
                trans.ensure_valid_galaxy_session()
                """
                Associate user with galaxy_session and history
                """
                trans.make_associations()
>>>>>>> af7ac830
                trans.log_event( "User created a new account" )
                trans.log_event( "User logged in" )
                #subscribe user to email list
                if subscribe:
                    mail = os.popen("%s -t" % self.app.config.sendmail_path, 'w')
                    mail.write("To: %s\nFrom: %s\nSubject: Join Mailing List\n\nJoin Mailing list." % (self.app.config.mailing_join_addr,email) )
                    if mail.close():
                        return trans.show_warn_message( "Now logged in as " + user.email+". However, subscribing to the mailing list has failed.", refresh_frames=['masthead', 'history'] )
                return trans.show_ok_message( "Now logged in as " + user.email, refresh_frames=['masthead', 'history'] )
        return trans.show_form( 
            web.FormBuilder( web.url_for(), "Create account", submit_text="Create" )
                .add_text( "email", "Email address", value=email, error=email_error )
                .add_password( "password", "Password", value='', error=password_error ) 
                .add_password( "confirm", "Confirm password", value='', error=confirm_error ) 
                .add_input( "checkbox","Subscribe To Mailing List","subscribe", value='subscribe' ) )

    @web.expose
    def reset_password(self, trans, email=None, **kwd):
        error = ''
        reset_user = trans.app.model.User.filter_by( email=email ).first()
        user = trans.get_user()
        if reset_user:
            if user and user.id != reset_user.id:
                    error = "You may only reset your own password"
            else:
                chars = string.letters + string.digits
                new_pass = ""
                for i in range(15):
                    new_pass = new_pass + choice(chars)
                mail = os.popen("%s -t" % self.app.config.sendmail_path, 'w')
                mail.write("To: %s\nFrom: no-reply@%s\nSubject: Galaxy Password Reset\n\nYour password has been reset to \"%s\" (no quotes)." % (email, trans.request.remote_addr, new_pass) )
                if mail.close():
                    return trans.show_ok_message( "Failed to reset password! If this problem persist, submit a bug report.")
                reset_user.set_password_cleartext( new_pass )
                reset_user.flush()
                trans.log_event( "User reset password: %s" % email )
                return trans.show_ok_message( "Password has been reset and emailed to: %s." % email)
        elif email != None:
            error = "The specified user does not exist"
        return trans.show_form( 
            web.FormBuilder( web.url_for(), "Reset Password", submit_text="Submit" )
                .add_text( "email", "Email", value=email, error=error ) )
    
    @web.expose
    def set_default_permissions( self, trans, **kwd ):
        """Sets the user's default permissions for the new histories"""
        if trans.user:
            if 'update_roles' in kwd:
                p = util.Params( kwd )
                permissions = {}
                for k, v in trans.app.model.Dataset.permitted_actions.items():
                    in_roles = p.get( k + '_in', [] )
                    if not isinstance( in_roles, list ):
                        in_roles = [ in_roles ]
                    in_roles = [ trans.app.model.Role.get( x ) for x in in_roles ]
                    permissions[ trans.app.security_agent.get_action( v.action ) ] = in_roles
                trans.app.security_agent.user_set_default_permissions( trans.user, permissions )
                return trans.show_ok_message( 'Default new history permissions have been changed.' )
            return trans.fill_template( 'user/permissions.mako' )
        else:
            # User not logged in, history group must be only public
            return trans.show_error_message( "You must be logged in to change your default permitted actions." )<|MERGE_RESOLUTION|>--- conflicted
+++ resolved
@@ -115,17 +115,7 @@
                 user = trans.app.model.User( email=email )
                 user.set_password_cleartext( password )
                 user.flush()
-<<<<<<< HEAD
                 trans.handle_user_login( user )
-=======
-                trans.app.security_agent.setup_new_user( user )
-                trans.set_user( user )
-                trans.ensure_valid_galaxy_session()
-                """
-                Associate user with galaxy_session and history
-                """
-                trans.make_associations()
->>>>>>> af7ac830
                 trans.log_event( "User created a new account" )
                 trans.log_event( "User logged in" )
                 #subscribe user to email list
