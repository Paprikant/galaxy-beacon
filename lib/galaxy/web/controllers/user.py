--- conflicted
+++ resolved
@@ -100,10 +100,6 @@
             else:
                 trans.handle_user_login( user )
                 trans.log_event( "User logged in" )
-<<<<<<< HEAD
-                return trans.show_ok_message( "Now logged in as " + user.email, refresh_frames=refresh_frames )
-=======
->>>>>>> 31e411dc
                 msg = "Now logged in as " + user.email + "."
                 if trans.app.config.require_login:
                     msg += '  <a href="%s">Click here</a> to continue to the front page.' % web.url_for( '/static/welcome.html' )
@@ -160,13 +156,8 @@
                 user.set_password_cleartext( password )
                 user.flush()
                 trans.app.security_agent.create_private_user_role( user )
-<<<<<<< HEAD
-                trans.handle_user_login( user )
-                trans.app.security_agent.user_set_default_permissions( user, history=True, dataset=True )
-=======
                 trans.app.security_agent.user_set_default_permissions( user ) #we set default user permissions, before we log in and set the history permisions
                 trans.handle_user_login( user ) #This has a call to history_set_default_permissions (needed when logging with a history), user needs to have default permisions set before loging in
->>>>>>> 31e411dc
                 trans.log_event( "User created a new account" )
                 trans.log_event( "User logged in" )
                 #subscribe user to email list
