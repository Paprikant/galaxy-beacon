"""
Middleware for handling $REMOTE_USER if use_remote_user is enabled.
"""

import socket
from galaxy.util import safe_str_cmp
import logging
log = logging.getLogger(__name__)

errorpage = """
<!DOCTYPE HTML PUBLIC "-//W3C//DTD HTML 4.01 Transitional//EN" "http://www.w3.org/TR/html4/loose.dtd">
<html lang="en">
    <head>
        <title>Galaxy</title>
        <style type="text/css">
        body {
            min-width: 500px;
            text-align: center;
        }
        .errormessage {
            font: 75%% verdana, "Bitstream Vera Sans", geneva, arial, helvetica, helve, sans-serif;
            padding: 10px;
            margin: 100px auto;
            min-height: 32px;
            max-width: 500px;
            border: 1px solid #AA6666;
            background-color: #FFCCCC;
            text-align: left;
        }
        </style>
    </head>
    <body>
        <div class="errormessage">
            <h4>%s</h4>
            <p>%s</p>
        </div>
    </body>
</html>
"""


class RemoteUser( object ):
    def __init__( self, app, maildomain=None, display_servers=None, admin_users=None, remote_user_header=None, remote_user_secret_header=None ):
        self.app = app
        self.maildomain = maildomain
        self.display_servers = display_servers or []
        self.admin_users = admin_users or []
        self.remote_user_header = remote_user_header or 'HTTP_REMOTE_USER'
        self.config_secret_header = remote_user_secret_header

    def __call__( self, environ, start_response ):
        # Allow display servers
        if self.display_servers and 'REMOTE_ADDR' in environ:
            try:
                host = socket.gethostbyaddr( environ[ 'REMOTE_ADDR' ] )[0]
            except( socket.error, socket.herror, socket.gaierror, socket.timeout ):
                # in the event of a lookup failure, deny access
                host = None
            if host in self.display_servers:
                environ[ self.remote_user_header ] = 'remote_display_server@%s' % ( self.maildomain or 'example.org' )
                return self.app( environ, start_response )
        # Apache sets REMOTE_USER to the string '(null)' when using the
        # Rewrite* method for passing REMOTE_USER and a user is
        # un-authenticated.  Any other possible values need to go here as well.
        path_info = environ.get('PATH_INFO', '')

        # If the secret header is enabled, we expect upstream to send along some key
        # in HTTP_GX_SECRET, so we'll need to compare that here to the correct value
        #
        # This is not an ideal location for this function.  The reason being
        # that because this check is done BEFORE the REMOTE_USER check,  it is
        # possible to attack the GX_SECRET key without having correct
        # credentials. However, that's why it's not "ideal", but it is "good
        # enough". The only users able to exploit this are ones with access to
        # the local system (unless Galaxy is listening on 0.0.0.0....). It
        # seems improbable that an attacker with access to the server hosting
        # Galaxy would not have access to Galaxy itself, and be attempting to
        # attack the system
<<<<<<< HEAD
        if self.config_secret_header is not None:
            if environ.get('HTTP_GX_SECRET') is None:
                title = "Access to Galaxy is denied"
                message = """
                Galaxy is configured to authenticate users via an external
                method (such as HTTP authentication in Apache), but
                no shared secret key was provided by the
                upstream (proxy) server.</p>
                <p>Please contact your local Galaxy administrator.  The
                variable <code>remote_user_secret</code> and
                <code>GX_SECRET</code> header must be set before you may
                access Galaxy.
                """
                return self.error( start_response, title, message )

            if not safe_str_cmp(environ.get('HTTP_GX_SECRET'), self.config_secret_header):
=======
        if path_info.startswith( '/api/' ):
            # The API handles its own authentication via keys
            # Check for API key before checking for header
            return self.app( environ, start_response )
        elif self.config_secret_header is not None:
            if not safe_str_cmp(environ.get('HTTP_GX_SECRET', ''), self.config_secret_header):
>>>>>>> a2114fdd
                title = "Access to Galaxy is denied"
                message = """
                Galaxy is configured to authenticate users via an external
                method (such as HTTP authentication in Apache), but an
                incorrect shared secret key was provided by the
                upstream (proxy) server.</p>
                <p>Please contact your local Galaxy administrator.  The
                variable <code>remote_user_secret</code> and
                <code>GX_SECRET</code> header must be set before you may
                access Galaxy.
                """
                return self.error( start_response, title, message )

        if not environ.get(self.remote_user_header, '(null)').startswith('(null)'):
            if not environ[ self.remote_user_header ].count( '@' ):
                if self.maildomain is not None:
                    environ[ self.remote_user_header ] += '@' + self.maildomain
                else:
                    title = "Access to Galaxy is denied"
                    message = """
                        Galaxy is configured to authenticate users via an external
                        method (such as HTTP authentication in Apache), but only a
                        username (not an email address) was provided by the
                        upstream (proxy) server.  Since Galaxy usernames are email
                        addresses, a default mail domain must be set.</p>
                        <p>Please contact your local Galaxy administrator.  The
                        variable <code>remote_user_maildomain</code> must be set
                        before you may access Galaxy.
                    """
                    return self.error( start_response, title, message )

            user_accessible_paths = (
                '/user/api_keys',
                '/user/edit_username',
                '/user/dbkeys',
                '/user/toolbox_filters',
                '/user/set_default_permissions',
            )

            admin_accessible_paths = (
                '/user/create',
                '/user/logout',
                '/user/manage_user_info',
                '/user/edit_info',
                '/userskeys/all_users',
            )

            if not path_info.startswith('/user'):
                # shortcut the following whitelist for non-user-controller
                # requests.
                pass
            elif environ[self.remote_user_header] in self.admin_users and \
                    any([path_info.startswith(prefix) for prefix in admin_accessible_paths]):
                # If the user is an admin user, and any of the admin accessible paths match..., allow them to execute that action.
                pass
            elif any([path_info.startswith(prefix) for prefix in user_accessible_paths]):
                # If the user is allowed to access the path, pass
                pass
            elif path_info == '/user' or path_info == '/user/':
                pass  # We do allow access to the root user preferences page.
            elif path_info.startswith( '/user' ):
                # Any other endpoint in the user controller is off limits
                title = "Access to Galaxy user controls is disabled"
                message = """
                    User controls are disabled when Galaxy is configured
                    for external authentication.
                """
                return self.error( start_response, title, message )
            return self.app( environ, start_response )
        else:
            log.debug("Unable to identify user.  %s not found" % self.remote_user_header)
            for k, v in environ.iteritems():
                log.debug("%s = %s" , k, v)

            title = "Access to Galaxy is denied"
            message = """
                Galaxy is configured to authenticate users via an external
                method (such as HTTP authentication in Apache), but a username
                was not provided by the upstream (proxy) server.  This is
                generally due to a misconfiguration in the upstream server.</p>
                <p>Please contact your local Galaxy administrator.
            """
            return self.error( start_response, title, message )

    def error( self, start_response, title="Access denied", message="Please contact your local Galaxy administrator." ):
        start_response( '403 Forbidden', [('Content-type', 'text/html')] )
        return [errorpage % (title, message)]<|MERGE_RESOLUTION|>--- conflicted
+++ resolved
@@ -76,31 +76,12 @@
         # seems improbable that an attacker with access to the server hosting
         # Galaxy would not have access to Galaxy itself, and be attempting to
         # attack the system
-<<<<<<< HEAD
-        if self.config_secret_header is not None:
-            if environ.get('HTTP_GX_SECRET') is None:
-                title = "Access to Galaxy is denied"
-                message = """
-                Galaxy is configured to authenticate users via an external
-                method (such as HTTP authentication in Apache), but
-                no shared secret key was provided by the
-                upstream (proxy) server.</p>
-                <p>Please contact your local Galaxy administrator.  The
-                variable <code>remote_user_secret</code> and
-                <code>GX_SECRET</code> header must be set before you may
-                access Galaxy.
-                """
-                return self.error( start_response, title, message )
-
-            if not safe_str_cmp(environ.get('HTTP_GX_SECRET'), self.config_secret_header):
-=======
         if path_info.startswith( '/api/' ):
             # The API handles its own authentication via keys
             # Check for API key before checking for header
             return self.app( environ, start_response )
         elif self.config_secret_header is not None:
             if not safe_str_cmp(environ.get('HTTP_GX_SECRET', ''), self.config_secret_header):
->>>>>>> a2114fdd
                 title = "Access to Galaxy is denied"
                 message = """
                 Galaxy is configured to authenticate users via an external
