--- conflicted
+++ resolved
@@ -15,12 +15,7 @@
 import mako.lookup
 from babel.support import Translations
 from babel import Locale
-<<<<<<< HEAD
-from sqlalchemy import and_
-=======
-eggs.require( "SQLAlchemy >= 0.4" )
 from sqlalchemy import and_, true
->>>>>>> c7394bd0
 from sqlalchemy.orm.exc import NoResultFound
 from sqlalchemy.orm import joinedload
 
