import logging
import signal
import sys
import time
from typing import Any, Callable, List, Tuple

import galaxy.model
import galaxy.model.security
import galaxy.queues
import galaxy.security
from galaxy import auth, config, jobs
from galaxy.config_watchers import ConfigWatchers
from galaxy.containers import build_container_interfaces
from galaxy.datatypes.registry import Registry
from galaxy.files import ConfiguredFileSources
from galaxy.job_metrics import JobMetrics
from galaxy.managers.api_keys import ApiKeyManager
from galaxy.managers.collections import DatasetCollectionManager
from galaxy.managers.folders import FolderManager
from galaxy.managers.hdas import HDAManager
from galaxy.managers.histories import HistoryManager
from galaxy.managers.interactivetool import InteractiveToolManager
from galaxy.managers.jobs import JobSearch
from galaxy.managers.libraries import LibraryManager
from galaxy.managers.library_datasets import LibraryDatasetsManager
from galaxy.managers.roles import RoleManager
from galaxy.managers.session import GalaxySessionManager
from galaxy.managers.tools import DynamicToolManager
from galaxy.managers.users import UserManager
from galaxy.managers.workflows import (
    WorkflowContentsManager,
    WorkflowsManager,
)
from galaxy.model.base import SharedModelMapping
from galaxy.model.database_heartbeat import DatabaseHeartbeat
from galaxy.model.mapping import GalaxyModelMapping
from galaxy.model.scoped_session import (
    galaxy_scoped_session,
    install_model_scoped_session,
)
from galaxy.model.tags import GalaxyTagHandler
from galaxy.queue_worker import (
    GalaxyQueueWorker,
    send_local_control_task,
)
from galaxy.quota import get_quota_agent, QuotaAgent
from galaxy.security.idencoding import IdEncodingHelper
from galaxy.tool_shed.galaxy_install.installed_repository_manager import InstalledRepositoryManager
from galaxy.tool_shed.galaxy_install.update_repository_manager import UpdateRepositoryManager
from galaxy.tool_util.deps.views import DependencyResolversView
from galaxy.tool_util.verify.test_data import TestDataResolver
from galaxy.tools.cache import (
    ToolCache,
    ToolShedRepositoryCache
)
from galaxy.tools.data_manager.manager import DataManagers
from galaxy.tools.error_reports import ErrorReports
from galaxy.tools.special_tools import load_lib_tools
from galaxy.tours import build_tours_registry, ToursRegistry
from galaxy.util import (
    ExecutionTimer,
    heartbeat,
    StructuredExecutionTimer,
)
from galaxy.util.task import IntervalTask
from galaxy.visualization.data_providers.registry import DataProviderRegistry
from galaxy.visualization.genomes import Genomes
from galaxy.visualization.plugins.registry import VisualizationsRegistry
from galaxy.web import url_for
from galaxy.web.proxy import ProxyManager
from galaxy.web_stack import application_stack_instance, ApplicationStack
from galaxy.webhooks import WebhooksRegistry
from galaxy.workflow.trs_proxy import TrsProxy
from .di import Container
from .structured_app import BasicSharedApp, MinimalManagerApp, StructuredApp

log = logging.getLogger(__name__)
app = None


class HaltableContainer(Container):
    haltables: List[Tuple[str, Callable]]

    def __init__(self) -> None:
        super().__init__()
        self.haltables = []

    def shutdown(self):
        exception = None
        for what, haltable in self.haltables:
            try:
                haltable()
            except Exception as e:
                log.exception(f"Failed to shutdown {what} cleanly")
                exception = exception or e
        if exception is not None:
            raise exception


<<<<<<< HEAD
class MinimalGalaxyApplication(BasicSharedApp, config.ConfiguresGalaxyMixin, HaltableContainer):
=======
class SentryClientMixin:
    def configure_sentry_client(self):
        self.sentry_client = None
        if self.config.sentry_dsn:
            event_level = self.config.sentry_event_level.upper()
            assert event_level in ['DEBUG', 'INFO', 'WARNING', 'ERROR', 'CRITICAL'], f"Invalid sentry event level '{self.config.sentry.event_level}'"

            def postfork_sentry_client():
                import sentry_sdk
                from sentry_sdk.integrations.logging import LoggingIntegration

                sentry_logging = LoggingIntegration(
                    level=logging.INFO,  # Capture info and above as breadcrumbs
                    event_level=getattr(logging, event_level)  # Send errors as events
                )
                self.sentry_client = sentry_sdk.init(
                    self.config.sentry_dsn,
                    release=f"{self.config.version_major}.{self.config.version_minor}",
                    integrations=[sentry_logging]
                )

            self.application_stack.register_postfork_function(postfork_sentry_client)


class MinimalGalaxyApplication(BasicApp, config.ConfiguresGalaxyMixin, HaltableContainer, SentryClientMixin):
>>>>>>> 60ab1d5b
    """Encapsulates the state of a minimal Galaxy application"""

    def __init__(self, fsmon=False, configure_logging=True, **kwargs) -> None:
        super().__init__()
        self.haltables = [
            ("object store", self._shutdown_object_store),
            ("database connection", self._shutdown_model),
        ]
        self._register_singleton(BasicSharedApp, self)
        if not log.handlers:
            # Paste didn't handle it, so we need a temporary basic log
            # configured.  The handler added here gets dumped and replaced with
            # an appropriately configured logger in configure_logging below.
            logging.basicConfig(level=logging.DEBUG)
        log.debug("python path is: %s", ", ".join(sys.path))
        self.name = 'galaxy'
        self.is_webapp = False
        self.new_installation = False
        # Read config file and check for errors
        self.config: Any = self._register_singleton(config.Configuration, config.Configuration(**kwargs))
        self.config.check()
        if configure_logging:
            config.configure_logging(self.config)
        self._configure_object_store(fsmon=True)
        config_file = kwargs.get('global_conf', {}).get('__file__', None)
        if config_file:
            log.debug('Using "galaxy.ini" config file: %s', config_file)
        check_migrate_tools = self.config.check_migrate_tools
        self._configure_models(check_migrate_databases=self.config.check_migrate_databases, check_migrate_tools=check_migrate_tools, config_file=config_file)
        # Security helper
        self._configure_security()
        self._register_singleton(IdEncodingHelper, self.security)
        self._register_singleton(SharedModelMapping, self.model)
        self._register_singleton(GalaxyModelMapping, self.model)
        self._register_singleton(galaxy_scoped_session, self.model.context)
        self._register_singleton(install_model_scoped_session, self.install_model.context)

    def configure_fluent_log(self):
        if self.config.fluent_log:
            from galaxy.util.custom_logging.fluent_log import FluentTraceLogger
            self.trace_logger = FluentTraceLogger('galaxy', self.config.fluent_host, self.config.fluent_port)
        else:
            self.trace_logger = None

    def _shutdown_object_store(self):
        self.object_store.shutdown()

    def _shutdown_model(self):
        self.model.engine.dispose()


class GalaxyManagerApplication(MinimalManagerApp, MinimalGalaxyApplication):
    """Extends the MinimalGalaxyApplication with most managers that are not tied to a web or job handling context."""

    def __init__(self, **kwargs):
        super().__init__(**kwargs)
        self._register_singleton(MinimalManagerApp, self)
        self.execution_timer_factory = self._register_singleton(ExecutionTimerFactory, ExecutionTimerFactory(self.config))
        self.configure_fluent_log()
        self.application_stack = self._register_singleton(ApplicationStack, application_stack_instance(app=self))
        # Initialize job metrics manager, needs to be in place before
        # config so per-destination modifications can be made.
        self.job_metrics = self._register_singleton(JobMetrics, JobMetrics(self.config.job_metrics_config_file, app=self))
        # Initialize the job management configuration
        self.job_config = self._register_singleton(jobs.JobConfiguration)

        # Tag handler
        self.tag_handler = self._register_singleton(GalaxyTagHandler)
        self.user_manager = self._register_singleton(UserManager)
        self._register_singleton(GalaxySessionManager)
        self.hda_manager = self._register_singleton(HDAManager)
        self.history_manager = self._register_singleton(HistoryManager)
        self.job_search = self._register_singleton(JobSearch)
        self.dataset_collection_manager = self._register_singleton(DatasetCollectionManager)
        self.workflow_manager = self._register_singleton(WorkflowsManager)
        self.workflow_contents_manager = self._register_singleton(WorkflowContentsManager)
        self.library_folder_manager = self._register_singleton(FolderManager)
        self.library_manager = self._register_singleton(LibraryManager)
        self.library_datasets_manager = self._register_singleton(LibraryDatasetsManager)
        self.role_manager = self._register_singleton(RoleManager)
        from galaxy.jobs.manager import JobManager
        self.job_manager = self._register_singleton(JobManager)

        # ConfiguredFileSources
        self.file_sources = self._register_singleton(ConfiguredFileSources, ConfiguredFileSources.from_app_config(self.config))

        # We need the datatype registry for running certain tasks that modify HDAs, and to build the registry we need
        # to setup the installed repositories ... this is not ideal
        self._configure_tool_config_files()
        self.installed_repository_manager = self._register_singleton(InstalledRepositoryManager, InstalledRepositoryManager(self))
        self._configure_datatypes_registry(self.installed_repository_manager)
        self._register_singleton(Registry, self.datatypes_registry)
        galaxy.model.set_datatypes_registry(self.datatypes_registry)
        self.configure_sentry_client()


class UniverseApplication(StructuredApp, GalaxyManagerApplication):
    """Encapsulates the state of a Universe application"""

    def __init__(self, **kwargs) -> None:
        startup_timer = ExecutionTimer()
        super().__init__(fsmon=True, **kwargs)
        self.haltables = [
            ("queue worker", self._shutdown_queue_worker),
            ("file watcher", self._shutdown_watcher),
            ("database heartbeat", self._shutdown_database_heartbeat),
            ("workflow scheduler", self._shutdown_scheduling_manager),
            ("object store", self._shutdown_object_store),
            ("job manager", self._shutdown_job_manager),
            ("application heartbeat", self._shutdown_heartbeat),
            ("repository manager", self._shutdown_repo_manager),
            ("database connection repository cache", self._shutdown_repo_cache),
            ("database connection", self._shutdown_model),
            ("application stack", self._shutdown_application_stack),
        ]
        self._register_singleton(StructuredApp, self)
        # A lot of postfork initialization depends on the server name, ensure it is set immediately after forking before other postfork functions
        self.application_stack.register_postfork_function(self.application_stack.set_postfork_server_name, self)
        self.config.reload_sanitize_allowlist(explicit='sanitize_allowlist_file' in kwargs)
        self.amqp_internal_connection_obj = galaxy.queues.connection_from_config(self.config)
        # queue_worker *can* be initialized with a queue, but here we don't
        # want to and we'll allow postfork to bind and start it.
        self.queue_worker = self._register_singleton(GalaxyQueueWorker, GalaxyQueueWorker(self))

        self._configure_tool_shed_registry()

        self.dependency_resolvers_view = self._register_singleton(DependencyResolversView, DependencyResolversView(self))
        self.test_data_resolver = self._register_singleton(TestDataResolver, TestDataResolver(file_dirs=self.config.tool_test_data_directories))
        self.dynamic_tool_manager = self._register_singleton(DynamicToolManager)
        self.api_keys_manager = self._register_singleton(ApiKeyManager)

        # Tool Data Tables
        self._configure_tool_data_tables(from_shed_config=False)
        # Load dbkey / genome build manager
        self._configure_genome_builds(data_table_name="__dbkeys__", load_old_style=True)

        # Genomes
        self.genomes = self._register_singleton(Genomes)
        # Data providers registry.
        self.data_provider_registry = self._register_singleton(DataProviderRegistry)

        # Initialize error report plugins.
        self.error_reports = self._register_singleton(ErrorReports, ErrorReports(self.config.error_report_file, app=self))

        # Setup a Tool Cache
        self.tool_cache = self._register_singleton(ToolCache)
        self.tool_shed_repository_cache = self._register_singleton(ToolShedRepositoryCache)
        # Watch various config files for immediate reload
        self.watchers = self._register_singleton(ConfigWatchers)
        self._configure_toolbox()
        # Load Data Manager
        self.data_managers = self._register_singleton(DataManagers)
        # Load the update repository manager.
        self.update_repository_manager = self._register_singleton(UpdateRepositoryManager, UpdateRepositoryManager(self))
        # Load proprietary datatype converters and display applications.
        self.installed_repository_manager.load_proprietary_converters_and_display_applications()
        # Load datatype display applications defined in local datatypes_conf.xml
        self.datatypes_registry.load_display_applications(self)
        # Load datatype converters defined in local datatypes_conf.xml
        self.datatypes_registry.load_datatype_converters(self.toolbox)
        # Load external metadata tool
        self.datatypes_registry.load_external_metadata_tool(self.toolbox)
        # Load history import/export tools.
        load_lib_tools(self.toolbox)
        self.toolbox.persist_cache(register_postfork=True)
        # visualizations registry: associates resources with visualizations, controls how to render
        self.visualizations_registry = self._register_singleton(VisualizationsRegistry, VisualizationsRegistry(
            self,
            directories_setting=self.config.visualization_plugins_directory,
            template_cache_dir=self.config.template_cache_path))
        # Tours registry
        tour_registry = build_tours_registry(self.config.tour_config_dir)
        self.tour_registry = tour_registry
        self[ToursRegistry] = tour_registry  # type: ignore[misc]
        # Webhooks registry
        self.webhooks_registry = self._register_singleton(WebhooksRegistry, WebhooksRegistry(self.config.webhooks_dir))
        # Load security policy.
        self.security_agent = self.model.security_agent
        self.host_security_agent = galaxy.model.security.HostAgent(
            model=self.security_agent.model,
            permitted_actions=self.security_agent.permitted_actions)
        # Load quota management.
        self.quota_agent = self._register_singleton(QuotaAgent, get_quota_agent(self.config, self.model))
        # Heartbeat for thread profiling
        self.heartbeat = None
        self.auth_manager = self._register_singleton(auth.AuthManager, auth.AuthManager(self.config))
        # Start the heartbeat process if configured and available (wait until
        # postfork if using uWSGI)
        if self.config.use_heartbeat:
            if heartbeat.Heartbeat:
                self.heartbeat = heartbeat.Heartbeat(
                    self.config,
                    period=self.config.heartbeat_interval,
                    fname=self.config.heartbeat_log
                )
                self.heartbeat.daemon = True
                self.application_stack.register_postfork_function(self.heartbeat.start)

        self.authnz_manager = None
        if self.config.enable_oidc:
            from galaxy.authnz import managers
            self.authnz_manager = managers.AuthnzManager(self,
                                                         self.config.oidc_config_file,
                                                         self.config.oidc_backends_config_file)

        self.containers = {}
        if self.config.enable_beta_containers_interface:
            self.containers = build_container_interfaces(
                self.config.containers_config_file,
                containers_conf=self.config.containers_conf
            )

        if not self.config.enable_celery_tasks and self.config.history_audit_table_prune_interval > 0:
            self.prune_history_audit_task = IntervalTask(
                func=lambda: galaxy.model.HistoryAudit.prune(self.model.session),
                name="HistoryAuditTablePruneTask",
                interval=self.config.history_audit_table_prune_interval,
                immediate_start=False,
                time_execution=True)
            self.application_stack.register_postfork_function(self.prune_history_audit_task.start)
            self.haltables.append(("HistoryAuditTablePruneTask", self.prune_history_audit_task.shutdown))
        # Start the job manager
        self.application_stack.register_postfork_function(self.job_manager.start)
        # If app is not job handler but uses mule messaging.
        # Can be removed when removing mule support.
        self.job_manager._check_jobs_at_startup()
        self.proxy_manager = ProxyManager(self.config)

        from galaxy.workflow import scheduling_manager
        # Must be initialized after job_config.
        self.workflow_scheduling_manager = scheduling_manager.WorkflowSchedulingManager(self)

        self.trs_proxy = self._register_singleton(TrsProxy, TrsProxy(self.config))
        # Must be initialized after any component that might make use of stack messaging is configured. Alternatively if
        # it becomes more commonly needed we could create a prefork function registration method like we do with
        # postfork functions.
        self.application_stack.init_late_prefork()

        self.interactivetool_manager = InteractiveToolManager(self)

        # Configure handling of signals
        handlers = {}
        if self.heartbeat:
            handlers[signal.SIGUSR1] = self.heartbeat.dump_signal_handler
        self._configure_signal_handlers(handlers)

        self.database_heartbeat = DatabaseHeartbeat(
            application_stack=self.application_stack
        )
        self.database_heartbeat.add_change_callback(self.watchers.change_state)
        self.application_stack.register_postfork_function(self.database_heartbeat.start)

        # Start web stack message handling
        self.application_stack.register_postfork_function(self.application_stack.start)
        self.application_stack.register_postfork_function(self.queue_worker.bind_and_start)
        # Delay toolbox index until after startup
        self.application_stack.register_postfork_function(lambda: send_local_control_task(self, 'rebuild_toolbox_search_index'))

        # Inject url_for for components to more easily optionally depend
        # on url_for.
        self.url_for = url_for

        self.server_starttime = int(time.time())  # used for cachebusting
        log.info(f"Galaxy app startup finished {startup_timer}")

    def _shutdown_queue_worker(self):
        self.queue_worker.shutdown()

    def _shutdown_watcher(self):
        self.watchers.shutdown()

    def _shutdown_database_heartbeat(self):
        self.database_heartbeat.shutdown()

    def _shutdown_scheduling_manager(self):
        self.workflow_scheduling_manager.shutdown()

    def _shutdown_job_manager(self):
        self.job_manager.shutdown()

    def _shutdown_heartbeat(self):
        if self.heartbeat:
            self.heartbeat.shutdown()

    def _shutdown_repo_manager(self):
        self.update_repository_manager.shutdown()

    def _shutdown_repo_cache(self):
        self.tool_shed_repository_cache.shutdown()

    def _shutdown_application_stack(self):
        self.application_stack.shutdown()

    @property
    def is_job_handler(self) -> bool:
        return (self.config.track_jobs_in_database and self.job_config.is_handler) or not self.config.track_jobs_in_database


class StatsdStructuredExecutionTimer(StructuredExecutionTimer):

    def __init__(self, galaxy_statsd_client, *args, **kwds):
        self.galaxy_statsd_client = galaxy_statsd_client
        super().__init__(*args, **kwds)

    def to_str(self, **kwd):
        self.galaxy_statsd_client.timing(self.timer_id, self.elapsed * 1000., kwd)
        return super().to_str(**kwd)


class ExecutionTimerFactory:

    def __init__(self, config):
        statsd_host = getattr(config, "statsd_host", None)
        if statsd_host:
            from galaxy.web.framework.middleware.statsd import GalaxyStatsdClient
            self.galaxy_statsd_client = GalaxyStatsdClient(
                statsd_host,
                getattr(config, 'statsd_port', 8125),
                getattr(config, 'statsd_prefix', 'galaxy'),
                getattr(config, 'statsd_influxdb', False),
                getattr(config, 'statsd_mock_calls', False),
            )
        else:
            self.galaxy_statsd_client = None

    def get_timer(self, *args, **kwd):
        if self.galaxy_statsd_client:
            return StatsdStructuredExecutionTimer(self.galaxy_statsd_client, *args, **kwd)
        else:
            return StructuredExecutionTimer(*args, **kwd)<|MERGE_RESOLUTION|>--- conflicted
+++ resolved
@@ -97,9 +97,6 @@
             raise exception
 
 
-<<<<<<< HEAD
-class MinimalGalaxyApplication(BasicSharedApp, config.ConfiguresGalaxyMixin, HaltableContainer):
-=======
 class SentryClientMixin:
     def configure_sentry_client(self):
         self.sentry_client = None
@@ -124,8 +121,7 @@
             self.application_stack.register_postfork_function(postfork_sentry_client)
 
 
-class MinimalGalaxyApplication(BasicApp, config.ConfiguresGalaxyMixin, HaltableContainer, SentryClientMixin):
->>>>>>> 60ab1d5b
+class MinimalGalaxyApplication(BasicSharedApp, config.ConfiguresGalaxyMixin, HaltableContainer, SentryClientMixin):
     """Encapsulates the state of a minimal Galaxy application"""
 
     def __init__(self, fsmon=False, configure_logging=True, **kwargs) -> None:
