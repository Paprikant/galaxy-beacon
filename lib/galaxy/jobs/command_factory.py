from logging import getLogger
from os import getcwd
from os.path import (
    abspath,
    join
)

from galaxy import util
from galaxy.jobs.runners.util.job_script import (
    check_script_integrity,
    INTEGRITY_INJECTION,
    write_script,
)

log = getLogger(__name__)

CAPTURE_RETURN_CODE = "return_code=$?"
YIELD_CAPTURED_CODE = 'sh -c "exit $return_code"'
SETUP_GALAXY_FOR_METADATA = """
[ "$GALAXY_VIRTUAL_ENV" = "None" ] && GALAXY_VIRTUAL_ENV="$_GALAXY_VIRTUAL_ENV"; _galaxy_setup_environment True
"""


def build_command(
    runner,
    job_wrapper,
    container=None,
    modify_command_for_container=True,
    include_metadata=False,
    include_work_dir_outputs=True,
    create_tool_working_directory=True,
    remote_command_params={},
    remote_job_directory=None,
    stdout_file=None,
    stderr_file=None,
):
    """
    Compose the sequence of commands necessary to execute a job. This will
    currently include:

        - environment settings corresponding to any requirement tags
        - preparing input files
        - command line taken from job wrapper
        - commands to set metadata (if include_metadata is True)
    """
    shell = job_wrapper.shell
    base_command_line = job_wrapper.get_command_line()
    # job_id = job_wrapper.job_id
    # log.debug( 'Tool evaluation for job (%s) produced command-line: %s' % ( job_id, base_command_line ) )
    if not base_command_line:
        raise Exception("Attempting to run a tool with empty command definition.")

    commands_builder = CommandsBuilder(base_command_line)

    # All job runners currently handle this case which should never occur
    if not commands_builder.commands:
        return None

    # Version, dependency resolution, and task splitting are prepended to the
    # command - so they need to appear in the following order to ensure that
    # the underlying application used by version command is available in the
    # environment after dependency resolution, but the task splitting command
    # is still executed in Galaxy's Python environment.

    __handle_version_command(commands_builder, job_wrapper)

    # One could imagine also allowing dependencies inside of the container but
    # that is too sophisticated for a first crack at this - build your
    # containers ready to go!
    if not container or container.resolve_dependencies:
        __handle_dependency_resolution(commands_builder, job_wrapper, remote_command_params)

    __handle_task_splitting(commands_builder, job_wrapper)

    if (container and modify_command_for_container) or job_wrapper.commands_in_new_shell:
        if container and modify_command_for_container:
            # Many Docker containers do not have /bin/bash.
            external_command_shell = container.shell
        else:
            external_command_shell = shell
        externalized_commands = __externalize_commands(job_wrapper, external_command_shell, commands_builder, remote_command_params)
        if container and modify_command_for_container:
            # Stop now and build command before handling metadata and copying
            # working directory files back. These should always happen outside
            # of docker container - no security implications when generating
            # metadata and means no need for Galaxy to be available to container
            # and not copying workdir outputs back means on can be more restrictive
            # of where container can write to in some circumstances.
            run_in_container_command = container.containerize_command(
                externalized_commands
            )
            commands_builder = CommandsBuilder(run_in_container_command)
        else:
            commands_builder = CommandsBuilder(externalized_commands)

    # Don't need to create a separate tool working directory for Pulsar
    # jobs - that is handled by Pulsar.
    if create_tool_working_directory:
        # usually working will already exist, but it will not for task
        # split jobs.

        # Remove the working directory incase this is for instance a SLURM re-submission.
        # xref https://github.com/galaxyproject/galaxy/issues/3289
        commands_builder.prepend_command("rm -rf working; mkdir -p working; cd working")

    container_monitor_command = job_wrapper.container_monitor_command(container)
    if container_monitor_command:
        commands_builder.prepend_command(container_monitor_command)

    if include_work_dir_outputs:
        __handle_work_dir_outputs(commands_builder, job_wrapper, runner, remote_command_params)

    if stdout_file and stderr_file:
        commands_builder.capture_stdout_stderr(stdout_file, stderr_file)
    commands_builder.capture_return_code()

    if include_metadata and job_wrapper.requires_setting_metadata:
        working_directory = remote_job_directory or job_wrapper.working_directory
        commands_builder.append_command("cd '%s'" % working_directory)
        __handle_metadata(commands_builder, job_wrapper, runner, remote_command_params)

    return commands_builder.build()


def __externalize_commands(job_wrapper, shell, commands_builder, remote_command_params, script_name="tool_script.sh"):
    local_container_script = join(job_wrapper.working_directory, script_name)
    tool_commands = commands_builder.build()
    config = job_wrapper.app.config
    integrity_injection = ""
    # Setting shell to none in job_conf.xml disables creating a tool command script,
    # set -e doesn't work for composite commands but this is necessary for Windows jobs
    # for instance.
    if shell and shell.lower() == 'none':
        return tool_commands
    if check_script_integrity(config):
        integrity_injection = INTEGRITY_INJECTION
    set_e = ""
    if job_wrapper.strict_shell:
        set_e = "set -e\n"
    script_contents = u"#!%s\n%s%s%s" % (
        shell,
        integrity_injection,
        set_e,
        tool_commands
    )
    write_script(local_container_script, script_contents, config)
<<<<<<< HEAD
    commands = "%s %s" % (shell, local_container_script)
    if 'working_directory' in remote_command_params:
        commands = "%s %s" % (shell, join(remote_command_params['working_directory'], script_name))
    commands += " > ../tool_stdout 2> ../tool_stderr"
=======
    commands = local_container_script
    # TODO: Cleanup for_pulsar hack.
    # - Integrate Pulsar sending tool_stdout/tool_stderr back
    #   https://github.com/galaxyproject/pulsar/pull/202
    # *and*
    # - Get Galaxy to write these files to an output directory so the container itself
    #   doesn't need to mount the job directory (rw) and then eliminate this hack
    #   (or restrict to older Pulsar versions).
    #   https://github.com/galaxyproject/galaxy/pull/8449
    for_pulsar = False
    if 'script_directory' in remote_command_params:
        commands = "%s %s" % (shell, join(remote_command_params['script_directory'], script_name))
        for_pulsar = True
    if not for_pulsar:
        commands += " > ../tool_stdout 2> ../tool_stderr"
>>>>>>> c3909cd8
    log.info("Built script [%s] for tool command [%s]" % (local_container_script, tool_commands))
    return commands


def __handle_version_command(commands_builder, job_wrapper):
    # Prepend version string
    write_version_cmd = job_wrapper.write_version_cmd
    if write_version_cmd:
        commands_builder.prepend_command(write_version_cmd)


def __handle_task_splitting(commands_builder, job_wrapper):
    # prepend getting input files (if defined)
    if getattr(job_wrapper, 'prepare_input_files_cmds', None):
        commands_builder.prepend_commands(job_wrapper.prepare_input_files_cmds)


def __handle_dependency_resolution(commands_builder, job_wrapper, remote_command_params):
    local_dependency_resolution = remote_command_params.get("dependency_resolution", "local") == "local"
    # Prepend dependency injection
    if local_dependency_resolution and job_wrapper.dependency_shell_commands:
        commands_builder.prepend_commands(job_wrapper.dependency_shell_commands)


def __handle_work_dir_outputs(commands_builder, job_wrapper, runner, remote_command_params):
    # Append commands to copy job outputs based on from_work_dir attribute.
    work_dir_outputs_kwds = {}
    if 'working_directory' in remote_command_params:
        work_dir_outputs_kwds['job_working_directory'] = remote_command_params['working_directory']
    work_dir_outputs = runner.get_work_dir_outputs(job_wrapper, **work_dir_outputs_kwds)
    if work_dir_outputs:
        commands_builder.capture_return_code()
        copy_commands = map(__copy_if_exists_command, work_dir_outputs)
        commands_builder.append_commands(copy_commands)


def __handle_metadata(commands_builder, job_wrapper, runner, remote_command_params):
    # Append metadata setting commands, we don't want to overwrite metadata
    # that was copied over in init_meta(), as per established behavior
    metadata_kwds = remote_command_params.get('metadata_kwds', {})
    exec_dir = metadata_kwds.get('exec_dir', abspath(getcwd()))
    tmp_dir = metadata_kwds.get('tmp_dir', job_wrapper.working_directory)
    dataset_files_path = metadata_kwds.get('dataset_files_path', runner.app.model.Dataset.file_path)
    output_fnames = metadata_kwds.get('output_fnames', job_wrapper.get_output_fnames())
    config_root = metadata_kwds.get('config_root', None)
    config_file = metadata_kwds.get('config_file', None)
    datatypes_config = metadata_kwds.get('datatypes_config', None)
    compute_tmp_dir = metadata_kwds.get('compute_tmp_dir', None)
    resolve_metadata_dependencies = job_wrapper.commands_in_new_shell
    metadata_command = job_wrapper.setup_external_metadata(
        exec_dir=exec_dir,
        tmp_dir=tmp_dir,
        dataset_files_path=dataset_files_path,
        output_fnames=output_fnames,
        set_extension=False,
        config_root=config_root,
        config_file=config_file,
        datatypes_config=datatypes_config,
        compute_tmp_dir=compute_tmp_dir,
        resolve_metadata_dependencies=resolve_metadata_dependencies,
        use_bin=job_wrapper.use_metadata_binary,
        kwds={'overwrite': False}
    ) or ''
    metadata_command = metadata_command.strip()
    if metadata_command:
        # Place Galaxy and its dependencies in environment for metadata regardless of tool.
        metadata_command = "%s%s" % (SETUP_GALAXY_FOR_METADATA, metadata_command)
        commands_builder.capture_return_code()
        commands_builder.append_command(metadata_command)


def __copy_if_exists_command(work_dir_output):
    source_file, destination = work_dir_output
    return "if [ -f %s ] ; then cp %s %s ; fi" % (source_file, source_file, destination)


class CommandsBuilder(object):

    def __init__(self, initial_command=u''):
        # Remove trailing semi-colon so we can start hacking up this command.
        # TODO: Refactor to compose a list and join with ';', would be more clean.
        initial_command = util.unicodify(initial_command)
        commands = initial_command.rstrip(u"; ")
        self.commands = commands

        # Coping work dir outputs or setting metadata will mask return code of
        # tool command. If these are used capture the return code and ensure
        # the last thing that happens is an exit with return code.
        self.return_code_captured = False

    def prepend_command(self, command, sep=";"):
        if command:
            self.commands = u"%s%s %s" % (command,
                                         sep,
                                         self.commands)
        return self

    def prepend_commands(self, commands):
        return self.prepend_command(u"; ".join(c for c in commands if c))

    def append_command(self, command, sep=';'):
        if command:
            self.commands = u"%s%s %s" % (self.commands,
                                          sep,
                                          command)
        return self

    def append_commands(self, commands):
        self.append_command(u"; ".join(c for c in commands if c))

    def capture_stdout_stderr(self, stdout_file, stderr_file):
        self.prepend_command("""out="${TMPDIR:-/tmp}/out.$$" err="${TMPDIR:-/tmp}/err.$$"
mkfifo "$out" "$err"
trap 'rm "$out" "$err"' EXIT
tee -a stdout.log < "$out" &
tee -a stderr.log < "$err" >&2 &""",
                             sep="")
        self.append_command("> '{stdout_file}' 2> '{stderr_file}'".format(stdout_file=stdout_file,
                                                                          stderr_file=stderr_file),
                            sep="")

    def capture_return_code(self):
        if not self.return_code_captured:
            self.return_code_captured = True
            self.append_command(CAPTURE_RETURN_CODE)

    def build(self):
        if self.return_code_captured:
            self.append_command(YIELD_CAPTURED_CODE)
        return self.commands


__all__ = ("build_command", )<|MERGE_RESOLUTION|>--- conflicted
+++ resolved
@@ -144,13 +144,7 @@
         tool_commands
     )
     write_script(local_container_script, script_contents, config)
-<<<<<<< HEAD
     commands = "%s %s" % (shell, local_container_script)
-    if 'working_directory' in remote_command_params:
-        commands = "%s %s" % (shell, join(remote_command_params['working_directory'], script_name))
-    commands += " > ../tool_stdout 2> ../tool_stderr"
-=======
-    commands = local_container_script
     # TODO: Cleanup for_pulsar hack.
     # - Integrate Pulsar sending tool_stdout/tool_stderr back
     #   https://github.com/galaxyproject/pulsar/pull/202
@@ -165,7 +159,6 @@
         for_pulsar = True
     if not for_pulsar:
         commands += " > ../tool_stdout 2> ../tool_stderr"
->>>>>>> c3909cd8
     log.info("Built script [%s] for tool command [%s]" % (local_container_script, tool_commands))
     return commands
 
