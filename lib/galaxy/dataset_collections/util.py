from galaxy import exceptions
from galaxy import web
from galaxy import model

import logging
log = logging.getLogger( __name__ )

ERROR_MESSAGE_UNKNOWN_SRC = "Unknown dataset source (src) %s."
ERROR_MESSAGE_NO_NESTED_IDENTIFIERS = "Dataset source new_collection requires nested element_identifiers for new collection."
ERROR_MESSAGE_NO_NAME = "Cannot load invalid dataset identifier - missing name - %s"
ERROR_MESSAGE_NO_COLLECTION_TYPE = "No collection_type define for nested collection %s."
ERROR_MESSAGE_INVALID_PARAMETER_FOUND = "Found invalid parameter %s in element identifier description %s."
ERROR_MESSAGE_DUPLICATED_IDENTIFIER_FOUND = "Found duplicated element idenfier name %s."


def api_payload_to_create_params( payload ):
    """
    Cleanup API payload to pass into dataset_collections.
    """
    required_parameters = [ "collection_type", "element_identifiers" ]
    missing_parameters = [ p for p in required_parameters if p not in payload ]
    if missing_parameters:
        message = "Missing required parameters %s" % missing_parameters
        raise exceptions.ObjectAttributeMissingException( message )

    params = dict(
        collection_type=payload.get( "collection_type" ),
        element_identifiers=payload.get( "element_identifiers" ),
        name=payload.get( "name", None ),
    )

    return params


def validate_input_element_identifiers( element_identifiers ):
    """ Scan through the list of element identifiers supplied by the API consumer
    and verify the structure is valid.
    """
    log.debug( "Validating %d element identifiers for collection creation." % len( element_identifiers ) )
<<<<<<< HEAD
=======
    identifier_names = set()
>>>>>>> fc8ee54c
    for element_identifier in element_identifiers:
        if "__object__" in element_identifier:
            message = ERROR_MESSAGE_INVALID_PARAMETER_FOUND % ( "__model_object__", element_identifier )
            raise exceptions.RequestParameterInvalidException( message )
        if "name" not in element_identifier:
            message = ERROR_MESSAGE_NO_NAME % element_identifier
            raise exceptions.RequestParameterInvalidException( message )
        name = element_identifier[ "name" ]
        if name in identifier_names:
            message = ERROR_MESSAGE_DUPLICATED_IDENTIFIER_FOUND % name
            raise exceptions.RequestParameterInvalidException( message )
        else:
            identifier_names.add( name )
        src = element_identifier.get( "src", "hda" )
        if src not in [ "hda", "hdca", "ldda", "new_collection" ]:
            message = ERROR_MESSAGE_UNKNOWN_SRC % src
            raise exceptions.RequestParameterInvalidException( message )
        if src == "new_collection":
            if "element_identifiers" not in element_identifier:
                message = ERROR_MESSAGE_NO_NESTED_IDENTIFIERS
                raise exceptions.RequestParameterInvalidException( ERROR_MESSAGE_NO_NESTED_IDENTIFIERS )
            if "collection_type" not in element_identifier:
                message = ERROR_MESSAGE_NO_COLLECTION_TYPE % element_identifier
                raise exceptions.RequestParameterInvalidException( message )
            validate_input_element_identifiers( element_identifier[ "element_identifiers" ] )


def dictify_dataset_collection_instance( dataset_colleciton_instance, parent, security, view="element" ):
    dict_value = dataset_colleciton_instance.to_dict( view=view )
    encoded_id = security.encode_id( dataset_colleciton_instance.id )
    if isinstance( parent, model.History ):
        encoded_history_id = security.encode_id( parent.id )
        dict_value[ 'url' ] = web.url_for( 'history_content', history_id=encoded_history_id, id=encoded_id, type="dataset_collection" )
    elif isinstance( parent, model.LibraryFolder ):
        encoded_library_id = security.encode_id( parent.library.id )
        encoded_folder_id = security.encode_id( parent.id )
        # TODO: Work in progress - this end-point is not right yet...
        dict_value[ 'url' ] = web.url_for( 'library_content', library_id=encoded_library_id, id=encoded_id, folder_id=encoded_folder_id )
    if view == "element":
        dict_value[ 'elements' ] = map( dictify_element, dataset_colleciton_instance.collection.elements )
    security.encode_all_ids( dict_value, recursive=True )  # TODO: Use Kyle's recusrive formulation of this.
    return dict_value


def dictify_element( element ):
    dictified = element.to_dict( view="element" )
    object_detials = element.element_object.to_dict()
    if element.child_collection:
        # Recursively yield elements for each nested collection...
        object_detials[ "elements" ] = map( dictify_element, element.child_collection.elements )

    dictified[ "object" ] = object_detials
    return dictified

__all__ = [ api_payload_to_create_params, dictify_dataset_collection_instance ]<|MERGE_RESOLUTION|>--- conflicted
+++ resolved
@@ -37,10 +37,7 @@
     and verify the structure is valid.
     """
     log.debug( "Validating %d element identifiers for collection creation." % len( element_identifiers ) )
-<<<<<<< HEAD
-=======
     identifier_names = set()
->>>>>>> fc8ee54c
     for element_identifier in element_identifiers:
         if "__object__" in element_identifier:
             message = ERROR_MESSAGE_INVALID_PARAMETER_FOUND % ( "__model_object__", element_identifier )
