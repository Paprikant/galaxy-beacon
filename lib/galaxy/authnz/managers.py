
import copy
import importlib
import json
import logging
import os
import random
import string
import xml.etree.ElementTree as ET
from xml.etree.ElementTree import ParseError

import requests
from cloudauthz import CloudAuthz
from cloudauthz.exceptions import (
    CloudAuthzBaseException
)

from galaxy import exceptions
from galaxy import model
from .psa_authnz import (
    BACKENDS_NAME,
    on_the_fly_config,
    PSAAuthnz,
    Storage,
    Strategy
)

log = logging.getLogger(__name__)


class AuthnzManager(object):

    def __init__(self, app, oidc_config_file, oidc_backends_config_file):
        """
        :type app: galaxy.app.UniverseApplication
        :param app:

        :type config: string
        :param config: sets the path for OIDC configuration
            file (e.g., oidc_backends_config.xml).
        """
        self.app = app
        self._parse_oidc_config(oidc_config_file)
        self._parse_oidc_backends_config(oidc_backends_config_file)

    def _parse_oidc_config(self, config_file):
        self.oidc_config = {}
        try:
            tree = ET.parse(config_file)
            root = tree.getroot()
            if root.tag != 'OIDC':
                raise ParseError("The root element in OIDC_Config xml file is expected to be `OIDC`, "
                                 "found `{}` instead -- unable to continue.".format(root.tag))
            for child in root:
                if child.tag != 'Setter':
                    log.error("Expect a node with `Setter` tag, found a node with `{}` tag instead; "
                              "skipping this node.".format(child.tag))
                    continue
                if 'Property' not in child.attrib or 'Value' not in child.attrib or 'Type' not in child.attrib:
                    log.error("Could not find the node attributes `Property` and/or `Value` and/or `Type`;"
                              " found these attributes: `{}`; skipping this node.".format(child.attrib))
                    continue
                try:
                    func = getattr(importlib.import_module('__builtin__'), child.get('Type'))
                except AttributeError:
                    log.error("The value of attribute `Type`, `{}`, is not a valid built-in type;"
                              " skipping this node").format(child.get('Type'))
                    continue
                self.oidc_config[child.get('Property')] = func(child.get('Value'))
        except ImportError:
            raise
        except ParseError as e:
            raise ParseError("Invalid configuration at `{}`: {} -- unable to continue.".format(config_file, e))

    def _parse_oidc_backends_config(self, config_file):
        self.oidc_backends_config = {}
        try:
            tree = ET.parse(config_file)
            root = tree.getroot()
            if root.tag != 'OIDC':
                raise ParseError("The root element in OIDC config xml file is expected to be `OIDC`, "
                                 "found `{}` instead -- unable to continue.".format(root.tag))
            for child in root:
                if child.tag != 'provider':
                    log.error("Expect a node with `provider` tag, found a node with `{}` tag instead; "
                              "skipping the node.".format(child.tag))
                    continue
                if 'name' not in child.attrib:
                    log.error("Could not find a node attribute 'name'; skipping the node '{}'.".format(child.tag))
                    continue
                idp = child.get('name').lower()
<<<<<<< HEAD

                idp_provider = {
                    "google": self._parse_google_config,
                    "okta": self._parse_okta_config
                }
                if idp in idp_provider:
                    self.oidc_backends_config[idp] = idp_provider[idp](child)
                    self.app.config.oidc[idp] = True

=======
                if idp in BACKENDS_NAME:
                    self.oidc_backends_config[idp] = self._parse_idp_config(child)
>>>>>>> 07a491da
            if len(self.oidc_backends_config) == 0:
                raise ParseError("No valid provider configuration parsed.")
        except ImportError:
            raise
        except ParseError as e:
            raise ParseError("Invalid configuration at `{}`: {} -- unable to continue.".format(config_file, e))

    def _parse_idp_config(self, config_xml):
        rtv = {
            'client_id': config_xml.find('client_id').text,
            'client_secret': config_xml.find('client_secret').text,
            'redirect_uri': config_xml.find('redirect_uri').text}
        if config_xml.find('prompt') is not None:
            rtv['prompt'] = config_xml.find('prompt').text
        return rtv

    def _parse_okta_config(self, config_xml):
        rtv = {
            'client_id': config_xml.find('client_id').text,
            'client_secret': config_xml.find('client_secret').text,
            'redirect_uri': config_xml.find('redirect_uri').text,
            'api_url': config_xml.find('api_url').text}
        if config_xml.find('prompt') is not None:
            rtv['prompt'] = config_xml.find('prompt').text
        return rtv

    def _unify_provider_name(self, provider):
        if provider.lower() in self.oidc_backends_config:
            return provider.lower()
        for k, v in BACKENDS_NAME.iteritems():
            if v == provider:
                return k.lower()

    def _get_authnz_backend(self, provider):
        unified_provider_name = self._unify_provider_name(provider)
        if unified_provider_name in self.oidc_backends_config:
            provider = unified_provider_name
            try:
                return True, "", PSAAuthnz(provider, self.oidc_config, self.oidc_backends_config[provider])
            except Exception as e:
                log.exception('An error occurred when loading PSAAuthnz')
                return False, str(e), None
        else:
            msg = 'The requested identity provider, `{}`, is not a recognized/expected provider.'.format(provider)
            log.debug(msg)
            return False, msg, None

    def _extend_cloudauthz_config(self, cloudauthz, request, sa_session, user_id):
        config = copy.deepcopy(cloudauthz.config)
        if cloudauthz.provider == "aws":
            success, message, backend = self._get_authnz_backend(cloudauthz.authn.provider)
            strategy = Strategy(request, None, Storage, backend.config)
            on_the_fly_config(sa_session)
            try:
                config['id_token'] = cloudauthz.authn.get_id_token(strategy)
            except requests.exceptions.HTTPError as e:
                msg = "Sign-out from Galaxy and remove its access from `{}`, then log back in using `{}` " \
                      "account.".format(self._unify_provider_name(cloudauthz.authn.provider), cloudauthz.authn.uid)
                log.debug("Failed to get/refresh ID token for user with ID `{}` for assuming authz_id `{}`. "
                          "User may not have a refresh token. If the problem persists, set the `prompt` key to "
                          "`consent` in `oidc_backends_config.xml`, then restart Galaxy and ask user to: {}"
                          "Error Message: `{}`".format(user_id, cloudauthz.id, msg, e.response.text))
                raise exceptions.AuthenticationFailed(
                    err_msg="An error occurred getting your ID token. {}. If the problem persists, please "
                            "contact Galaxy admin.".format(msg))
        return config

    @staticmethod
    def can_user_assume_authn(trans, authn_id):
        qres = trans.sa_session.query(model.UserAuthnzToken).get(authn_id)
        if qres is None:
            msg = "Authentication record with the given `authn_id` (`{}`) not found.".format(
                trans.security.encode_id(authn_id))
            log.debug(msg)
            raise exceptions.ObjectNotFound(msg)
        if qres.user_id != trans.user.id:
            msg = "The request authentication with ID `{}` is not accessible to user with ID " \
                  "`{}`.".format(trans.security.encode_id(authn_id), trans.security.encode_id(trans.user.id))
            log.warn(msg)
            raise exceptions.ItemAccessibilityException(msg)

    @staticmethod
    def try_get_authz_config(sa_session, user_id, authz_id):
        """
        It returns a cloudauthz config (see model.CloudAuthz) with the
        given ID; and raise an exception if either a config with given
        ID does not exist, or the configuration is defined for a another
        user than trans.user.

        :type  trans:       galaxy.web.framework.webapp.GalaxyWebTransaction
        :param trans:       Galaxy web transaction

        :type  authz_id:    int
        :param authz_id:    The ID of a CloudAuthz configuration to be used for
                            getting temporary credentials.

        :rtype :            model.CloudAuthz
        :return:            a cloudauthz configuration.
        """
        qres = sa_session.query(model.CloudAuthz).get(authz_id)
        if qres is None:
            raise exceptions.ObjectNotFound("An authorization configuration with given ID not found.")
        if user_id != qres.user_id:
            msg = "The request authorization configuration (with ID:`{}`) is not accessible for user with " \
                  "ID:`{}`.".format(qres.id, user_id)
            log.warn(msg)
            raise exceptions.ItemAccessibilityException(msg)
        return qres

    def authenticate(self, provider, trans):
        """
        :type provider: string
        :param provider: set the name of the identity provider to be
            used for authentication flow.
        :type trans: GalaxyWebTransaction
        :param trans: Galaxy web transaction.
        :return: an identity provider specific authentication redirect URI.
        """
        try:
            success, message, backend = self._get_authnz_backend(provider)
            if success is False:
                return False, message, None
            return True, "Redirecting to the `{}` identity provider for authentication".format(provider), backend.authenticate(trans)
        except Exception:
            msg = 'An error occurred when authenticating a user on `{}` identity provider'.format(provider)
            log.exception(msg)
            return False, msg, None

    def callback(self, provider, state_token, authz_code, trans, login_redirect_url):
        try:
            success, message, backend = self._get_authnz_backend(provider)
            if success is False:
                return False, message, (None, None)
            return True, message, backend.callback(state_token, authz_code, trans, login_redirect_url)
        except Exception:
            msg = 'An error occurred when handling callback from `{}` identity provider'.format(provider)
            log.exception(msg)
            return False, msg, (None, None)

    def disconnect(self, provider, trans, disconnect_redirect_url=None):
        try:
            success, message, backend = self._get_authnz_backend(provider)
            if success is False:
                return False, message, None
            return backend.disconnect(provider, trans, disconnect_redirect_url)
        except Exception:
            msg = 'An error occurred when disconnecting authentication with `{}` identity provider for user `{}`' \
                  .format(provider, trans.user.username)
            log.exception(msg)
            return False, msg, None

    def get_cloud_access_credentials(self, cloudauthz, sa_session, user_id, request=None):
        """
        This method leverages CloudAuthz (https://github.com/galaxyproject/cloudauthz)
        to request a cloud-based resource provider (e.g., Amazon AWS, Microsoft Azure)
        for temporary access credentials to a given resource.

        It first checks if a cloudauthz config with the given ID (`authz_id`) is
        available and can be assumed by the user, and raises an exception if either
        is false. Otherwise, it then extends the cloudauthz configuration as required
        by the CloudAuthz library for the provider specified in the configuration.
        For instance, it adds on-the-fly values such as a valid OpenID Connect
        identity token, as required by CloudAuthz for AWS. Then requests temporary
        credentials from the CloudAuthz library using the updated configuration.

        :type  cloudauthz:  CloudAuthz
        :param cloudauthz:  an instance of CloudAuthz to be used for getting temporary
                            credentials.

        :type   sa_session: sqlalchemy.orm.scoping.scoped_session
        :param  sa_session: SQLAlchemy database handle.

        :type   user_id:    int
        :param  user_id:    Decoded Galaxy user ID.

        :type   request:    galaxy.web.framework.base.Request
        :param  request:    Encapsulated HTTP(S) request.

        :rtype:             dict
        :return:            a dictionary containing credentials to access a cloud-based
                            resource provider. See CloudAuthz (https://github.com/galaxyproject/cloudauthz)
                            for details on the content of this dictionary.
        """
        config = self._extend_cloudauthz_config(cloudauthz, request, sa_session, user_id)
        try:
            ca = CloudAuthz()
            log.info("Requesting credentials using CloudAuthz with config id `{}` on be half of user `{}`.".format(
                cloudauthz.id, user_id))
            return ca.authorize(cloudauthz.provider, config)
        except CloudAuthzBaseException as e:
            log.info(e)
            raise exceptions.AuthenticationFailed(e)

    def get_cloud_access_credentials_in_file(self, new_file_path, cloudauthz, sa_session, user_id, request=None):
        """
        This method leverages CloudAuthz (https://github.com/galaxyproject/cloudauthz)
        to request a cloud-based resource provider (e.g., Amazon AWS, Microsoft Azure)
        for temporary access credentials to a given resource.

        This method uses the `get_cloud_access_credentials` method to obtain temporary
        credentials, and persists them to a (temporary) file, and returns the file path.

        :type  new_file_path:   str
        :param new_file_path:   Where dataset files are saved on temporary storage.
                                See `app.config.new_file_path`.

        :type  cloudauthz:      CloudAuthz
        :param cloudauthz:      an instance of CloudAuthz to be used for getting temporary
                                credentials.

        :type  sa_session:      sqlalchemy.orm.scoping.scoped_session
        :param sa_session:      SQLAlchemy database handle.

        :type  user_id:         int
        :param user_id:         Decoded Galaxy user ID.

        :type  request:         galaxy.web.framework.base.Request
        :param request:         [Optional] Encapsulated HTTP(S) request.

        :rtype:                 str
        :return:                The filename to which credentials are written.
        """
        filename = os.path.abspath(os.path.join(new_file_path,
                                                "cd_" + ''.join(random.SystemRandom().choice(
                                                    string.ascii_uppercase + string.digits) for _ in range(11))))
        credentials = self.get_cloud_access_credentials(cloudauthz, sa_session, user_id, request)
        log.info("Writting credentials generated using CloudAuthz with config id `{}` to the following file: `{}`"
                 "".format(cloudauthz.id, filename))
        with open(filename, "w") as f:
            f.write(json.dumps(credentials))
        return filename<|MERGE_RESOLUTION|>--- conflicted
+++ resolved
@@ -39,7 +39,6 @@
         :param config: sets the path for OIDC configuration
             file (e.g., oidc_backends_config.xml).
         """
-        self.app = app
         self._parse_oidc_config(oidc_config_file)
         self._parse_oidc_backends_config(oidc_backends_config_file)
 
@@ -89,20 +88,8 @@
                     log.error("Could not find a node attribute 'name'; skipping the node '{}'.".format(child.tag))
                     continue
                 idp = child.get('name').lower()
-<<<<<<< HEAD
-
-                idp_provider = {
-                    "google": self._parse_google_config,
-                    "okta": self._parse_okta_config
-                }
-                if idp in idp_provider:
-                    self.oidc_backends_config[idp] = idp_provider[idp](child)
-                    self.app.config.oidc[idp] = True
-
-=======
                 if idp in BACKENDS_NAME:
                     self.oidc_backends_config[idp] = self._parse_idp_config(child)
->>>>>>> 07a491da
             if len(self.oidc_backends_config) == 0:
                 raise ParseError("No valid provider configuration parsed.")
         except ImportError:
@@ -115,16 +102,6 @@
             'client_id': config_xml.find('client_id').text,
             'client_secret': config_xml.find('client_secret').text,
             'redirect_uri': config_xml.find('redirect_uri').text}
-        if config_xml.find('prompt') is not None:
-            rtv['prompt'] = config_xml.find('prompt').text
-        return rtv
-
-    def _parse_okta_config(self, config_xml):
-        rtv = {
-            'client_id': config_xml.find('client_id').text,
-            'client_secret': config_xml.find('client_secret').text,
-            'redirect_uri': config_xml.find('redirect_uri').text,
-            'api_url': config_xml.find('api_url').text}
         if config_xml.find('prompt') is not None:
             rtv['prompt'] = config_xml.find('prompt').text
         return rtv
