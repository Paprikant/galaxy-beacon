import logging
import sqlite3

from sqlalchemy import or_


from galaxy import (
    exceptions,
    model
)
from galaxy.util.filelock import FileLock


log = logging.getLogger(__name__)

DATABASE_TABLE_NAME = 'gxitproxy'


class InteractiveToolSqlite:

    def __init__(self, sqlite_filename, encode_id):
        self.sqlite_filename = sqlite_filename
        self.encode_id = encode_id

    def get(self, key, key_type):
        with FileLock(self.sqlite_filename):
            conn = sqlite3.connect(self.sqlite_filename)
            try:
                c = conn.cursor()
                select = f'''SELECT token, host, port, info
                            FROM {DATABASE_TABLE_NAME}
                            WHERE key=? and key_type=?'''
                c.execute(select, (key, key_type,))
                try:
                    token, host, port, info = c.fetchone()
                except TypeError:
                    log.warning('get(): invalid key: %s key_type %s', key, key_type)
                    return None
                return dict(
                    key=key,
                    key_type=key_type,
                    token=token,
                    host=host,
                    port=port,
                    info=info)
            finally:
                conn.close()

    def save(self, key, key_type, token, host, port, info=None):
        """
        Writeout a key, key_type, token, value store that is can be used for coordinating
        with external resources.
        """
        assert key, ValueError("A non-zero length key is required.")
        assert key_type, ValueError("A non-zero length key_type is required.")
        assert token, ValueError("A non-zero length token is required.")
        with FileLock(self.sqlite_filename):
            conn = sqlite3.connect(self.sqlite_filename)
            try:
                c = conn.cursor()
                try:
                    # Create table
                    c.execute('''CREATE TABLE %s
                                 (key text,
                                  key_type text,
                                  token text,
                                  host text,
                                  port integer,
                                  info text,
                                  PRIMARY KEY (key, key_type)
                                  )''' % (DATABASE_TABLE_NAME))
                except Exception:
                    pass
                delete = f'''DELETE FROM {DATABASE_TABLE_NAME} WHERE key=? and key_type=?'''
                c.execute(delete, (key, key_type,))
                insert = '''INSERT INTO %s
                            (key, key_type, token, host, port, info)
                            VALUES (?, ?, ?, ?, ?, ?)''' % (DATABASE_TABLE_NAME)
                c.execute(insert,
                          (key,
                           key_type,
                           token,
                           host,
                           port,
                           info,
                           ))
                conn.commit()
            finally:
                conn.close()

    def remove(self, **kwd):
        """
        Remove entry from a key, key_type, token, value store that is can be used for coordinating
        with external resources. Remove entries that match all provided key=values
        """
        assert kwd, ValueError("You must provide some values to key upon")
        delete = f'DELETE FROM {DATABASE_TABLE_NAME} WHERE'
        value_list = []
        for i, (key, value) in enumerate(kwd.items()):
            if i != 0:
                delete += ' and'
            delete += f' {key}=?'
            value_list.append(value)
        with FileLock(self.sqlite_filename):
            conn = sqlite3.connect(self.sqlite_filename)
            try:
                c = conn.cursor()
                try:
                    # Delete entry
                    # NB: This does not invalidate in-memory caches used by uwsgi (if any)
                    c.execute(delete, tuple(value_list))
                except Exception as e:
                    log.debug('Error removing entry (%s): %s', delete, e)
                conn.commit()
            finally:
                conn.close()

    def save_entry_point(self, entry_point):
        """Convenience method to easily save an entry_point.
        """
        return self.save(self.encode_id(entry_point.id), entry_point.__class__.__name__.lower(), entry_point.token, entry_point.host, entry_point.port, None)

    def remove_entry_point(self, entry_point):
        """Convenience method to easily remove an entry_point.
        """
        return self.remove(key=self.encode_id(entry_point.id), key_type=entry_point.__class__.__name__.lower())


class InteractiveToolManager:
    """
    Manager for dealing with InteractiveTools
    """

    def __init__(self, app):
        self.app = app
        self.model = app.model
        self.security = app.security
        self.sa_session = app.model.context
        self.job_manager = app.job_manager
        self.propagator = InteractiveToolSqlite(app.config.interactivetools_map, app.security.encode_id)

    def create_entry_points(self, job, tool, entry_points=None, flush=True):
        entry_points = entry_points or tool.ports
        for entry in entry_points:
            ep = self.model.InteractiveToolEntryPoint(job=job, tool_port=entry['port'], entry_url=entry['url'], name=entry['name'], requires_domain=entry['requires_domain'])
            self.sa_session.add(ep)
        if flush:
            self.sa_session.flush()

    def configure_entry_point(self, job, tool_port=None, host=None, port=None, protocol=None):
        return self.configure_entry_points(job, {tool_port: dict(tool_port=tool_port, host=host, port=port, protocol=protocol)})

    def configure_entry_points(self, job, ports_dict):
        # There can be multiple entry points that reference the same tool port (could have different entry URLs)
        configured = []
        not_configured = []
        for ep in job.interactivetool_entry_points:
            port_dict = ports_dict.get(str(ep.tool_port), None)
            if port_dict is None:
                log.error("Did not find port to assign to InteractiveToolEntryPoint by tool port: %s.", ep.tool_port)
                not_configured.append(ep)
            else:
                ep.host = port_dict['host']
                ep.port = port_dict['port']
                ep.protocol = port_dict['protocol']
                ep.configured = True
                self.sa_session.add(ep)
                self.save_entry_point(ep)
                configured.append(ep)
        if configured:
            self.sa_session.flush()
        return dict(not_configured=not_configured, configured=configured)

    def save_entry_point(self, entry_point):
        """
        Writeout a key, key_type, token, value store that is used validating access
        """
        self.propagator.save_entry_point(entry_point)

    def create_interactivetool(self, job, tool, entry_points):
        # create from initial job
        if job and tool:
            self.create_entry_points(job, tool, entry_points)
        else:
            log.warning('Called InteractiveToolManager.create_interactivetool, but job (%s) or tool (%s) is None', job, tool)

    def get_nonterminal_for_user_by_trans(self, trans):
        if trans.user:
            jobs = trans.sa_session.query(trans.app.model.Job).filter(trans.app.model.Job.user == trans.user)
        else:
            jobs = trans.sa_session.query(trans.app.model.Job).filter(trans.app.model.Job.session_id == trans.get_galaxy_session().id)

        def build_and_apply_filters(query, objects, filter_func):
            if objects is not None:
                if isinstance(objects, str):
                    query = query.filter(filter_func(objects))
                elif isinstance(objects, list):
                    t = []
                    for obj in objects:
                        t.append(filter_func(obj))
                    query = query.filter(or_(*t))
            return query
        jobs = build_and_apply_filters(jobs, trans.app.model.Job.non_ready_states, lambda s: trans.app.model.Job.state == s)
        return trans.sa_session.query(trans.app.model.InteractiveToolEntryPoint).filter(trans.app.model.InteractiveToolEntryPoint.job_id.in_([job.id for job in jobs]))

    def can_access_job(self, trans, job):
        if job:
            if trans.user is None:
                galaxy_session = trans.get_galaxy_session()
                if galaxy_session is None or job.session_id != galaxy_session.id:
                    return False
            elif job.user != trans.user:
                return False
        else:
            return False
        return True

    def can_access_entry_point(self, trans, entry_point):
        if entry_point:
            return self.can_access_job(trans, entry_point.job)
        return False

    def can_access_entry_points(self, trans, entry_points):
        for ep in entry_points:
            if not self.can_access_entry_point(trans, ep):
                return False
        return True

    def stop(self, trans, entry_point):
        self.remove_entry_point(entry_point)
        job = entry_point.job
        if not job.finished:
            log.debug('Stopping Job: %s for InteractiveToolEntryPoint: %s', job, entry_point)
            job.mark_stopped(trans.app.config.track_jobs_in_database)
            # This self.job_manager.stop(job) does nothing without changing job.state, manually or e.g. with .mark_deleted()
            self.job_manager.stop(job)
            trans.sa_session.add(job)
            trans.sa_session.flush()

    def remove_entry_points(self, entry_points):
        if entry_points:
            for entry_point in entry_points:
                self.remove_entry_point(entry_point, flush=False)
            self.sa_session.flush()

    def remove_entry_point(self, entry_point, flush=True):
        entry_point.deleted = True
        self.sa_session.add(entry_point)
        if flush:
            self.sa_session.flush()
        self.propagator.remove_entry_point(entry_point)

    def target_if_active(self, trans, entry_point):
        if entry_point.active and not entry_point.deleted:
            request_host = trans.request.host
            protocol = trans.request.host_url.split('//', 1)[0]
            if entry_point.requires_domain:
                rval = f'{protocol}//{self.get_entry_point_subdomain(trans, entry_point)}.{request_host}/'
                if entry_point.entry_url:
                    rval = '{}/{}'.format(rval.rstrip('/'), entry_point.entry_url.lstrip('/'))
            else:
<<<<<<< HEAD
                rval = self.app.url_for(f'/{entry_point_prefix}/access/{entry_point_class}/{entry_point_encoded_id}/{entry_point.token}/')
            if entry_point.entry_url:
                rval = f"{rval.rstrip('/')}/{entry_point.entry_url.lstrip('/')}"
=======
                rval = self.get_entry_point_path(trans, entry_point)
            # Add trailing slash to the URL
            if rval[-1] != "/":
                rval = f'{rval}/'
>>>>>>> 8503ab20
            return rval

    def get_entry_point_subdomain(self, trans, entry_point):
        entry_point_encoded_id = trans.security.encode_id(entry_point.id)
        entry_point_class = entry_point.__class__.__name__.lower()
        entry_point_prefix = self.app.config.interactivetools_prefix
        entry_point_token = entry_point.token
        if self.app.config.interactivetools_shorten_url:
            return f'{entry_point_encoded_id}-{entry_point_token[:10]}.{entry_point_prefix}'
        return f'{entry_point_encoded_id}-{entry_point_token}.{entry_point_class}.{entry_point_prefix}'

    def get_entry_point_path(self, trans, entry_point):
        entry_point_encoded_id = trans.security.encode_id(entry_point.id)
        entry_point_class = entry_point.__class__.__name__.lower()
        entry_point_prefix = self.app.config.interactivetools_prefix
        rval = "/"
        if not entry_point.requires_domain:
            rval = str(self.app.config.interactivetools_base_path).rstrip("/").lstrip("/")
            if self.app.config.interactivetools_shorten_url:
                rval = f'/{rval}/{entry_point_prefix}/{entry_point_encoded_id}/{entry_point.token[:10]}/'
            else:
                rval = f'/{rval}/{entry_point_prefix}/access/{entry_point_class}/{entry_point_encoded_id}/{entry_point.token}/'
        if entry_point.entry_url:
            rval = f"{rval.rstrip('/')}/{entry_point.entry_url.lstrip('/')}"
        if rval[0] != "/":
            rval = f'/{rval}'
        return rval

    def access_entry_point_target(self, trans, entry_point_id):
        entry_point = trans.sa_session.query(model.InteractiveToolEntryPoint).get(entry_point_id)
        if self.app.interactivetool_manager.can_access_entry_point(trans, entry_point):
            if entry_point.active:
                return self.target_if_active(trans, entry_point)
            elif entry_point.deleted:
                raise exceptions.MessageException('InteractiveTool has ended. You will have to start a new one.')
            else:
                raise exceptions.MessageException('InteractiveTool is not active. If you recently launched this tool it may not be ready yet, please wait a moment and refresh this page.')
        raise exceptions.ItemAccessibilityException("You do not have access to this InteractiveTool entry point.")<|MERGE_RESOLUTION|>--- conflicted
+++ resolved
@@ -259,16 +259,10 @@
                 if entry_point.entry_url:
                     rval = '{}/{}'.format(rval.rstrip('/'), entry_point.entry_url.lstrip('/'))
             else:
-<<<<<<< HEAD
-                rval = self.app.url_for(f'/{entry_point_prefix}/access/{entry_point_class}/{entry_point_encoded_id}/{entry_point.token}/')
-            if entry_point.entry_url:
-                rval = f"{rval.rstrip('/')}/{entry_point.entry_url.lstrip('/')}"
-=======
                 rval = self.get_entry_point_path(trans, entry_point)
             # Add trailing slash to the URL
             if rval[-1] != "/":
                 rval = f'{rval}/'
->>>>>>> 8503ab20
             return rval
 
     def get_entry_point_subdomain(self, trans, entry_point):
