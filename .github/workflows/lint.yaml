--- conflicted
+++ resolved
@@ -6,11 +6,7 @@
     runs-on: ubuntu-latest
     strategy:
       matrix:
-<<<<<<< HEAD
-        python-version: [3.6, 3.8]
-=======
-        python-version: [3.5, 3.9]
->>>>>>> 3519db86
+        python-version: [3.6, 3.9]
     steps:
     - uses: actions/checkout@v2
     - uses: actions/setup-python@v2
