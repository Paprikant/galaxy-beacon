--- conflicted
+++ resolved
@@ -100,12 +100,7 @@
         <!-- (Optional) Override the default idp hint -->
         <!-- <idphint>cilogon</idphint> -->
     </provider>
-<<<<<<< HEAD
-    <! -- Documentation: https://galaxyproject.org/authnz/config/oidc/idps/elixir-aai  -->
-=======
-    
-    <!-- Documentation: https://docs.google.com/document/d/1vOyW4dLVozy7oQvINYxHheVaLvwNsvvghbiKTLg7RbY-->
->>>>>>> 3b184d6f
+    <!-- Documentation: https://galaxyproject.org/authnz/config/oidc/idps/elixir-aai  -->
     <provider name="Elixir">
         <client_id>...</client_id>
         <client_secret>...</client_secret>
