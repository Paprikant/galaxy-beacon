--- conflicted
+++ resolved
@@ -1,8 +1,4 @@
-<<<<<<< HEAD
-=======
-# -*- coding: utf-8 -*-
 import collections
->>>>>>> 1095e8ac
 import unittest
 import uuid
 
