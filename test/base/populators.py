import contextlib
import json
import time
<<<<<<< HEAD

=======
>>>>>>> 2f2acb98
from functools import wraps
from operator import itemgetter

import requests
from pkg_resources import resource_string
from six import StringIO

from . import api_asserts
from .workflows_format_2 import (
    convert_and_import_workflow,
    ImporterGalaxyInterface,
)

# Simple workflow that takes an input and call cat wrapper on it.
workflow_str = resource_string(__name__, "data/test_workflow_1.ga")
# Simple workflow that takes an input and filters with random lines twice in a
# row - first grabbing 8 lines at random and then 6.
workflow_random_x2_str = resource_string(__name__, "data/test_workflow_2.ga")


DEFAULT_TIMEOUT = 60  # Secs to wait for state to turn ok


def skip_without_tool(tool_id):
    """Decorate an API test method as requiring a specific tool.

    Have test framework skip the test case is the tool is unavailable.
    """

    def method_wrapper(method):

        def get_tool_ids(api_test_case):
            index = api_test_case.galaxy_interactor.get("tools", data=dict(in_panel=False))
            tools = index.json()
            # In panels by default, so flatten out sections...
            tool_ids = [itemgetter("id")(_) for _ in tools]
            return tool_ids

        @wraps(method)
        def wrapped_method(api_test_case, *args, **kwargs):
            _raise_skip_if(tool_id not in get_tool_ids(api_test_case))
            return method(api_test_case, *args, **kwargs)

        return wrapped_method

    return method_wrapper
<<<<<<< HEAD


def skip_without_datatype(extension):
    """Decorate an API test method as requiring a specific datatype.

    Have test framework skip the test case is the tool is unavailable.
    """

    def has_datatype(api_test_case):
        index_response = api_test_case.galaxy_interactor.get("datatypes")
        assert index_response.status_code == 200, "Failed to fetch datatypes for target Galaxy."
        datatypes = index_response.json()
        assert isinstance(datatypes, list)
        return extension in datatypes

    def method_wrapper(method):
        @wraps(method)
        def wrapped_method(api_test_case, *args, **kwargs):
            _raise_skip_if(not has_datatype(api_test_case))
            method(api_test_case, *args, **kwargs)

=======


def skip_without_datatype(extension):
    """Decorate an API test method as requiring a specific datatype.

    Have test framework skip the test case is the tool is unavailable.
    """

    def has_datatype(api_test_case):
        index_response = api_test_case.galaxy_interactor.get("datatypes")
        assert index_response.status_code == 200, "Failed to fetch datatypes for target Galaxy."
        datatypes = index_response.json()
        assert isinstance(datatypes, list)
        return extension in datatypes

    def method_wrapper(method):
        @wraps(method)
        def wrapped_method(api_test_case, *args, **kwargs):
            _raise_skip_if(not has_datatype(api_test_case))
            method(api_test_case, *args, **kwargs)

>>>>>>> 2f2acb98
        return wrapped_method

    return method_wrapper


def _raise_skip_if(check):
    if check:
        from nose.plugins.skip import SkipTest
        raise SkipTest()


# Deprecated mixin, use dataset populator instead.
# TODO: Rework existing tests to target DatasetPopulator in a setup method instead.
class TestsDatasets:

    def _new_dataset(self, history_id, content='TestData123', **kwds):
        return DatasetPopulator(self.galaxy_interactor).new_dataset(history_id, content=content, **kwds)

    def _wait_for_history(self, history_id, assert_ok=False):
        return DatasetPopulator(self.galaxy_interactor).wait_for_history(history_id, assert_ok=assert_ok)

    def _new_history(self, **kwds):
        return DatasetPopulator(self.galaxy_interactor).new_history(**kwds)

    def _upload_payload(self, history_id, content, **kwds):
        return DatasetPopulator(self.galaxy_interactor).upload_payload(history_id, content, **kwds)

    def _run_tool_payload(self, tool_id, inputs, history_id, **kwds):
        return DatasetPopulator(self.galaxy_interactor).run_tool_payload(tool_id, inputs, history_id, **kwds)


class BaseDatasetPopulator(object):
    """ Abstract description of API operations optimized for testing
    Galaxy - implementations must implement _get and _post.
    """

<<<<<<< HEAD
    def new_dataset(self, history_id, content='TestData123', wait=False, **kwds):
        run_response = self.new_dataset_request(history_id, content=content, wait=wait, **kwds)
        return run_response.json()["outputs"][0]

    def new_dataset_request(self, history_id, content='TestData123', wait=False, **kwds):
        payload = self.upload_payload(history_id, content, **kwds)
=======
    def new_dataset(self, history_id, content=None, wait=False, **kwds):
        run_response = self.new_dataset_request(history_id, content=content, wait=wait, **kwds)
        return run_response.json()["outputs"][0]

    def new_dataset_request(self, history_id, content=None, wait=False, **kwds):
        if content is None and "ftp_files" not in kwds:
            content = "TestData123"
        payload = self.upload_payload(history_id, content=content, **kwds)
>>>>>>> 2f2acb98
        run_response = self.tools_post(payload)
        if wait:
            self.wait_for_tool_run(history_id, run_response)
        return run_response

    def wait_for_tool_run(self, history_id, run_response):
        run = run_response.json()
        assert run_response.status_code == 200, run
        job = run["jobs"][0]
        self.wait_for_job(job["id"])
        self.wait_for_history(history_id, assert_ok=True)
        return run_response

    def wait_for_history(self, history_id, assert_ok=False, timeout=DEFAULT_TIMEOUT):
        try:
            return wait_on_state(lambda: self._get("histories/%s" % history_id), assert_ok=assert_ok, timeout=timeout)
        except AssertionError:
            self._summarize_history(history_id)
            raise

    def wait_for_job(self, job_id, assert_ok=False, timeout=DEFAULT_TIMEOUT):
        return wait_on_state(lambda: self.get_job_details(job_id), assert_ok=assert_ok, timeout=timeout)

    def get_job_details(self, job_id, full=False):
        return self._get("jobs/%s?full=%s" % (job_id, full))

    def _summarize_history(self, history_id):
        pass

    @contextlib.contextmanager
    def test_history(self, **kwds):
        # TODO: In the future allow targetting a specfic history here
        # and/or deleting everything in the resulting history when done.
        # These would be cool options for remote Galaxy test execution.
        try:
            history_id = self.new_history()
            yield history_id
        except Exception:
            self._summarize_history(history_id)
            raise

    def new_history(self, **kwds):
        name = kwds.get("name", "API Test History")
        create_history_response = self._post("histories", data=dict(name=name))
        history_id = create_history_response.json()["id"]
        return history_id

<<<<<<< HEAD
    def upload_payload(self, history_id, content, **kwds):
=======
    def upload_payload(self, history_id, content=None, **kwds):
>>>>>>> 2f2acb98
        name = kwds.get("name", "Test Dataset")
        dbkey = kwds.get("dbkey", "?")
        file_type = kwds.get("file_type", 'txt')
        upload_params = {
            'files_0|NAME': name,
            'dbkey': dbkey,
            'file_type': file_type,
        }
<<<<<<< HEAD
        if hasattr(content, 'read'):
=======
        if dbkey is None:
            del upload_params["dbkey"]
        if content is None:
            upload_params["files_0|ftp_files"] = kwds.get("ftp_files")
        elif hasattr(content, 'read'):
>>>>>>> 2f2acb98
            upload_params["files_0|file_data"] = content
        else:
            upload_params['files_0|url_paste'] = content

        if "to_posix_lines" in kwds:
            upload_params["files_0|to_posix_lines"] = kwds["to_posix_lines"]
        if "space_to_tab" in kwds:
            upload_params["files_0|space_to_tab"] = kwds["space_to_tab"]
        if "auto_decompress" in kwds:
            upload_params["files_0|auto_decompress"] = kwds["auto_decompress"]
        upload_params.update(kwds.get("extra_inputs", {}))
        return self.run_tool_payload(
            tool_id='upload1',
            inputs=upload_params,
            history_id=history_id,
            upload_type='upload_dataset'
        )

<<<<<<< HEAD
=======
    def get_remote_files(self, target="ftp"):
        return self._get("remote_files", data={"target": target}).json()

>>>>>>> 2f2acb98
    def run_tool_payload(self, tool_id, inputs, history_id, **kwds):
        if "files_0|file_data" in inputs:
            kwds["__files"] = {"files_0|file_data": inputs["files_0|file_data"]}
            del inputs["files_0|file_data"]

        return dict(
            tool_id=tool_id,
            inputs=json.dumps(inputs),
            history_id=history_id,
            **kwds
        )

    def run_tool(self, tool_id, inputs, history_id, assert_ok=True, **kwds):
        payload = self.run_tool_payload(tool_id, inputs, history_id, **kwds)
        tool_response = self.tools_post(payload)
        if assert_ok:
            api_asserts.assert_status_code_is(tool_response, 200)
            return tool_response.json()
        else:
            return tool_response

    def tools_post(self, payload):
        tool_response = self._post("tools", data=payload)
        return tool_response

    def get_history_dataset_content(self, history_id, wait=True, filename=None, **kwds):
        dataset_id = self.__history_content_id(history_id, wait=wait, **kwds)
        data = {}
        if filename:
            data["filename"] = filename
        display_response = self.__get_contents_request(history_id, "/%s/display" % dataset_id, data=data)
        assert display_response.status_code == 200, display_response.content
        return display_response.content

    def get_history_dataset_details(self, history_id, **kwds):
        dataset_id = self.__history_content_id(history_id, **kwds)
        details_response = self.__get_contents_request(history_id, "/datasets/%s" % dataset_id)
        assert details_response.status_code == 200
        return details_response.json()

    def get_history_collection_details(self, history_id, **kwds):
        hdca_id = self.__history_content_id(history_id, **kwds)
        details_response = self.__get_contents_request(history_id, "/dataset_collections/%s" % hdca_id)
        assert details_response.status_code == 200, details_response.content
        return details_response.json()

    def __history_content_id(self, history_id, wait=True, **kwds):
        if wait:
            assert_ok = kwds.get("assert_ok", True)
            self.wait_for_history(history_id, assert_ok=assert_ok)
        # kwds should contain a 'dataset' object response, a 'dataset_id' or
        # the last dataset in the history will be fetched.
        if "dataset_id" in kwds:
            history_content_id = kwds["dataset_id"]
        elif "dataset" in kwds:
            history_content_id = kwds["dataset"]["id"]
        else:
            hid = kwds.get("hid", None)  # If not hid, just grab last dataset
            history_contents = self.__get_contents_request(history_id).json()
            if hid:
                history_content_id = None
                for history_item in history_contents:
                    if history_item["hid"] == hid:
                        history_content_id = history_item["id"]
                if history_content_id is None:
                    raise Exception("Could not find content with HID [%s] in [%s]" % (hid, history_contents))
            else:
                # No hid specified - just grab most recent element.
                history_content_id = history_contents[-1]["id"]
        return history_content_id

    def __get_contents_request(self, history_id, suffix="", data={}):
        url = "histories/%s/contents" % history_id
        if suffix:
            url = "%s%s" % (url, suffix)
        return self._get(url, data=data)


class DatasetPopulator(BaseDatasetPopulator):

    def __init__(self, galaxy_interactor):
        self.galaxy_interactor = galaxy_interactor

    def _post(self, route, data={}, files=None):
        files = data.get("__files", None)
        if files is not None:
            del data["__files"]

        return self.galaxy_interactor.post(route, data, files=files)

    def _get(self, route, data={}):
        return self.galaxy_interactor.get(route, data=data)

    def _summarize_history(self, history_id):
        self.galaxy_interactor._summarize_history(history_id)

    def wait_for_dataset(self, history_id, dataset_id, assert_ok=False, timeout=DEFAULT_TIMEOUT):
        return wait_on_state(lambda: self._get("histories/%s/contents/%s" % (history_id, dataset_id)), assert_ok=assert_ok, timeout=timeout)


class BaseWorkflowPopulator(object):

    def load_workflow(self, name, content=workflow_str, add_pja=False):
        workflow = json.loads(content)
        workflow["name"] = name
        if add_pja:
            tool_step = workflow["steps"]["2"]
            tool_step["post_job_actions"]["RenameDatasetActionout_file1"] = dict(
                action_type="RenameDatasetAction",
                output_name="out_file1",
                action_arguments=dict(newname="foo ${replaceme}"),
            )
        return workflow

    def load_random_x2_workflow(self, name):
        return self.load_workflow(name, content=workflow_random_x2_str)

    def load_workflow_from_resource(self, name, filename=None):
        if filename is None:
            filename = "data/%s.ga" % name
        content = resource_string(__name__, filename)
        return self.load_workflow(name, content=content)

    def simple_workflow(self, name, **create_kwds):
        workflow = self.load_workflow(name)
        return self.create_workflow(workflow, **create_kwds)

    def create_workflow(self, workflow, **create_kwds):
        upload_response = self.create_workflow_response(workflow, **create_kwds)
        uploaded_workflow_id = upload_response.json()["id"]
        return uploaded_workflow_id

    def create_workflow_response(self, workflow, **create_kwds):
        data = dict(
            workflow=json.dumps(workflow),
            **create_kwds
        )
        upload_response = self._post("workflows/upload", data=data)
        return upload_response

    def upload_yaml_workflow(self, has_yaml, **kwds):
        workflow = convert_and_import_workflow(has_yaml, galaxy_interface=self, **kwds)
        return workflow["id"]

    def wait_for_invocation(self, workflow_id, invocation_id, timeout=DEFAULT_TIMEOUT):
        url = "workflows/%s/usage/%s" % (workflow_id, invocation_id)
        return wait_on_state(lambda: self._get(url), timeout=timeout)

    def wait_for_workflow(self, workflow_id, invocation_id, history_id, assert_ok=True, timeout=DEFAULT_TIMEOUT):
        """ Wait for a workflow invocation to completely schedule and then history
        to be complete. """
        self.wait_for_invocation(workflow_id, invocation_id, timeout=timeout)
        self.dataset_populator.wait_for_history(history_id, assert_ok=assert_ok, timeout=timeout)


class WorkflowPopulator(BaseWorkflowPopulator, ImporterGalaxyInterface):

    def __init__(self, galaxy_interactor):
        self.galaxy_interactor = galaxy_interactor
        self.dataset_populator = DatasetPopulator(galaxy_interactor)

    def _post(self, route, data={}):
        return self.galaxy_interactor.post(route, data)

    def _get(self, route, data={}):
        return self.galaxy_interactor.get(route, data=data)

    # Required for ImporterGalaxyInterface interface - so we can recurisvely import
    # nested workflows.
    def import_workflow(self, workflow, **kwds):
        workflow_str = json.dumps(workflow, indent=4)
        data = {
            'workflow': workflow_str,
        }
        data.update(**kwds)
        upload_response = self._post("workflows", data=data)
        assert upload_response.status_code == 200, upload_response
        return upload_response.json()


class LibraryPopulator(object):

    def __init__(self, api_test_case):
        self.api_test_case = api_test_case
        self.galaxy_interactor = api_test_case.galaxy_interactor

    def new_private_library(self, name):
        library = self.new_library(name)
        library_id = library["id"]

        role_id = self.user_private_role_id()
        self.set_permissions(library_id, role_id)
        return library

    def new_library(self, name):
        data = dict(name=name)
        create_response = self.galaxy_interactor.post("libraries", data=data, admin=True)
        return create_response.json()

    def set_permissions(self, library_id, role_id=None):
        if role_id:
            perm_list = json.dumps(role_id)
        else:
            perm_list = json.dumps([])

        permissions = dict(
            LIBRARY_ACCESS_in=perm_list,
            LIBRARY_MODIFY_in=perm_list,
            LIBRARY_ADD_in=perm_list,
            LIBRARY_MANAGE_in=perm_list,
        )
        self.galaxy_interactor.post("libraries/%s/permissions" % library_id, data=permissions, admin=True)

    def user_email(self):
        users_response = self.galaxy_interactor.get("users")
        users = users_response.json()
        assert len(users) == 1
        return users[0]["email"]

    def user_private_role_id(self):
        user_email = self.user_email()
        roles_response = self.api_test_case.galaxy_interactor.get("roles", admin=True)
        users_roles = [r for r in roles_response.json() if r["name"] == user_email]
        assert len(users_roles) == 1
        return users_roles[0]["id"]

    def create_dataset_request(self, library, **kwds):
        create_data = {
            "folder_id": kwds.get("folder_id", library["root_folder_id"]),
            "create_type": "file",
            "files_0|NAME": kwds.get("name", "NewFile"),
            "upload_option": kwds.get("upload_option", "upload_file"),
            "file_type": kwds.get("file_type", "auto"),
            "db_key": kwds.get("db_key", "?"),
        }
        files = {
            "files_0|file_data": kwds.get("file", StringIO(kwds.get("contents", "TestData"))),
        }
        return create_data, files

    def new_library_dataset(self, name, **create_dataset_kwds):
        library = self.new_private_library(name)
        payload, files = self.create_dataset_request(library, **create_dataset_kwds)
        url_rel = "libraries/%s/contents" % (library["id"])
        dataset = self.api_test_case.galaxy_interactor.post(url_rel, payload, files=files).json()[0]

        def show():
            return self.api_test_case.galaxy_interactor.get("libraries/%s/contents/%s" % (library["id"], dataset["id"]))

        wait_on_state(show, timeout=DEFAULT_TIMEOUT)
        return show().json()


class BaseDatasetCollectionPopulator(object):

    def create_list_from_pairs(self, history_id, pairs, name="Dataset Collection from pairs"):
        element_identifiers = []
        for i, pair in enumerate(pairs):
            element_identifiers.append(dict(
                name="test%d" % i,
                src="hdca",
                id=pair
            ))

        payload = dict(
            instance_type="history",
            history_id=history_id,
            element_identifiers=json.dumps(element_identifiers),
            collection_type="list:paired",
            name=name,
        )
        return self.__create(payload)

    def create_list_of_pairs_in_history(self, history_id, **kwds):
        pair1 = self.create_pair_in_history(history_id, **kwds).json()["id"]
        return self.create_list_from_pairs(history_id, [pair1])

    def create_pair_in_history(self, history_id, **kwds):
        payload = self.create_pair_payload(
            history_id,
            instance_type="history",
            **kwds
        )
        return self.__create(payload)

    def create_list_in_history(self, history_id, **kwds):
        payload = self.create_list_payload(
            history_id,
            instance_type="history",
            **kwds
        )
        return self.__create(payload)

    def create_list_payload(self, history_id, **kwds):
        return self.__create_payload(history_id, identifiers_func=self.list_identifiers, collection_type="list", **kwds)

    def create_pair_payload(self, history_id, **kwds):
        return self.__create_payload(history_id, identifiers_func=self.pair_identifiers, collection_type="paired", **kwds)

    def __create_payload(self, history_id, identifiers_func, collection_type, **kwds):
        contents = None
        if "contents" in kwds:
            contents = kwds["contents"]
            del kwds["contents"]

        if "element_identifiers" not in kwds:
            kwds["element_identifiers"] = json.dumps(identifiers_func(history_id, contents=contents))

        if "name" not in kwds:
            kwds["name"] = "Test Dataset Collection"

        payload = dict(
            history_id=history_id,
            collection_type=collection_type,
            **kwds
        )
        return payload

    def pair_identifiers(self, history_id, contents=None):
        hda1, hda2 = self.__datasets(history_id, count=2, contents=contents)

        element_identifiers = [
            dict(name="forward", src="hda", id=hda1["id"]),
            dict(name="reverse", src="hda", id=hda2["id"]),
        ]
        return element_identifiers

    def list_identifiers(self, history_id, contents=None):
        count = 3 if not contents else len(contents)
        # Contents can be a list of strings (with name auto-assigned here) or a list of
        # 2-tuples of form (name, dataset_content).
        if contents and isinstance(contents[0], tuple):
            hdas = self.__datasets(history_id, count=count, contents=[c[1] for c in contents])

            def hda_to_identifier(i, hda):
                return dict(name=contents[i][0], src="hda", id=hda["id"])
        else:
            hdas = self.__datasets(history_id, count=count, contents=contents)

            def hda_to_identifier(i, hda):
                return dict(name="data%d" % (i + 1), src="hda", id=hda["id"])
        element_identifiers = [hda_to_identifier(i, hda) for (i, hda) in enumerate(hdas)]
        return element_identifiers

    def __create(self, payload):
        return self._create_collection(payload)

    def __datasets(self, history_id, count, contents=None):
        datasets = []
        for i in range(count):
            new_kwds = {}
            if contents:
                new_kwds["content"] = contents[i]
            datasets.append(self.dataset_populator.new_dataset(history_id, **new_kwds))
        return datasets

    def wait_for_dataset_collection(self, create_payload, assert_ok=False, timeout=DEFAULT_TIMEOUT):
        for element in create_payload["elements"]:
            if element['element_type'] == 'hda':
                self.dataset_populator.wait_for_dataset(history_id=element['object']['history_id'],
                                                        dataset_id=element['object']['id'],
                                                        assert_ok=assert_ok,
                                                        timeout=timeout)
            elif element['element_type'] == 'dataset_collection':
                self.wait_for_dataset_collection(element['object'], assert_ok=assert_ok, timeout=timeout)


class DatasetCollectionPopulator(BaseDatasetCollectionPopulator):

    def __init__(self, galaxy_interactor):
        self.galaxy_interactor = galaxy_interactor
        self.dataset_populator = DatasetPopulator(galaxy_interactor)

    def _create_collection(self, payload):
        create_response = self.galaxy_interactor.post("dataset_collections", data=payload)
        return create_response


def wait_on_state(state_func, skip_states=["running", "queued", "new", "ready"], assert_ok=False, timeout=DEFAULT_TIMEOUT):
    def get_state():
        response = state_func()
        assert response.status_code == 200, "Failed to fetch state update while waiting."
        state = response.json()["state"]
        if state in skip_states:
            return None
        else:
            if assert_ok:
                assert state == "ok", "Final state - %s - not okay." % state
            return state
    return wait_on(get_state, desc="state", timeout=timeout)


class GiPostGetMixin:
    """Mixin for adapting Galaxy testing populators helpers to bioblend."""

    def _get(self, route, data={}):
        return self._gi.make_get_request(self.__url(route), data)

    def _post(self, route, data={}):
        data = data.copy()
        data['key'] = self._gi.key
        return requests.post(self.__url(route), data=data)

    def __url(self, route):
        return self._gi.url + "/" + route


class GiDatasetPopulator(BaseDatasetPopulator, GiPostGetMixin):

    """Implementation of BaseDatasetPopulator backed by bioblend."""

    def __init__(self, gi):
        """Construct a dataset populator from a bioblend GalaxyInstance."""
        self._gi = gi


class GiDatasetCollectionPopulator(BaseDatasetCollectionPopulator, GiPostGetMixin):

    """Implementation of BaseDatasetCollectionPopulator backed by bioblend."""

    def __init__(self, gi):
        """Construct a dataset collection populator from a bioblend GalaxyInstance."""
        self._gi = gi
        self.dataset_populator = GiDatasetPopulator(gi)

    def _create_collection(self, payload):
        create_response = self._post("dataset_collections", data=payload)
        return create_response


class GiWorkflowPopulator(BaseWorkflowPopulator, GiPostGetMixin):

    """Implementation of BaseWorkflowPopulator backed by bioblend."""

    def __init__(self, gi):
        """Construct a workflow populator from a bioblend GalaxyInstance."""
        self._gi = gi
        self.dataset_populator = GiDatasetPopulator(gi)


def wait_on(function, desc, timeout=DEFAULT_TIMEOUT):
    delta = .25
    iteration = 0
    while True:
        total_wait = delta * iteration
        if total_wait > timeout:
            timeout_message = "Timed out after %s seconds waiting on %s." % (
                total_wait, desc
            )
            assert False, timeout_message
        iteration += 1
        value = function()
        if value is not None:
            return value
        time.sleep(delta)<|MERGE_RESOLUTION|>--- conflicted
+++ resolved
@@ -1,10 +1,6 @@
 import contextlib
 import json
 import time
-<<<<<<< HEAD
-
-=======
->>>>>>> 2f2acb98
 from functools import wraps
 from operator import itemgetter
 
@@ -51,7 +47,6 @@
         return wrapped_method
 
     return method_wrapper
-<<<<<<< HEAD
 
 
 def skip_without_datatype(extension):
@@ -73,29 +68,6 @@
             _raise_skip_if(not has_datatype(api_test_case))
             method(api_test_case, *args, **kwargs)
 
-=======
-
-
-def skip_without_datatype(extension):
-    """Decorate an API test method as requiring a specific datatype.
-
-    Have test framework skip the test case is the tool is unavailable.
-    """
-
-    def has_datatype(api_test_case):
-        index_response = api_test_case.galaxy_interactor.get("datatypes")
-        assert index_response.status_code == 200, "Failed to fetch datatypes for target Galaxy."
-        datatypes = index_response.json()
-        assert isinstance(datatypes, list)
-        return extension in datatypes
-
-    def method_wrapper(method):
-        @wraps(method)
-        def wrapped_method(api_test_case, *args, **kwargs):
-            _raise_skip_if(not has_datatype(api_test_case))
-            method(api_test_case, *args, **kwargs)
-
->>>>>>> 2f2acb98
         return wrapped_method
 
     return method_wrapper
@@ -132,14 +104,6 @@
     Galaxy - implementations must implement _get and _post.
     """
 
-<<<<<<< HEAD
-    def new_dataset(self, history_id, content='TestData123', wait=False, **kwds):
-        run_response = self.new_dataset_request(history_id, content=content, wait=wait, **kwds)
-        return run_response.json()["outputs"][0]
-
-    def new_dataset_request(self, history_id, content='TestData123', wait=False, **kwds):
-        payload = self.upload_payload(history_id, content, **kwds)
-=======
     def new_dataset(self, history_id, content=None, wait=False, **kwds):
         run_response = self.new_dataset_request(history_id, content=content, wait=wait, **kwds)
         return run_response.json()["outputs"][0]
@@ -148,7 +112,6 @@
         if content is None and "ftp_files" not in kwds:
             content = "TestData123"
         payload = self.upload_payload(history_id, content=content, **kwds)
->>>>>>> 2f2acb98
         run_response = self.tools_post(payload)
         if wait:
             self.wait_for_tool_run(history_id, run_response)
@@ -196,11 +159,7 @@
         history_id = create_history_response.json()["id"]
         return history_id
 
-<<<<<<< HEAD
-    def upload_payload(self, history_id, content, **kwds):
-=======
     def upload_payload(self, history_id, content=None, **kwds):
->>>>>>> 2f2acb98
         name = kwds.get("name", "Test Dataset")
         dbkey = kwds.get("dbkey", "?")
         file_type = kwds.get("file_type", 'txt')
@@ -209,15 +168,11 @@
             'dbkey': dbkey,
             'file_type': file_type,
         }
-<<<<<<< HEAD
-        if hasattr(content, 'read'):
-=======
         if dbkey is None:
             del upload_params["dbkey"]
         if content is None:
             upload_params["files_0|ftp_files"] = kwds.get("ftp_files")
         elif hasattr(content, 'read'):
->>>>>>> 2f2acb98
             upload_params["files_0|file_data"] = content
         else:
             upload_params['files_0|url_paste'] = content
@@ -236,12 +191,9 @@
             upload_type='upload_dataset'
         )
 
-<<<<<<< HEAD
-=======
     def get_remote_files(self, target="ftp"):
         return self._get("remote_files", data={"target": target}).json()
 
->>>>>>> 2f2acb98
     def run_tool_payload(self, tool_id, inputs, history_id, **kwds):
         if "files_0|file_data" in inputs:
             kwds["__files"] = {"files_0|file_data": inputs["files_0|file_data"]}
