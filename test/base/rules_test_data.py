# Common test data for rule testing meant to be shared between API and Selenium tests.
from pkg_resources import resource_string

from galaxy.util import unicodify

RULES_DSL_SPEC_STR = unicodify(resource_string(__name__, "data/rules_dsl_spec.yml"))


def check_example_1(hdca, dataset_populator):
    assert hdca["collection_type"] == "list"
    assert hdca["element_count"] == 2

    first_dce = hdca["elements"][0]
    first_hda = first_dce["object"]
    assert first_hda["hid"] > 3


def check_example_2(hdca, dataset_populator):
    assert hdca["collection_type"] == "list:list"
    assert hdca["element_count"] == 2
    first_collection_level = hdca["elements"][0]
    assert first_collection_level["element_type"] == "dataset_collection"
    second_collection_level = first_collection_level["object"]
    assert second_collection_level["collection_type"] == "list"
    assert second_collection_level["elements"][0]["element_type"] == "hda"


def check_example_3(hdca, dataset_populator):
    assert hdca["collection_type"] == "list"
    assert hdca["element_count"] == 2
    first_element = hdca["elements"][0]
    assert first_element["element_identifier"] == "test0forward"


def check_example_4(hdca, dataset_populator):
    assert hdca["collection_type"] == "list:list"
    assert hdca["element_count"] == 2
    first_collection_level = hdca["elements"][0]
    assert first_collection_level["element_identifier"] == "single", hdca
    assert first_collection_level["element_type"] == "dataset_collection"
    second_collection_level = first_collection_level["object"]
    assert "elements" in second_collection_level, hdca
    assert len(second_collection_level["elements"]) == 1, hdca
    i1_element = second_collection_level["elements"][0]
    assert "object" in i1_element, hdca
    assert "element_identifier" in i1_element
    assert i1_element["element_identifier"] == "i1", hdca


EXAMPLE_1 = {
    "rules": {
        "rules": [
            {
                "type": "add_column_metadata",
                "value": "identifier0",
            }
        ],
        "mapping": [
            {
                "type": "list_identifiers",
                "columns": [0],
            }
        ],
    },
    "test_data": {
        "type": "list",
        "elements": [
            {
                "identifier": "i1",
                "content": "0"
            },
            {
                "identifier": "i2",
                "content": "1"
            },
        ]
    },
    "check": check_example_1,
    "output_hid": 6,
}


EXAMPLE_2 = {
    "rules": {
        "rules": [
            {
                "type": "add_column_metadata",
                "value": "identifier0",
            },
            {
                "type": "add_column_metadata",
                "value": "identifier0",
            }
        ],
        "mapping": [
            {
                "type": "list_identifiers",
                "columns": [0, 1],
            }
        ],
    },
    "test_data": {
        "type": "list",
        "elements": [
            {
                "identifier": "i1",
                "content": "0"
            },
            {
                "identifier": "i2",
                "content": "1"
            },
        ]
    },
    "check": check_example_2,
    "output_hid": 6,
}

# Flatten
EXAMPLE_3 = {
    "rules": {
        "rules": [
            {
                "type": "add_column_metadata",
                "value": "identifier0",
            },
            {
                "type": "add_column_metadata",
                "value": "identifier1",
            },
            {
                "type": "add_column_concatenate",
                "target_column_0": 0,
                "target_column_1": 1,
            }
        ],
        "mapping": [
            {
                "type": "list_identifiers",
                "columns": [2],
            }
        ],
    },
    "test_data": {
        "type": "list:paired",
    },
    "check": check_example_3,
<<<<<<< HEAD
    "output_hid": 6,
=======
    "output_hid": 7,
}

# Nesting with group tags.
EXAMPLE_4 = {
    "rules": {
        "rules": [
            {
                "type": "add_column_metadata",
                "value": "identifier0",
            },
            {
                "type": "add_column_group_tag_value",
                "value": "type",
                "default_value": "unused"
            }
        ],
        "mapping": [
            {
                "type": "list_identifiers",
                "columns": [1, 0],
            }
        ],
    },
    "test_data": {
        "type": "list",
        "elements": [
            {
                "identifier": "i1",
                "content": "0",
                "tags": ["random", "group:type:single"]
            },
            {
                "identifier": "i2",
                "content": "1",
                "tags": ["random", "group:type:paired"]
            },
            {
                "identifier": "i3",
                "content": "2",
                "tags": ["random", "group:type:paired"]
            },
        ]
    },
    "check": check_example_4,
    "output_hid": 8,
>>>>>>> 58072302
}<|MERGE_RESOLUTION|>--- conflicted
+++ resolved
@@ -145,10 +145,7 @@
         "type": "list:paired",
     },
     "check": check_example_3,
-<<<<<<< HEAD
     "output_hid": 6,
-=======
-    "output_hid": 7,
 }
 
 # Nesting with group tags.
@@ -194,5 +191,4 @@
     },
     "check": check_example_4,
     "output_hid": 8,
->>>>>>> 58072302
 }