--- conflicted
+++ resolved
@@ -1,990 +1,2 @@
-<<<<<<< HEAD
-define(["libs/toastr","mvc/library/library-model","mvc/ui/ui-select"],function(a,b,c){var d=Backbone.View.extend({el:"#center",model:null,options:{},events:{"click .toolbtn_modify_dataset":"enableModification","click .toolbtn_cancel_modifications":"render","click .toolbtn-download-dataset":"downloadDataset","click .toolbtn-import-dataset":"importIntoHistory","click .toolbtn-share-dataset":"shareDataset","click .btn-copy-link-to-clipboard":"copyToClipboard","click .btn-make-private":"makeDatasetPrivate","click .btn-remove-restrictions":"removeDatasetRestrictions","click .toolbtn_save_permissions":"savePermissions","click .toolbtn_save_modifications":"comingSoon"},initialize:function(a){this.options=_.extend(this.options,a),this.options.id&&this.fetchDataset()},fetchDataset:function(c){this.options=_.extend(this.options,c),this.model=new b.Item({id:this.options.id});var d=this;this.model.fetch({success:function(){d.options.show_permissions?d.showPermissions():d.options.show_version?d.fetchVersion():d.render()},error:function(b,c){"undefined"!=typeof c.responseJSON?a.error(c.responseJSON.err_msg+" Click this to go back.","",{onclick:function(){Galaxy.libraries.library_router.back()}}):a.error("An error ocurred. Click this to go back.","",{onclick:function(){Galaxy.libraries.library_router.back()}})}})},render:function(a){this.options=_.extend(this.options,a),$(".tooltip").remove();var b=this.templateDataset();this.$el.html(b({item:this.model})),$(".peek").html(this.model.get("peek")),$("#center [data-toggle]").tooltip()},fetchVersion:function(c){this.options=_.extend(this.options,c),that=this,this.options.ldda_id?(this.ldda=new b.Ldda({id:this.options.ldda_id}),this.ldda.url=this.ldda.urlRoot+this.model.id+"/versions/"+this.ldda.id,this.ldda.fetch({success:function(){that.renderVersion()},error:function(b,c){a.error("undefined"!=typeof c.responseJSON?c.responseJSON.err_msg:"An error ocurred.")}})):(this.render(),a.error("Library dataset version requested but no id provided."))},renderVersion:function(){$(".tooltip").remove();var a=this.templateVersion();this.$el.html(a({item:this.model,ldda:this.ldda})),$(".peek").html(this.ldda.get("peek"))},enableModification:function(){$(".tooltip").remove();var a=this.templateModifyDataset();this.$el.html(a({item:this.model})),$(".peek").html(this.model.get("peek")),$("#center [data-toggle]").tooltip()},downloadDataset:function(){var a="/api/libraries/datasets/download/uncompressed",b={ld_ids:this.id};this.processDownload(a,b)},processDownload:function(b,c,d){if(b&&c){c="string"==typeof c?c:$.param(c);var e="";$.each(c.split("&"),function(){var a=this.split("=");e+='<input type="hidden" name="'+a[0]+'" value="'+a[1]+'" />'}),$('<form action="'+b+'" method="'+(d||"post")+'">'+e+"</form>").appendTo("body").submit().remove(),a.info("Your download will begin soon.")}},importIntoHistory:function(){this.refreshUserHistoriesList(function(a){var b=a.templateBulkImportInModal();a.modal=Galaxy.modal,a.modal.show({closing_events:!0,title:"Import into History",body:b({histories:a.histories.models}),buttons:{Import:function(){a.importCurrentIntoHistory()},Close:function(){Galaxy.modal.hide()}}})})},refreshUserHistoriesList:function(c){var d=this;this.histories=new b.GalaxyHistories,this.histories.fetch({success:function(b){0===b.length?a.warning("You have to create history first. Click this to do so.","",{onclick:function(){window.location="/"}}):c(d)},error:function(b,c){a.error("undefined"!=typeof c.responseJSON?c.responseJSON.err_msg:"An error ocurred.")}})},importCurrentIntoHistory:function(){var c=$(this.modal.elMain).find("select[name=dataset_import_single] option:selected").val(),d=new b.HistoryItem;d.url=d.urlRoot+c+"/contents",jQuery.getJSON(galaxy_config.root+"history/set_as_current?id="+c),d.save({content:this.id,source:"library"},{success:function(){Galaxy.modal.hide(),a.success("Dataset imported. Click this to start analysing it.","",{onclick:function(){window.location="/"}})},error:function(b,c){a.error("undefined"!=typeof c.responseJSON?"Dataset not imported. "+c.responseJSON.err_msg:"An error occured. Dataset not imported. Please try again.")}})},shareDataset:function(){a.info("Feature coming soon.")},goBack:function(){Galaxy.libraries.library_router.back()},showPermissions:function(b){this.options=_.extend(this.options,b),$(".tooltip").remove(),void 0!==this.options.fetched_permissions&&this.model.set(0===this.options.fetched_permissions.access_dataset_roles.length?{is_unrestricted:!0}:{is_unrestricted:!1});var c=!1;Galaxy.currUser&&(c=Galaxy.currUser.isAdmin());var d=this.templateDatasetPermissions();this.$el.html(d({item:this.model,is_admin:c}));var e=this;void 0===this.options.fetched_permissions?$.get("/api/libraries/datasets/"+e.id+"/permissions?scope=current").done(function(a){e.prepareSelectBoxes({fetched_permissions:a,is_admin:c})}).fail(function(){a.error("An error occurred while attempting to fetch dataset permissions.")}):this.prepareSelectBoxes({is_admin:c}),$("#center [data-toggle]").tooltip(),$("#center").css("overflow","auto")},prepareSelectBoxes:function(b){this.options=_.extend(this.options,b);for(var d=this.options.fetched_permissions,e=this.options.is_admin,f=this,g=[],h=0;h<d.access_dataset_roles.length;h++)g.push(d.access_dataset_roles[h]+":"+d.access_dataset_roles[h]);for(var i=[],h=0;h<d.modify_item_roles.length;h++)i.push(d.modify_item_roles[h]+":"+d.modify_item_roles[h]);for(var j=[],h=0;h<d.manage_dataset_roles.length;h++)j.push(d.manage_dataset_roles[h]+":"+d.manage_dataset_roles[h]);if(e){var k={minimumInputLength:0,css:"access_perm",multiple:!0,placeholder:"Click to select a role",container:f.$el.find("#access_perm"),ajax:{url:"/api/libraries/datasets/"+f.id+"/permissions?scope=available",dataType:"json",quietMillis:100,data:function(a,b){return{q:a,page_limit:10,page:b}},results:function(a,b){var c=10*b<a.total;return{results:a.roles,more:c}}},formatResult:function(a){return a.name+" type: "+a.type},formatSelection:function(a){return a.name},initSelection:function(a,b){var c=[];$(a.val().split(",")).each(function(){var a=this.split(":");c.push({id:a[1],name:a[1]})}),b(c)},initialData:g.join(","),dropdownCssClass:"bigdrop"},l={minimumInputLength:0,css:"modify_perm",multiple:!0,placeholder:"Click to select a role",container:f.$el.find("#modify_perm"),ajax:{url:"/api/libraries/datasets/"+f.id+"/permissions?scope=available",dataType:"json",quietMillis:100,data:function(a,b){return{q:a,page_limit:10,page:b}},results:function(a,b){var c=10*b<a.total;return{results:a.roles,more:c}}},formatResult:function(a){return a.name+" type: "+a.type},formatSelection:function(a){return a.name},initSelection:function(a,b){var c=[];$(a.val().split(",")).each(function(){var a=this.split(":");c.push({id:a[1],name:a[1]})}),b(c)},initialData:i.join(","),dropdownCssClass:"bigdrop"},m={minimumInputLength:0,css:"manage_perm",multiple:!0,placeholder:"Click to select a role",container:f.$el.find("#manage_perm"),ajax:{url:"/api/libraries/datasets/"+f.id+"/permissions?scope=available",dataType:"json",quietMillis:100,data:function(a,b){return{q:a,page_limit:10,page:b}},results:function(a,b){var c=10*b<a.total;return{results:a.roles,more:c}}},formatResult:function(a){return a.name+" type: "+a.type},formatSelection:function(a){return a.name},initSelection:function(a,b){var c=[];$(a.val().split(",")).each(function(){var a=this.split(":");c.push({id:a[1],name:a[1]})}),b(c)},initialData:j.join(","),dropdownCssClass:"bigdrop"};f.accessSelectObject=new c.View(k),f.modifySelectObject=new c.View(l),f.manageSelectObject=new c.View(m)}else{var n=f.templateAccessSelect();$.get("/api/libraries/datasets/"+f.id+"/permissions?scope=available",function(a){$(".access_perm").html(n({options:a.roles})),f.accessSelectObject=$("#access_select").select2()}).fail(function(){a.error("An error occurred while attempting to fetch dataset permissions.")})}},comingSoon:function(){a.warning("Feature coming soon.")},copyToClipboard:function(){var a=Backbone.history.location.href;-1!==a.lastIndexOf("/permissions")&&(a=a.substr(0,a.lastIndexOf("/permissions"))),window.prompt("Copy to clipboard: Ctrl+C, Enter",a)},makeDatasetPrivate:function(){var b=this;$.post("/api/libraries/datasets/"+b.id+"/permissions?action=make_private").done(function(c){b.model.set({is_unrestricted:!1}),b.showPermissions({fetched_permissions:c}),a.success("The dataset is now private to you.")}).fail(function(){a.error("An error occurred while attempting to make dataset private.")})},removeDatasetRestrictions:function(){var b=this;$.post("/api/libraries/datasets/"+b.id+"/permissions?action=remove_restrictions").done(function(c){b.model.set({is_unrestricted:!0}),b.showPermissions({fetched_permissions:c}),a.success("Access to this dataset is now unrestricted.")}).fail(function(){a.error("An error occurred while attempting to make dataset unrestricted.")})},savePermissions:function(){for(var b=this,c=this.accessSelectObject.$el.select2("data"),d=this.manageSelectObject.$el.select2("data"),e=this.modifySelectObject.$el.select2("data"),f=[],g=[],h=[],i=c.length-1;i>=0;i--)f.push(c[i].id);for(var i=d.length-1;i>=0;i--)g.push(d[i].id);for(var i=e.length-1;i>=0;i--)h.push(e[i].id);$.post("/api/libraries/datasets/"+b.id+"/permissions?action=set_permissions",{"access_ids[]":f,"manage_ids[]":g,"modify_ids[]":h}).done(function(c){b.showPermissions({fetched_permissions:c}),a.success("Permissions saved.")}).fail(function(){a.error("An error occurred while attempting to set dataset permissions.")})},templateDataset:function(){var a=[];return a.push('<div class="library_style_container">'),a.push('  <div id="library_toolbar">'),a.push('   <button data-toggle="tooltip" data-placement="top" title="Download dataset" class="btn btn-default toolbtn-download-dataset primary-button" type="button"><span class="fa fa-download"></span> Download</span></button>'),a.push('   <button data-toggle="tooltip" data-placement="top" title="Import dataset into history" class="btn btn-default toolbtn-import-dataset primary-button" type="button"><span class="fa fa-book"></span> to History</span></button>'),a.push('   <% if (item.get("can_user_modify")) { %>'),a.push('   <button data-toggle="tooltip" data-placement="top" title="Modify library item" class="btn btn-default toolbtn_modify_dataset primary-button" type="button"><span class="fa fa-pencil"></span> Modify</span></button>'),a.push("   <% } %>"),a.push('   <% if (item.get("can_user_manage")) { %>'),a.push('   <a href="#folders/<%- item.get("folder_id") %>/datasets/<%- item.id %>/permissions"><button data-toggle="tooltip" data-placement="top" title="Manage permissions" class="btn btn-default toolbtn_change_permissions primary-button" type="button"><span class="fa fa-group"></span> Permissions</span></button></a>'),a.push("   <% } %>"),a.push("  </div>"),a.push('<ol class="breadcrumb">'),a.push('   <li><a title="Return to the list of libraries" href="#">Libraries</a></li>'),a.push('   <% _.each(item.get("full_path"), function(path_item) { %>'),a.push("   <% if (path_item[0] != item.id) { %>"),a.push('   <li><a title="Return to this folder" href="#/folders/<%- path_item[0] %>"><%- path_item[1] %></a> </li> '),a.push("<% } else { %>"),a.push('   <li class="active"><span title="You are here"><%- path_item[1] %></span></li>'),a.push("   <% } %>"),a.push("   <% }); %>"),a.push("</ol>"),a.push('<% if (item.get("is_unrestricted")) { %>'),a.push('  <div class="alert alert-info">'),a.push("  This dataset is unrestricted so everybody can access it. Just share the URL of this page. "),a.push('  <button data-toggle="tooltip" data-placement="top" title="Copy to clipboard" class="btn btn-default btn-copy-link-to-clipboard primary-button" type="button"><span class="fa fa-clipboard"></span> To Clipboard</span></button> '),a.push("  </div>"),a.push("<% } %>"),a.push('<div class="dataset_table">'),a.push('   <table class="grid table table-striped table-condensed">'),a.push("       <tr>"),a.push('           <th scope="row" id="id_row" data-id="<%= _.escape(item.get("ldda_id")) %>">Name</th>'),a.push('           <td><%= _.escape(item.get("name")) %></td>'),a.push("       </tr>"),a.push('   <% if (item.get("file_ext")) { %>'),a.push("       <tr>"),a.push('           <th scope="row">Data type</th>'),a.push('           <td><%= _.escape(item.get("file_ext")) %></td>'),a.push("       </tr>"),a.push("   <% } %>"),a.push('   <% if (item.get("genome_build")) { %>'),a.push("       <tr>"),a.push('           <th scope="row">Genome build</th>'),a.push('           <td><%= _.escape(item.get("genome_build")) %></td>'),a.push("       </tr>"),a.push("   <% } %>"),a.push('   <% if (item.get("file_size")) { %>'),a.push("       <tr>"),a.push('           <th scope="row">Size</th>'),a.push('           <td><%= _.escape(item.get("file_size")) %></td>'),a.push("       </tr>"),a.push("   <% } %>"),a.push('   <% if (item.get("date_uploaded")) { %>'),a.push("       <tr>"),a.push('           <th scope="row">Date uploaded (UTC)</th>'),a.push('           <td><%= _.escape(item.get("date_uploaded")) %></td>'),a.push("       </tr>"),a.push("   <% } %>"),a.push('   <% if (item.get("uploaded_by")) { %>'),a.push("       <tr>"),a.push('           <th scope="row">Uploaded by</th>'),a.push('           <td><%= _.escape(item.get("uploaded_by")) %></td>'),a.push("       </tr>"),a.push("   <% } %>"),a.push('   <% if (item.get("metadata_data_lines")) { %>'),a.push("       <tr>"),a.push('           <th scope="row">Data Lines</th>'),a.push('           <td scope="row"><%= _.escape(item.get("metadata_data_lines")) %></td>'),a.push("       </tr>"),a.push("   <% } %>"),a.push('   <% if (item.get("metadata_comment_lines")) { %>'),a.push("       <tr>"),a.push('           <th scope="row">Comment Lines</th>'),a.push('           <td scope="row"><%= _.escape(item.get("metadata_comment_lines")) %></td>'),a.push("       </tr>"),a.push("   <% } %>"),a.push('   <% if (item.get("metadata_columns")) { %>'),a.push("       <tr>"),a.push('           <th scope="row">Number of Columns</th>'),a.push('           <td scope="row"><%= _.escape(item.get("metadata_columns")) %></td>'),a.push("       </tr>"),a.push("   <% } %>"),a.push('   <% if (item.get("metadata_column_types")) { %>'),a.push("       <tr>"),a.push('           <th scope="row">Column Types</th>'),a.push('           <td scope="row"><%= _.escape(item.get("metadata_column_types")) %></td>'),a.push("       </tr>"),a.push("   <% } %>"),a.push('   <% if (item.get("message")) { %>'),a.push("       <tr>"),a.push('           <th scope="row">Message</th>'),a.push('           <td scope="row"><%= _.escape(item.get("message")) %></td>'),a.push("       </tr>"),a.push("   <% } %>"),a.push('   <% if (item.get("misc_blurb")) { %>'),a.push("       <tr>"),a.push('           <th scope="row">Miscellaneous blurb</th>'),a.push('           <td scope="row"><%= _.escape(item.get("misc_blurb")) %></td>'),a.push("       </tr>"),a.push("   <% } %>"),a.push('   <% if (item.get("misc_info")) { %>'),a.push("       <tr>"),a.push('           <th scope="row">Miscellaneous information</th>'),a.push('           <td scope="row"><%= _.escape(item.get("misc_info")) %></td>'),a.push("       </tr>"),a.push("   <% } %>"),a.push("    </table>"),a.push("    <div>"),a.push('        <pre class="peek">'),a.push("        </pre>"),a.push("    </div>"),a.push('   <% if (item.get("has_versions")) { %>'),a.push("      <div>"),a.push("      <h3>Expired versions:</h3>"),a.push("      <ul>"),a.push('      <% _.each(item.get("expired_versions"), function(version) { %>'),a.push('        <li><a title="See details of this version" href="#folders/<%- item.get("folder_id") %>/datasets/<%- item.id %>/versions/<%- version[0] %>"><%- version[1] %></a></li>'),a.push("      <% }) %>"),a.push("      <ul>"),a.push("      </div>"),a.push("   <% } %>"),a.push("</div>"),a.push("</div>"),_.template(a.join(""))},templateVersion:function(){var a=[];return a.push('<div class="library_style_container">'),a.push('  <div id="library_toolbar">'),a.push('   <a href="#folders/<%- item.get("folder_id") %>/datasets/<%- item.id %>"><button data-toggle="tooltip" data-placement="top" title="Go to latest dataset" class="btn btn-default primary-button" type="button"><span class="fa fa-caret-left fa-lg"></span> Latest dataset</span></button><a>'),a.push("  </div>"),a.push('<ol class="breadcrumb">'),a.push('   <li><a title="Return to the list of libraries" href="#">Libraries</a></li>'),a.push('   <% _.each(item.get("full_path"), function(path_item) { %>'),a.push("   <% if (path_item[0] != item.id) { %>"),a.push('   <li><a title="Return to this folder" href="#/folders/<%- path_item[0] %>"><%- path_item[1] %></a> </li> '),a.push("<% } else { %>"),a.push('   <li class="active"><span title="You are here"><%- path_item[1] %></span></li>'),a.push("   <% } %>"),a.push("   <% }); %>"),a.push("</ol>"),a.push('  <div class="alert alert-warning">This is an expired version of the library dataset: <%= _.escape(item.get("name")) %></div>'),a.push('<div class="dataset_table">'),a.push('   <table class="grid table table-striped table-condensed">'),a.push("       <tr>"),a.push('           <th scope="row" id="id_row" data-id="<%= _.escape(ldda.id) %>">Name</th>'),a.push('           <td><%= _.escape(ldda.get("name")) %></td>'),a.push("       </tr>"),a.push('   <% if (ldda.get("file_ext")) { %>'),a.push("       <tr>"),a.push('           <th scope="row">Data type</th>'),a.push('           <td><%= _.escape(ldda.get("file_ext")) %></td>'),a.push("       </tr>"),a.push("   <% } %>"),a.push('   <% if (ldda.get("genome_build")) { %>'),a.push("       <tr>"),a.push('           <th scope="row">Genome build</th>'),a.push('           <td><%= _.escape(ldda.get("genome_build")) %></td>'),a.push("       </tr>"),a.push("   <% } %>"),a.push('   <% if (ldda.get("file_size")) { %>'),a.push("       <tr>"),a.push('           <th scope="row">Size</th>'),a.push('           <td><%= _.escape(ldda.get("file_size")) %></td>'),a.push("       </tr>"),a.push("   <% } %>"),a.push('   <% if (ldda.get("date_uploaded")) { %>'),a.push("       <tr>"),a.push('           <th scope="row">Date uploaded (UTC)</th>'),a.push('           <td><%= _.escape(ldda.get("date_uploaded")) %></td>'),a.push("       </tr>"),a.push("   <% } %>"),a.push('   <% if (ldda.get("uploaded_by")) { %>'),a.push("       <tr>"),a.push('           <th scope="row">Uploaded by</th>'),a.push('           <td><%= _.escape(ldda.get("uploaded_by")) %></td>'),a.push("       </tr>"),a.push("   <% } %>"),a.push('   <% if (ldda.get("metadata_data_lines")) { %>'),a.push("       <tr>"),a.push('           <th scope="row">Data Lines</th>'),a.push('           <td scope="row"><%= _.escape(ldda.get("metadata_data_lines")) %></td>'),a.push("       </tr>"),a.push("   <% } %>"),a.push('   <% if (ldda.get("metadata_comment_lines")) { %>'),a.push("       <tr>"),a.push('           <th scope="row">Comment Lines</th>'),a.push('           <td scope="row"><%= _.escape(ldda.get("metadata_comment_lines")) %></td>'),a.push("       </tr>"),a.push("   <% } %>"),a.push('   <% if (ldda.get("metadata_columns")) { %>'),a.push("       <tr>"),a.push('           <th scope="row">Number of Columns</th>'),a.push('           <td scope="row"><%= _.escape(ldda.get("metadata_columns")) %></td>'),a.push("       </tr>"),a.push("   <% } %>"),a.push('   <% if (ldda.get("metadata_column_types")) { %>'),a.push("       <tr>"),a.push('           <th scope="row">Column Types</th>'),a.push('           <td scope="row"><%= _.escape(ldda.get("metadata_column_types")) %></td>'),a.push("       </tr>"),a.push("   <% } %>"),a.push('   <% if (ldda.get("message")) { %>'),a.push("       <tr>"),a.push('           <th scope="row">Message</th>'),a.push('           <td scope="row"><%= _.escape(ldda.get("message")) %></td>'),a.push("       </tr>"),a.push("   <% } %>"),a.push('   <% if (ldda.get("misc_blurb")) { %>'),a.push("       <tr>"),a.push('           <th scope="row">Miscellaneous blurb</th>'),a.push('           <td scope="row"><%= _.escape(ldda.get("misc_blurb")) %></td>'),a.push("       </tr>"),a.push("   <% } %>"),a.push('   <% if (ldda.get("misc_info")) { %>'),a.push("       <tr>"),a.push('           <th scope="row">Miscellaneous information</th>'),a.push('           <td scope="row"><%= _.escape(ldda.get("misc_info")) %></td>'),a.push("       </tr>"),a.push("   <% } %>"),a.push("    </table>"),a.push("    <div>"),a.push('        <pre class="peek">'),a.push("        </pre>"),a.push("    </div>"),a.push("</div>"),a.push("</div>"),_.template(a.join(""))},templateModifyDataset:function(){var a=[];return a.push('<div class="library_style_container">'),a.push('  <div id="library_toolbar">'),a.push('   <button data-toggle="tooltip" data-placement="top" title="Cancel modifications" class="btn btn-default toolbtn_cancel_modifications primary-button" type="button"><span class="fa fa-times"></span> Cancel</span></button>'),a.push('   <button data-toggle="tooltip" data-placement="top" title="Save modifications" class="btn btn-default toolbtn_save_modifications primary-button" type="button"><span class="fa fa-floppy-o"></span> Save</span></button>'),a.push("  </div>"),a.push('<ol class="breadcrumb">'),a.push('   <li><a title="Return to the list of libraries" href="#">Libraries</a></li>'),a.push('   <% _.each(item.get("full_path"), function(path_item) { %>'),a.push("   <% if (path_item[0] != item.id) { %>"),a.push('   <li><a title="Return to this folder" href="#/folders/<%- path_item[0] %>"><%- path_item[1] %></a> </li> '),a.push("<% } else { %>"),a.push('   <li class="active"><span title="You are here"><%- path_item[1] %></span></li>'),a.push("   <% } %>"),a.push("   <% }); %>"),a.push("</ol>"),a.push('<div class="dataset_table">'),a.push('<p>For more editing options please import the dataset to history and use "Edit attributes" on it.</p>'),a.push('   <table class="grid table table-striped table-condensed">'),a.push("       <tr>"),a.push('           <th scope="row" id="id_row" data-id="<%= _.escape(item.get("ldda_id")) %>">Name</th>'),a.push('           <td><input class="input_dataset_name form-control" type="text" placeholder="name" value="<%= _.escape(item.get("name")) %>"></td>'),a.push("       </tr>"),a.push("       <tr>"),a.push('           <th scope="row">Data type</th>'),a.push('           <td><%= _.escape(item.get("file_ext")) %></td>'),a.push("       </tr>"),a.push("       <tr>"),a.push('           <th scope="row">Genome build</th>'),a.push('           <td><%= _.escape(item.get("genome_build")) %></td>'),a.push("       </tr>"),a.push("       <tr>"),a.push('           <th scope="row">Size</th>'),a.push('           <td><%= _.escape(item.get("file_size")) %></td>'),a.push("       </tr>"),a.push("       <tr>"),a.push('           <th scope="row">Date uploaded (UTC)</th>'),a.push('           <td><%= _.escape(item.get("date_uploaded")) %></td>'),a.push("       </tr>"),a.push("       <tr>"),a.push('           <th scope="row">Uploaded by</th>'),a.push('           <td><%= _.escape(item.get("uploaded_by")) %></td>'),a.push("       </tr>"),a.push('           <tr scope="row">'),a.push('           <th scope="row">Data Lines</th>'),a.push('           <td scope="row"><%= _.escape(item.get("metadata_data_lines")) %></td>'),a.push("       </tr>"),a.push('       <th scope="row">Comment Lines</th>'),a.push('           <% if (item.get("metadata_comment_lines") === "") { %>'),a.push('               <td scope="row"><%= _.escape(item.get("metadata_comment_lines")) %></td>'),a.push("           <% } else { %>"),a.push('               <td scope="row">unknown</td>'),a.push("           <% } %>"),a.push("       </tr>"),a.push("       <tr>"),a.push('           <th scope="row">Number of Columns</th>'),a.push('           <td scope="row"><%= _.escape(item.get("metadata_columns")) %></td>'),a.push("       </tr>"),a.push("       <tr>"),a.push('           <th scope="row">Column Types</th>'),a.push('           <td scope="row"><%= _.escape(item.get("metadata_column_types")) %></td>'),a.push("       </tr>"),a.push("       <tr>"),a.push('           <th scope="row">Message</th>'),a.push('           <td scope="row"><%= _.escape(item.get("message")) %></td>'),a.push("       </tr>"),a.push("       <tr>"),a.push('           <th scope="row">Miscellaneous information</th>'),a.push('           <td scope="row"><%= _.escape(item.get("misc_info")) %></td>'),a.push("       </tr>"),a.push("       <tr>"),a.push('           <th scope="row">Miscellaneous blurb</th>'),a.push('           <td scope="row"><%= _.escape(item.get("misc_blurb")) %></td>'),a.push("       </tr>"),a.push("   </table>"),a.push("<div>"),a.push('   <pre class="peek">'),a.push("   </pre>"),a.push("</div>"),a.push("</div>"),a.push("</div>"),_.template(a.join(""))},templateDatasetPermissions:function(){var a=[];return a.push('<div class="library_style_container">'),a.push('  <div id="library_toolbar">'),a.push('   <a href="#folders/<%- item.get("folder_id") %>"><button data-toggle="tooltip" data-placement="top" title="Go back to containing folder" class="btn btn-default primary-button" type="button"><span class="fa fa-folder-open-o"></span> Containing Folder</span></button></a>'),a.push('   <a href="#folders/<%- item.get("folder_id") %>/datasets/<%- item.id %>"><button data-toggle="tooltip" data-placement="top" title="Go back to dataset" class="btn btn-default primary-button" type="button"><span class="fa fa-file-o"></span> Dataset Details</span></button><a>'),a.push("  </div>"),a.push('<ol class="breadcrumb">'),a.push('   <li><a title="Return to the list of libraries" href="#">Libraries</a></li>'),a.push('   <% _.each(item.get("full_path"), function(path_item) { %>'),a.push("   <% if (path_item[0] != item.id) { %>"),a.push('   <li><a title="Return to this folder" href="#/folders/<%- path_item[0] %>"><%- path_item[1] %></a> </li> '),a.push("<% } else { %>"),a.push('   <li class="active"><span title="You are here"><%- path_item[1] %></span></li>'),a.push("   <% } %>"),a.push("   <% }); %>"),a.push("</ol>"),a.push('<h1>Dataset: <%= _.escape(item.get("name")) %></h1>'),a.push('<div class="alert alert-warning">'),a.push("<% if (is_admin) { %>"),a.push("You are logged in as an <strong>administrator</strong> therefore you can manage any dataset on this Galaxy instance. Please make sure you understand the consequences."),a.push("<% } else { %>"),a.push("You can assign any number of roles to any of the following permission types. However please read carefully the implications of such actions."),a.push("<% } %>"),a.push("</div>"),a.push('<div class="dataset_table">'),a.push("<h2>Library-related permissions</h2>"),a.push("<h4>Roles that can modify the library item</h4>"),a.push('<div id="modify_perm" class="modify_perm roles-selection"></div>'),a.push('<div class="alert alert-info roles-selection">User with <strong>any</strong> of these roles can modify name, metadata, and other information about this library item.</div>'),a.push("<hr/>"),a.push("<h2>Dataset-related permissions</h2>"),a.push('<div class="alert alert-warning">Changes made below will affect <strong>every</strong> library item that was created from this dataset and also every history this dataset is part of.</div>'),a.push('<% if (!item.get("is_unrestricted")) { %>'),a.push(" <p>You can remove all access restrictions on this dataset. "),a.push(' <button data-toggle="tooltip" data-placement="top" title="Everybody will be able to access the dataset." class="btn btn-default btn-remove-restrictions primary-button" type="button">'),a.push(' <span class="fa fa-globe"> Remove restrictions</span>'),a.push(" </button>"),a.push(" </p>"),a.push("<% } else { %>"),a.push("  This dataset is unrestricted so everybody can access it. Just share the URL of this page."),a.push('  <button data-toggle="tooltip" data-placement="top" title="Copy to clipboard" class="btn btn-default btn-copy-link-to-clipboard primary-button" type="button"><span class="fa fa-clipboard"> To Clipboard</span></button> '),a.push("  <p>You can make this dataset private to you. "),a.push(' <button data-toggle="tooltip" data-placement="top" title="Only you will be able to access the dataset." class="btn btn-default btn-make-private primary-button" type="button"><span class="fa fa-key"> Make Private</span></button>'),a.push(" </p>"),a.push("<% } %>"),a.push("<h4>Roles that can access the dataset</h4>"),a.push('<div id="access_perm" class="access_perm roles-selection"></div>'),a.push('<div class="alert alert-info roles-selection">User has to have <strong>all these roles</strong> in order to access this dataset. Users without access permission <strong>cannot</strong> have other permissions on this dataset. If there are no access roles set on the dataset it is considered <strong>unrestricted</strong>.</div>'),a.push("<h4>Roles that can manage permissions on the dataset</h4>"),a.push('<div id="manage_perm" class="manage_perm roles-selection"></div>'),a.push('<div class="alert alert-info roles-selection">User with <strong>any</strong> of these roles can manage permissions of this dataset. If you remove yourself you will loose the ability manage this dataset unless you are an admin.</div>'),a.push('<button data-toggle="tooltip" data-placement="top" title="Save modifications made on this page" class="btn btn-default toolbtn_save_permissions primary-button" type="button"><span class="fa fa-floppy-o"></span> Save</span></button>'),a.push("</div>"),a.push("</div>"),_.template(a.join(""))},templateBulkImportInModal:function(){var a=[];return a.push('<span id="history_modal_combo_bulk" style="width:90%; margin-left: 1em; margin-right: 1em; ">'),a.push("Select history: "),a.push('<select id="dataset_import_single" name="dataset_import_single" style="width:50%; margin-bottom: 1em; "> '),a.push("   <% _.each(histories, function(history) { %>"),a.push('       <option value="<%= _.escape(history.get("id")) %>"><%= _.escape(history.get("name")) %></option>'),a.push("   <% }); %>"),a.push("</select>"),a.push("</span>"),_.template(a.join(""))},templateAccessSelect:function(){var a=[];return a.push('<select id="access_select" multiple>'),a.push("   <% _.each(options, function(option) { %>"),a.push('       <option value="<%- option.name %>"><%- option.name %></option>'),a.push("   <% }); %>"),a.push("</select>"),_.template(a.join(""))}});return{LibraryDatasetView:d}});
-//# sourceMappingURL=../../../maps/mvc/library/library-dataset-view.js.map
-=======
-define([
-  "libs/toastr",
-  "mvc/library/library-model",
-  'mvc/ui/ui-select'
-  ],
-function(
-        mod_toastr,
-        mod_library_model,
-        mod_select
-        ) {
-
-var LibraryDatasetView = Backbone.View.extend({
-  el: '#center',
-
-  model: null,
-
-  options: {
-
-  },
-
-  events: {
-    "click .toolbtn_modify_dataset"       :   "enableModification",
-    "click .toolbtn_cancel_modifications" :   "render",
-    "click .toolbtn-download-dataset"     :   "downloadDataset",
-    "click .toolbtn-import-dataset"       :   "importIntoHistory",
-    "click .toolbtn-share-dataset"        :   "shareDataset",
-    "click .btn-copy-link-to-clipboard"   :   "copyToClipboard",
-    "click .btn-make-private"             :   "makeDatasetPrivate",
-    "click .btn-remove-restrictions"      :   "removeDatasetRestrictions",
-    "click .toolbtn_save_permissions"     :   "savePermissions",
-
-    // missing features below
-    "click .toolbtn_save_modifications"   :   "comingSoon",
-    // "click .btn-share-dataset"            :   "comingSoon"
-
-  },
-
-  initialize: function(options){
-    this.options = _.extend(this.options, options);
-    if (this.options.id){
-      this.fetchDataset();
-    }
-  },
-
-  fetchDataset: function(options){
-    this.options = _.extend(this.options, options);
-
-    this.model = new mod_library_model.Item({id:this.options.id});
-    var that = this;
-    this.model.fetch({
-      success: function() {
-        if (that.options.show_permissions){
-            that.showPermissions();
-        } else if (that.options.show_version) {
-            that.fetchVersion();
-        } else {
-            that.render();
-        }
-      },
-      error: function(model, response){
-        if (typeof response.responseJSON !== "undefined"){
-          mod_toastr.error(response.responseJSON.err_msg + ' Click this to go back.', '', {onclick: function() {Galaxy.libraries.library_router.back();}});
-        } else {
-          mod_toastr.error('An error ocurred. Click this to go back.', '', {onclick: function() {Galaxy.libraries.library_router.back();}});
-        }
-      }
-    });
-  },
-
-  render: function(options){
-    this.options = _.extend(this.options, options);
-    $(".tooltip").remove();
-    var template = this.templateDataset();
-    this.$el.html(template({item: this.model}));
-    $(".peek").html(this.model.get("peek"));
-    $("#center [data-toggle]").tooltip();
-  },
-
-  fetchVersion: function(options){
-    this.options = _.extend(this.options, options);
-    that = this;
-    if (!this.options.ldda_id){
-      this.render();
-      mod_toastr.error('Library dataset version requested but no id provided.');
-    } else {
-      this.ldda = new mod_library_model.Ldda({id:this.options.ldda_id});
-      this.ldda.url = this.ldda.urlRoot + this.model.id + '/versions/' + this.ldda.id;
-      this.ldda.fetch({
-        success: function(){
-          that.renderVersion();
-        },
-        error: function(model, response){
-          if (typeof response.responseJSON !== "undefined"){
-            mod_toastr.error(response.responseJSON.err_msg);
-          } else {
-            mod_toastr.error('An error ocurred.');
-          }
-        }
-      });
-    }
-  },
-
-  renderVersion: function(){
-    $(".tooltip").remove();
-    var template = this.templateVersion();
-    this.$el.html(template({item: this.model, ldda: this.ldda}));
-    $(".peek").html(this.ldda.get("peek"));
-  },
-
-  enableModification: function(){
-    $(".tooltip").remove();
-    var template = this.templateModifyDataset();
-    this.$el.html(template({item: this.model}));
-    $(".peek").html(this.model.get("peek"));
-    $("#center [data-toggle]").tooltip();
-  },
-
-  downloadDataset: function(){
-    var url = ( window.galaxy_config ? galaxy_config.root : '/' ) + 'api/libraries/datasets/download/uncompressed';
-    var data = {'ld_ids' : this.id};
-    this.processDownload(url, data);
-  },
-
-  processDownload: function(url, data, method){
-        //url and data options required
-        if( url && data ){
-          //data can be string of parameters or array/object
-          data = typeof data == 'string' ? data : $.param(data);
-          //split params into form inputs
-          var inputs = '';
-          $.each(data.split('&'), function(){
-            var pair = this.split('=');
-            inputs+='<input type="hidden" name="'+ pair[0] +'" value="'+ pair[1] +'" />';
-          });
-          //send request
-          $('<form action="'+ url +'" method="'+ (method||'post') +'">'+inputs+'</form>')
-          .appendTo('body').submit().remove();
-          
-          mod_toastr.info('Your download will begin soon.');
-        }
-   },
-
-  importIntoHistory: function(){
-    this.refreshUserHistoriesList(function(self){
-            var template = self.templateBulkImportInModal();
-            self.modal = Galaxy.modal;
-            self.modal.show({
-                closing_events  : true,
-                title           : 'Import into History',
-                body            : template({histories : self.histories.models}),
-                buttons         : {
-                    'Import'    : function() {self.importCurrentIntoHistory();},
-                    'Close'     : function() {Galaxy.modal.hide();}
-                }
-            });
-          });
-  },
-
- refreshUserHistoriesList: function(callback){
-    var self = this;
-    this.histories = new mod_library_model.GalaxyHistories();
-    this.histories.fetch({
-      success: function (histories){
-        if (histories.length === 0){
-          mod_toastr.warning('You have to create history first. Click this to do so.', '', {onclick: function() {window.location='/';}});
-        } else {
-          callback(self);
-        }
-      },
-      error: function(model, response){
-        if (typeof response.responseJSON !== "undefined"){
-          mod_toastr.error(response.responseJSON.err_msg);
-        } else {
-          mod_toastr.error('An error ocurred.');
-        }
-      }
-    });
-  },
-
-  importCurrentIntoHistory: function(){
-      // var self = this;
-      var history_id = $(this.modal.elMain).find('select[name=dataset_import_single] option:selected').val();
-      var historyItem = new mod_library_model.HistoryItem();
-      historyItem.url = historyItem.urlRoot + history_id + '/contents';
-
-      // set the used history as current so user will see the last one 
-      // that he imported into in the history panel on the 'analysis' page
-      jQuery.getJSON( galaxy_config.root + 'history/set_as_current?id=' + history_id  );
-
-      // save the dataset into selected history
-      historyItem.save({ content : this.id, source : 'library' }, { 
-        success : function(){
-            Galaxy.modal.hide();
-          mod_toastr.success('Dataset imported. Click this to start analysing it.', '', {onclick: function() {window.location='/';}});
-        }, 
-        error : function(model, response){
-          if (typeof response.responseJSON !== "undefined"){
-            mod_toastr.error('Dataset not imported. ' + response.responseJSON.err_msg);
-          } else {
-            mod_toastr.error('An error occured. Dataset not imported. Please try again.');
-          }
-        }
-        });
-  },
-
-  shareDataset: function(){
-    mod_toastr.info('Feature coming soon.');
-  },
-
-  goBack: function(){
-    Galaxy.libraries.library_router.back();
-  },
-
-  showPermissions: function(options){
-    this.options = _.extend(this.options, options);
-    $(".tooltip").remove();
-
-    if (this.options.fetched_permissions !== undefined){
-      if (this.options.fetched_permissions.access_dataset_roles.length === 0){
-        this.model.set({is_unrestricted:true});
-      } else{
-        this.model.set({is_unrestricted:false});
-      }
-    }
-    // Select works different for admins
-    var is_admin = false;
-    if (Galaxy.currUser){
-      is_admin = Galaxy.currUser.isAdmin();
-    }
-    var template = this.templateDatasetPermissions();
-    this.$el.html(template({item: this.model, is_admin: is_admin}));
-
-    var self = this;
-    if (this.options.fetched_permissions === undefined){
-      $.get( ( window.galaxy_config ? galaxy_config.root : '/' ) + "api/libraries/datasets/" + self.id + "/permissions?scope=current").done(function(fetched_permissions) {
-        self.prepareSelectBoxes({fetched_permissions:fetched_permissions, is_admin:is_admin});
-      }).fail(function(){
-          mod_toastr.error('An error occurred while attempting to fetch dataset permissions.');
-      });
-    } else {
-      this.prepareSelectBoxes({is_admin:is_admin});
-    }
-
-    $("#center [data-toggle]").tooltip();
-    //hack to show scrollbars
-    $("#center").css('overflow','auto');
-  },
-
-  prepareSelectBoxes: function(options){
-    this.options = _.extend(this.options, options);
-    var fetched_permissions = this.options.fetched_permissions;
-    var is_admin = this.options.is_admin
-    var self = this;
-    var selected_access_dataset_roles = [];
-        for (var i = 0; i < fetched_permissions.access_dataset_roles.length; i++) {
-            selected_access_dataset_roles.push(fetched_permissions.access_dataset_roles[i] + ':' + fetched_permissions.access_dataset_roles[i]);
-        }
-        var selected_modify_item_roles = [];
-        for (var i = 0; i < fetched_permissions.modify_item_roles.length; i++) {
-            selected_modify_item_roles.push(fetched_permissions.modify_item_roles[i] + ':' + fetched_permissions.modify_item_roles[i]);
-        }
-        var selected_manage_dataset_roles = [];
-        for (var i = 0; i < fetched_permissions.manage_dataset_roles.length; i++) {
-            selected_manage_dataset_roles.push(fetched_permissions.manage_dataset_roles[i] + ':' + fetched_permissions.manage_dataset_roles[i]);
-        }
-        
-        // ACCESS PERMISSIONS
-        if (is_admin){ // Admin has a special select that allows AJAX searching
-            var access_select_options = {
-              minimumInputLength: 0,
-              css: 'access_perm',
-              multiple:true,
-              placeholder: 'Click to select a role',
-              container: self.$el.find('#access_perm'),
-              ajax: {
-                  url: ( window.galaxy_config ? galaxy_config.root : '/' ) + "api/libraries/datasets/" + self.id + "/permissions?scope=available",
-                  dataType: 'json',
-                  quietMillis: 100,
-                  data: function (term, page) { // page is the one-based page number tracked by Select2
-                      return {
-                          q: term, //search term
-                          page_limit: 10, // page size
-                          page: page // page number
-                      };
-                  },
-                  results: function (data, page) {
-                      var more = (page * 10) < data.total; // whether or not there are more results available
-                      // notice we return the value of more so Select2 knows if more results can be loaded
-                      return {results: data.roles, more: more};
-                  }
-              },
-              formatResult : function roleFormatResult(role) {
-                  return role.name + ' type: ' + role.type;
-              },
-
-              formatSelection: function roleFormatSelection(role) {
-                  return role.name;
-              },
-              initSelection: function(element, callback) {
-              // the input tag has a value attribute preloaded that points to a preselected role's id
-              // this function resolves that id attribute to an object that select2 can render
-              // using its formatResult renderer - that way the role name is shown preselected
-                  var data = [];
-                  $(element.val().split(",")).each(function() {
-                      var item = this.split(':');
-                      data.push({
-                          id: item[1],
-                          name: item[1]
-                      });
-                  });
-                  callback(data);
-              },
-              initialData: selected_access_dataset_roles.join(','),
-              dropdownCssClass: "bigdrop" // apply css that makes the dropdown taller
-            };
-            var modify_select_options = {
-              minimumInputLength: 0,
-              css: 'modify_perm',
-              multiple:true,
-              placeholder: 'Click to select a role',
-              container: self.$el.find('#modify_perm'),
-              ajax: {
-                  url: ( window.galaxy_config ? galaxy_config.root : '/' ) + "api/libraries/datasets/" + self.id + "/permissions?scope=available",
-                  dataType: 'json',
-                  quietMillis: 100,
-                  data: function (term, page) { // page is the one-based page number tracked by Select2
-                      return {
-                          q: term, //search term
-                          page_limit: 10, // page size
-                          page: page // page number
-                      };
-                  },
-                  results: function (data, page) {
-                      var more = (page * 10) < data.total; // whether or not there are more results available
-                      // notice we return the value of more so Select2 knows if more results can be loaded
-                      return {results: data.roles, more: more};
-                  }
-              },
-              formatResult : function roleFormatResult(role) {
-                  return role.name + ' type: ' + role.type;
-              },
-
-              formatSelection: function roleFormatSelection(role) {
-                  return role.name;
-              },
-              initSelection: function(element, callback) {
-              // the input tag has a value attribute preloaded that points to a preselected role's id
-              // this function resolves that id attribute to an object that select2 can render
-              // using its formatResult renderer - that way the role name is shown preselected
-                  var data = [];
-                  $(element.val().split(",")).each(function() {
-                      var item = this.split(':');
-                      data.push({
-                          id: item[1],
-                          name: item[1]
-                      });
-                  });
-                  callback(data);
-              },
-              initialData: selected_modify_item_roles.join(','),
-              dropdownCssClass: "bigdrop" // apply css that makes the dropdown taller
-            };
-            var manage_select_options = {
-              minimumInputLength: 0,
-              css: 'manage_perm',
-              multiple:true,
-              placeholder: 'Click to select a role',
-              container: self.$el.find('#manage_perm'),
-              ajax: {
-                  url: ( window.galaxy_config ? galaxy_config.root : '/' ) + "api/libraries/datasets/" + self.id + "/permissions?scope=available",
-                  dataType: 'json',
-                  quietMillis: 100,
-                  data: function (term, page) { // page is the one-based page number tracked by Select2
-                      return {
-                          q: term, //search term
-                          page_limit: 10, // page size
-                          page: page // page number
-                      };
-                  },
-                  results: function (data, page) {
-                      var more = (page * 10) < data.total; // whether or not there are more results available
-                      // notice we return the value of more so Select2 knows if more results can be loaded
-                      return {results: data.roles, more: more};
-                  }
-              },
-              formatResult : function roleFormatResult(role) {
-                  return role.name + ' type: ' + role.type;
-              },
-
-              formatSelection: function roleFormatSelection(role) {
-                  return role.name;
-              },
-              initSelection: function(element, callback) {
-              // the input tag has a value attribute preloaded that points to a preselected role's id
-              // this function resolves that id attribute to an object that select2 can render
-              // using its formatResult renderer - that way the role name is shown preselected
-                  var data = [];
-                  $(element.val().split(",")).each(function() {
-                      var item = this.split(':');
-                      data.push({
-                          id: item[1],
-                          name: item[1]
-                      });
-                  });
-                  callback(data);
-              },
-              initialData: selected_manage_dataset_roles.join(','),
-              dropdownCssClass: "bigdrop" // apply css that makes the dropdown taller
-            };
-
-            self.accessSelectObject = new mod_select.View(access_select_options);
-            self.modifySelectObject = new mod_select.View(modify_select_options);
-            self.manageSelectObject = new mod_select.View(manage_select_options);
-        } else { // Non-admins have select with pre-loaded options
-            var template = self.templateAccessSelect();
-            $.get( ( window.galaxy_config ? galaxy_config.root : '/' ) + "api/libraries/datasets/" + self.id + "/permissions?scope=available", function( data ) {
-                $('.access_perm').html(template({options:data.roles}));
-                self.accessSelectObject = $('#access_select').select2();
-            }).fail(function() {
-                mod_toastr.error('An error occurred while attempting to fetch dataset permissions.');
-            });
-        }
-  },
-
-  comingSoon: function(){
-    mod_toastr.warning('Feature coming soon.');
-  },
-
-  copyToClipboard: function(){
-    var href = Backbone.history.location.href;
-    if (href.lastIndexOf('/permissions') !== -1){
-      href = href.substr(0, href.lastIndexOf('/permissions'));
-    }
-    window.prompt("Copy to clipboard: Ctrl+C, Enter", href);
-  },
-
-  makeDatasetPrivate: function(){
-    var self = this;
-    $.post( ( window.galaxy_config ? galaxy_config.root : '/' ) + "api/libraries/datasets/" + self.id + "/permissions?action=make_private").done(function(fetched_permissions) {
-      self.model.set({is_unrestricted:false});
-      self.showPermissions({fetched_permissions:fetched_permissions})
-      mod_toastr.success('The dataset is now private to you.');
-    }).fail(function(){
-      mod_toastr.error('An error occurred while attempting to make dataset private.');
-    });
-  },
-
-  removeDatasetRestrictions: function(){
-    var self = this;
-    $.post( ( window.galaxy_config ? galaxy_config.root : '/' ) + "api/libraries/datasets/" + self.id + "/permissions?action=remove_restrictions")
-    .done(function(fetched_permissions) {
-      self.model.set({is_unrestricted:true});
-      self.showPermissions({fetched_permissions:fetched_permissions})
-      mod_toastr.success('Access to this dataset is now unrestricted.');
-    })
-    .fail(function(){
-      mod_toastr.error('An error occurred while attempting to make dataset unrestricted.');
-    });
-  },
-
-  savePermissions: function(event){
-    var self = this;
-    var access_roles = this.accessSelectObject.$el.select2('data');
-    var manage_roles = this.manageSelectObject.$el.select2('data');
-    var modify_roles = this.modifySelectObject.$el.select2('data');
-
-    var access_ids = [];
-    var manage_ids = [];
-    var modify_ids = [];
-
-    for (var i = access_roles.length - 1; i >= 0; i--) {
-      access_ids.push(access_roles[i].id);
-    };
-    for (var i = manage_roles.length - 1; i >= 0; i--) {
-      manage_ids.push(manage_roles[i].id);
-    };
-    for (var i = modify_roles.length - 1; i >= 0; i--) {
-      modify_ids.push(modify_roles[i].id);
-    };
-
-    $.post( ( window.galaxy_config ? galaxy_config.root : '/' ) + "api/libraries/datasets/" + self.id + "/permissions?action=set_permissions", { 'access_ids[]': access_ids, 'manage_ids[]': manage_ids, 'modify_ids[]': modify_ids, } )
-    .done(function(fetched_permissions){
-      //fetch dataset again
-      self.showPermissions({fetched_permissions:fetched_permissions})
-      mod_toastr.success('Permissions saved.');
-    })
-    .fail(function(){
-      mod_toastr.error('An error occurred while attempting to set dataset permissions.');
-    })
-  },
-
-  templateDataset : function(){
-    var tmpl_array = [];
-    // CONTAINER START
-    tmpl_array.push('<div class="library_style_container">');
-
-    tmpl_array.push('  <div id="library_toolbar">');
-    tmpl_array.push('   <button data-toggle="tooltip" data-placement="top" title="Download dataset" class="btn btn-default toolbtn-download-dataset primary-button" type="button"><span class="fa fa-download"></span> Download</span></button>');
-    tmpl_array.push('   <button data-toggle="tooltip" data-placement="top" title="Import dataset into history" class="btn btn-default toolbtn-import-dataset primary-button" type="button"><span class="fa fa-book"></span> to History</span></button>');
-
-    tmpl_array.push('   <% if (item.get("can_user_modify")) { %>');
-    tmpl_array.push('   <button data-toggle="tooltip" data-placement="top" title="Modify library item" class="btn btn-default toolbtn_modify_dataset primary-button" type="button"><span class="fa fa-pencil"></span> Modify</span></button>');
-    tmpl_array.push('   <% } %>');
-    
-    tmpl_array.push('   <% if (item.get("can_user_manage")) { %>');
-    tmpl_array.push('   <a href="#folders/<%- item.get("folder_id") %>/datasets/<%- item.id %>/permissions"><button data-toggle="tooltip" data-placement="top" title="Manage permissions" class="btn btn-default toolbtn_change_permissions primary-button" type="button"><span class="fa fa-group"></span> Permissions</span></button></a>');
-    // tmpl_array.push('   <button data-toggle="tooltip" data-placement="top" title="Share dataset" class="btn btn-default toolbtn-share-dataset primary-button" type="button"><span class="fa fa-share"></span> Share</span></button>');
-    tmpl_array.push('   <% } %>');
-
-
-    tmpl_array.push('  </div>');
-
-    // BREADCRUMBS
-    tmpl_array.push('<ol class="breadcrumb">');
-    tmpl_array.push('   <li><a title="Return to the list of libraries" href="#">Libraries</a></li>');
-    tmpl_array.push('   <% _.each(item.get("full_path"), function(path_item) { %>');
-    tmpl_array.push('   <% if (path_item[0] != item.id) { %>');
-    tmpl_array.push('   <li><a title="Return to this folder" href="#/folders/<%- path_item[0] %>"><%- path_item[1] %></a> </li> ');
-    tmpl_array.push(    '<% } else { %>');
-    tmpl_array.push('   <li class="active"><span title="You are here"><%- path_item[1] %></span></li>');
-    tmpl_array.push('   <% } %>');
-    tmpl_array.push('   <% }); %>');
-    tmpl_array.push('</ol>');
-
-    tmpl_array.push('<% if (item.get("is_unrestricted")) { %>');
-    tmpl_array.push('  <div class="alert alert-info">');
-    tmpl_array.push('  This dataset is unrestricted so everybody can access it. Just share the URL of this page. ');
-    tmpl_array.push('  <button data-toggle="tooltip" data-placement="top" title="Copy to clipboard" class="btn btn-default btn-copy-link-to-clipboard primary-button" type="button"><span class="fa fa-clipboard"></span> To Clipboard</span></button> ');
-    tmpl_array.push('  </div>');
-    tmpl_array.push('<% } %>');
-
-    tmpl_array.push('<div class="dataset_table">');
-
-    tmpl_array.push('   <table class="grid table table-striped table-condensed">');
-    tmpl_array.push('       <tr>');
-    tmpl_array.push('           <th scope="row" id="id_row" data-id="<%= _.escape(item.get("ldda_id")) %>">Name</th>');
-    tmpl_array.push('           <td><%= _.escape(item.get("name")) %></td>');
-    tmpl_array.push('       </tr>');
-
-    tmpl_array.push('   <% if (item.get("file_ext")) { %>');
-    tmpl_array.push('       <tr>');
-    tmpl_array.push('           <th scope="row">Data type</th>');
-    tmpl_array.push('           <td><%= _.escape(item.get("file_ext")) %></td>');
-    tmpl_array.push('       </tr>');
-    tmpl_array.push('   <% } %>');
-
-    tmpl_array.push('   <% if (item.get("genome_build")) { %>');
-    tmpl_array.push('       <tr>');
-    tmpl_array.push('           <th scope="row">Genome build</th>');
-    tmpl_array.push('           <td><%= _.escape(item.get("genome_build")) %></td>');
-    tmpl_array.push('       </tr>');
-    tmpl_array.push('   <% } %>');
-
-    tmpl_array.push('   <% if (item.get("file_size")) { %>');
-    tmpl_array.push('       <tr>');
-    tmpl_array.push('           <th scope="row">Size</th>');
-    tmpl_array.push('           <td><%= _.escape(item.get("file_size")) %></td>');
-    tmpl_array.push('       </tr>');
-    tmpl_array.push('   <% } %>');
-
-    tmpl_array.push('   <% if (item.get("date_uploaded")) { %>');
-    tmpl_array.push('       <tr>');
-    tmpl_array.push('           <th scope="row">Date uploaded (UTC)</th>');
-    tmpl_array.push('           <td><%= _.escape(item.get("date_uploaded")) %></td>');
-    tmpl_array.push('       </tr>');
-    tmpl_array.push('   <% } %>');
-
-    tmpl_array.push('   <% if (item.get("uploaded_by")) { %>');
-    tmpl_array.push('       <tr>');
-    tmpl_array.push('           <th scope="row">Uploaded by</th>');
-    tmpl_array.push('           <td><%= _.escape(item.get("uploaded_by")) %></td>');
-    tmpl_array.push('       </tr>');
-    tmpl_array.push('   <% } %>');
-
-    tmpl_array.push('   <% if (item.get("metadata_data_lines")) { %>');
-    tmpl_array.push('       <tr>');
-    tmpl_array.push('           <th scope="row">Data Lines</th>');
-    tmpl_array.push('           <td scope="row"><%= _.escape(item.get("metadata_data_lines")) %></td>');
-    tmpl_array.push('       </tr>');
-    tmpl_array.push('   <% } %>');
-
-    tmpl_array.push('   <% if (item.get("metadata_comment_lines")) { %>');
-    tmpl_array.push('       <tr>');
-    tmpl_array.push('           <th scope="row">Comment Lines</th>');
-    tmpl_array.push('           <td scope="row"><%= _.escape(item.get("metadata_comment_lines")) %></td>');
-    tmpl_array.push('       </tr>');
-    tmpl_array.push('   <% } %>');
-
-    tmpl_array.push('   <% if (item.get("metadata_columns")) { %>');
-    tmpl_array.push('       <tr>');
-    tmpl_array.push('           <th scope="row">Number of Columns</th>');
-    tmpl_array.push('           <td scope="row"><%= _.escape(item.get("metadata_columns")) %></td>');
-    tmpl_array.push('       </tr>');
-    tmpl_array.push('   <% } %>');
-
-    tmpl_array.push('   <% if (item.get("metadata_column_types")) { %>');
-    tmpl_array.push('       <tr>');
-    tmpl_array.push('           <th scope="row">Column Types</th>');
-    tmpl_array.push('           <td scope="row"><%= _.escape(item.get("metadata_column_types")) %></td>');
-    tmpl_array.push('       </tr>');
-    tmpl_array.push('   <% } %>');
-
-    tmpl_array.push('   <% if (item.get("message")) { %>');
-    tmpl_array.push('       <tr>');
-    tmpl_array.push('           <th scope="row">Message</th>');
-    tmpl_array.push('           <td scope="row"><%= _.escape(item.get("message")) %></td>');
-    tmpl_array.push('       </tr>');
-    tmpl_array.push('   <% } %>');
-
-    tmpl_array.push('   <% if (item.get("misc_blurb")) { %>');
-    tmpl_array.push('       <tr>');
-    tmpl_array.push('           <th scope="row">Miscellaneous blurb</th>');
-    tmpl_array.push('           <td scope="row"><%= _.escape(item.get("misc_blurb")) %></td>');
-    tmpl_array.push('       </tr>');
-    tmpl_array.push('   <% } %>');
-
-    tmpl_array.push('   <% if (item.get("misc_info")) { %>');
-    tmpl_array.push('       <tr>');
-    tmpl_array.push('           <th scope="row">Miscellaneous information</th>');
-    tmpl_array.push('           <td scope="row"><%= _.escape(item.get("misc_info")) %></td>');
-    tmpl_array.push('       </tr>');
-    tmpl_array.push('   <% } %>');
-
-    tmpl_array.push('    </table>');
-    tmpl_array.push('    <div>');
-    tmpl_array.push('        <pre class="peek">');
-    tmpl_array.push('        </pre>');
-    tmpl_array.push('    </div>');
-
-    tmpl_array.push('   <% if (item.get("has_versions")) { %>');
-    tmpl_array.push('      <div>');
-    tmpl_array.push('      <h3>Expired versions:</h3>');
-    tmpl_array.push('      <ul>');
-    tmpl_array.push('      <% _.each(item.get("expired_versions"), function(version) { %>');
-    tmpl_array.push('        <li><a title="See details of this version" href="#folders/<%- item.get("folder_id") %>/datasets/<%- item.id %>/versions/<%- version[0] %>"><%- version[1] %></a></li>');
-    tmpl_array.push('      <% }) %>');
-    tmpl_array.push('      <ul>');
-    tmpl_array.push('      </div>');
-    tmpl_array.push('   <% } %>');
-
-    tmpl_array.push('</div>');
-
-    // CONTAINER END
-    tmpl_array.push('</div>');
-
-    return _.template(tmpl_array.join(''));
-  }, 
-
-  templateVersion : function(){
-    var tmpl_array = [];
-    // CONTAINER START
-    tmpl_array.push('<div class="library_style_container">');
-
-    tmpl_array.push('  <div id="library_toolbar">');
-    tmpl_array.push('   <a href="#folders/<%- item.get("folder_id") %>/datasets/<%- item.id %>"><button data-toggle="tooltip" data-placement="top" title="Go to latest dataset" class="btn btn-default primary-button" type="button"><span class="fa fa-caret-left fa-lg"></span> Latest dataset</span></button><a>');
-    tmpl_array.push('  </div>');
-
-    // BREADCRUMBS
-    tmpl_array.push('<ol class="breadcrumb">');
-    tmpl_array.push('   <li><a title="Return to the list of libraries" href="#">Libraries</a></li>');
-    tmpl_array.push('   <% _.each(item.get("full_path"), function(path_item) { %>');
-    tmpl_array.push('   <% if (path_item[0] != item.id) { %>');
-    tmpl_array.push('   <li><a title="Return to this folder" href="#/folders/<%- path_item[0] %>"><%- path_item[1] %></a> </li> ');
-    tmpl_array.push(    '<% } else { %>');
-    tmpl_array.push('   <li class="active"><span title="You are here"><%- path_item[1] %></span></li>');
-    tmpl_array.push('   <% } %>');
-    tmpl_array.push('   <% }); %>');
-    tmpl_array.push('</ol>');
-
-    tmpl_array.push('  <div class="alert alert-warning">This is an expired version of the library dataset: <%= _.escape(item.get("name")) %></div>');
-    
-    tmpl_array.push('<div class="dataset_table">');
-
-    tmpl_array.push('   <table class="grid table table-striped table-condensed">');
-    tmpl_array.push('       <tr>');
-    tmpl_array.push('           <th scope="row" id="id_row" data-id="<%= _.escape(ldda.id) %>">Name</th>');
-    tmpl_array.push('           <td><%= _.escape(ldda.get("name")) %></td>');
-    tmpl_array.push('       </tr>');
-
-    tmpl_array.push('   <% if (ldda.get("file_ext")) { %>');
-    tmpl_array.push('       <tr>');
-    tmpl_array.push('           <th scope="row">Data type</th>');
-    tmpl_array.push('           <td><%= _.escape(ldda.get("file_ext")) %></td>');
-    tmpl_array.push('       </tr>');
-    tmpl_array.push('   <% } %>');
-
-    tmpl_array.push('   <% if (ldda.get("genome_build")) { %>');
-    tmpl_array.push('       <tr>');
-    tmpl_array.push('           <th scope="row">Genome build</th>');
-    tmpl_array.push('           <td><%= _.escape(ldda.get("genome_build")) %></td>');
-    tmpl_array.push('       </tr>');
-    tmpl_array.push('   <% } %>');
-
-    tmpl_array.push('   <% if (ldda.get("file_size")) { %>');
-    tmpl_array.push('       <tr>');
-    tmpl_array.push('           <th scope="row">Size</th>');
-    tmpl_array.push('           <td><%= _.escape(ldda.get("file_size")) %></td>');
-    tmpl_array.push('       </tr>');
-    tmpl_array.push('   <% } %>');
-
-    tmpl_array.push('   <% if (ldda.get("date_uploaded")) { %>');
-    tmpl_array.push('       <tr>');
-    tmpl_array.push('           <th scope="row">Date uploaded (UTC)</th>');
-    tmpl_array.push('           <td><%= _.escape(ldda.get("date_uploaded")) %></td>');
-    tmpl_array.push('       </tr>');
-    tmpl_array.push('   <% } %>');
-
-    tmpl_array.push('   <% if (ldda.get("uploaded_by")) { %>');
-    tmpl_array.push('       <tr>');
-    tmpl_array.push('           <th scope="row">Uploaded by</th>');
-    tmpl_array.push('           <td><%= _.escape(ldda.get("uploaded_by")) %></td>');
-    tmpl_array.push('       </tr>');
-    tmpl_array.push('   <% } %>');
-
-    tmpl_array.push('   <% if (ldda.get("metadata_data_lines")) { %>');
-    tmpl_array.push('       <tr>');
-    tmpl_array.push('           <th scope="row">Data Lines</th>');
-    tmpl_array.push('           <td scope="row"><%= _.escape(ldda.get("metadata_data_lines")) %></td>');
-    tmpl_array.push('       </tr>');
-    tmpl_array.push('   <% } %>');
-
-    tmpl_array.push('   <% if (ldda.get("metadata_comment_lines")) { %>');
-    tmpl_array.push('       <tr>');
-    tmpl_array.push('           <th scope="row">Comment Lines</th>');
-    tmpl_array.push('           <td scope="row"><%= _.escape(ldda.get("metadata_comment_lines")) %></td>');
-    tmpl_array.push('       </tr>');
-    tmpl_array.push('   <% } %>');
-
-    tmpl_array.push('   <% if (ldda.get("metadata_columns")) { %>');
-    tmpl_array.push('       <tr>');
-    tmpl_array.push('           <th scope="row">Number of Columns</th>');
-    tmpl_array.push('           <td scope="row"><%= _.escape(ldda.get("metadata_columns")) %></td>');
-    tmpl_array.push('       </tr>');
-    tmpl_array.push('   <% } %>');
-
-    tmpl_array.push('   <% if (ldda.get("metadata_column_types")) { %>');
-    tmpl_array.push('       <tr>');
-    tmpl_array.push('           <th scope="row">Column Types</th>');
-    tmpl_array.push('           <td scope="row"><%= _.escape(ldda.get("metadata_column_types")) %></td>');
-    tmpl_array.push('       </tr>');
-    tmpl_array.push('   <% } %>');
-
-    tmpl_array.push('   <% if (ldda.get("message")) { %>');
-    tmpl_array.push('       <tr>');
-    tmpl_array.push('           <th scope="row">Message</th>');
-    tmpl_array.push('           <td scope="row"><%= _.escape(ldda.get("message")) %></td>');
-    tmpl_array.push('       </tr>');
-    tmpl_array.push('   <% } %>');
-
-    tmpl_array.push('   <% if (ldda.get("misc_blurb")) { %>');
-    tmpl_array.push('       <tr>');
-    tmpl_array.push('           <th scope="row">Miscellaneous blurb</th>');
-    tmpl_array.push('           <td scope="row"><%= _.escape(ldda.get("misc_blurb")) %></td>');
-    tmpl_array.push('       </tr>');
-    tmpl_array.push('   <% } %>');
-
-    tmpl_array.push('   <% if (ldda.get("misc_info")) { %>');
-    tmpl_array.push('       <tr>');
-    tmpl_array.push('           <th scope="row">Miscellaneous information</th>');
-    tmpl_array.push('           <td scope="row"><%= _.escape(ldda.get("misc_info")) %></td>');
-    tmpl_array.push('       </tr>');
-    tmpl_array.push('   <% } %>');
-
-    tmpl_array.push('    </table>');
-    tmpl_array.push('    <div>');
-    tmpl_array.push('        <pre class="peek">');
-    tmpl_array.push('        </pre>');
-    tmpl_array.push('    </div>');
-
-    tmpl_array.push('</div>');
-
-    // CONTAINER END
-    tmpl_array.push('</div>');
-
-    return _.template(tmpl_array.join(''));
-  },
-
-  templateModifyDataset : function(){
-    var tmpl_array = [];
-    // CONTAINER START
-    tmpl_array.push('<div class="library_style_container">');
-
-    tmpl_array.push('  <div id="library_toolbar">');
-    tmpl_array.push('   <button data-toggle="tooltip" data-placement="top" title="Cancel modifications" class="btn btn-default toolbtn_cancel_modifications primary-button" type="button"><span class="fa fa-times"></span> Cancel</span></button>');
-    tmpl_array.push('   <button data-toggle="tooltip" data-placement="top" title="Save modifications" class="btn btn-default toolbtn_save_modifications primary-button" type="button"><span class="fa fa-floppy-o"></span> Save</span></button>');
-
-    tmpl_array.push('  </div>');
-
-    // BREADCRUMBS
-    tmpl_array.push('<ol class="breadcrumb">');
-    tmpl_array.push('   <li><a title="Return to the list of libraries" href="#">Libraries</a></li>');
-    tmpl_array.push('   <% _.each(item.get("full_path"), function(path_item) { %>');
-    tmpl_array.push('   <% if (path_item[0] != item.id) { %>');
-    tmpl_array.push('   <li><a title="Return to this folder" href="#/folders/<%- path_item[0] %>"><%- path_item[1] %></a> </li> ');
-    tmpl_array.push(    '<% } else { %>');
-    tmpl_array.push('   <li class="active"><span title="You are here"><%- path_item[1] %></span></li>');
-    tmpl_array.push('   <% } %>');
-    tmpl_array.push('   <% }); %>');
-    tmpl_array.push('</ol>');
-
-    tmpl_array.push('<div class="dataset_table">');
-    tmpl_array.push('<p>For more editing options please import the dataset to history and use "Edit attributes" on it.</p>');
-    tmpl_array.push('   <table class="grid table table-striped table-condensed">');
-    tmpl_array.push('       <tr>');
-    tmpl_array.push('           <th scope="row" id="id_row" data-id="<%= _.escape(item.get("ldda_id")) %>">Name</th>');
-    tmpl_array.push('           <td><input class="input_dataset_name form-control" type="text" placeholder="name" value="<%= _.escape(item.get("name")) %>"></td>');
-    tmpl_array.push('       </tr>');
-    tmpl_array.push('       <tr>');
-    tmpl_array.push('           <th scope="row">Data type</th>');
-    tmpl_array.push('           <td><%= _.escape(item.get("file_ext")) %></td>');
-    tmpl_array.push('       </tr>');
-    tmpl_array.push('       <tr>');
-    tmpl_array.push('           <th scope="row">Genome build</th>');
-    tmpl_array.push('           <td><%= _.escape(item.get("genome_build")) %></td>');
-    tmpl_array.push('       </tr>');
-    tmpl_array.push('       <tr>');
-    tmpl_array.push('           <th scope="row">Size</th>');
-    tmpl_array.push('           <td><%= _.escape(item.get("file_size")) %></td>');
-    tmpl_array.push('       </tr>');
-    tmpl_array.push('       <tr>');
-    tmpl_array.push('           <th scope="row">Date uploaded (UTC)</th>');
-    tmpl_array.push('           <td><%= _.escape(item.get("date_uploaded")) %></td>');
-    tmpl_array.push('       </tr>');
-    tmpl_array.push('       <tr>');
-    tmpl_array.push('           <th scope="row">Uploaded by</th>');
-    tmpl_array.push('           <td><%= _.escape(item.get("uploaded_by")) %></td>');
-    tmpl_array.push('       </tr>');
-    tmpl_array.push('           <tr scope="row">');
-    tmpl_array.push('           <th scope="row">Data Lines</th>');
-    tmpl_array.push('           <td scope="row"><%= _.escape(item.get("metadata_data_lines")) %></td>');
-    tmpl_array.push('       </tr>');
-    tmpl_array.push('       <th scope="row">Comment Lines</th>');
-    tmpl_array.push('           <% if (item.get("metadata_comment_lines") === "") { %>');
-    tmpl_array.push('               <td scope="row"><%= _.escape(item.get("metadata_comment_lines")) %></td>');
-    tmpl_array.push('           <% } else { %>');
-    tmpl_array.push('               <td scope="row">unknown</td>');
-    tmpl_array.push('           <% } %>');
-    tmpl_array.push('       </tr>');
-    tmpl_array.push('       <tr>');
-    tmpl_array.push('           <th scope="row">Number of Columns</th>');
-    tmpl_array.push('           <td scope="row"><%= _.escape(item.get("metadata_columns")) %></td>');
-    tmpl_array.push('       </tr>');
-    tmpl_array.push('       <tr>');
-    tmpl_array.push('           <th scope="row">Column Types</th>');
-    tmpl_array.push('           <td scope="row"><%= _.escape(item.get("metadata_column_types")) %></td>');
-    tmpl_array.push('       </tr>');
-    tmpl_array.push('       <tr>');
-    tmpl_array.push('           <th scope="row">Message</th>');
-    tmpl_array.push('           <td scope="row"><%= _.escape(item.get("message")) %></td>');
-    tmpl_array.push('       </tr>');    
-    tmpl_array.push('       <tr>');
-    tmpl_array.push('           <th scope="row">Miscellaneous information</th>');
-    tmpl_array.push('           <td scope="row"><%= _.escape(item.get("misc_info")) %></td>');
-    tmpl_array.push('       </tr>');
-    tmpl_array.push('       <tr>');
-    tmpl_array.push('           <th scope="row">Miscellaneous blurb</th>');
-    tmpl_array.push('           <td scope="row"><%= _.escape(item.get("misc_blurb")) %></td>');
-    tmpl_array.push('       </tr>');    
-    tmpl_array.push('   </table>');
-    tmpl_array.push('<div>');
-    tmpl_array.push('   <pre class="peek">');
-    tmpl_array.push('   </pre>');
-    tmpl_array.push('</div>');
-    tmpl_array.push('</div>');
-
-    // CONTAINER END
-    tmpl_array.push('</div>');
-
-    return _.template(tmpl_array.join(''));
-  },
-
-  templateDatasetPermissions : function(){
-    var tmpl_array = [];
-    // CONTAINER START
-    tmpl_array.push('<div class="library_style_container">');
-
-    tmpl_array.push('  <div id="library_toolbar">');
-    tmpl_array.push('   <a href="#folders/<%- item.get("folder_id") %>"><button data-toggle="tooltip" data-placement="top" title="Go back to containing folder" class="btn btn-default primary-button" type="button"><span class="fa fa-folder-open-o"></span> Containing Folder</span></button></a>');
-    tmpl_array.push('   <a href="#folders/<%- item.get("folder_id") %>/datasets/<%- item.id %>"><button data-toggle="tooltip" data-placement="top" title="Go back to dataset" class="btn btn-default primary-button" type="button"><span class="fa fa-file-o"></span> Dataset Details</span></button><a>');
-
-    tmpl_array.push('  </div>');
-
-    // BREADCRUMBS
-    tmpl_array.push('<ol class="breadcrumb">');
-    tmpl_array.push('   <li><a title="Return to the list of libraries" href="#">Libraries</a></li>');
-    tmpl_array.push('   <% _.each(item.get("full_path"), function(path_item) { %>');
-    tmpl_array.push('   <% if (path_item[0] != item.id) { %>');
-    tmpl_array.push('   <li><a title="Return to this folder" href="#/folders/<%- path_item[0] %>"><%- path_item[1] %></a> </li> ');
-    tmpl_array.push(    '<% } else { %>');
-    tmpl_array.push('   <li class="active"><span title="You are here"><%- path_item[1] %></span></li>');
-    tmpl_array.push('   <% } %>');
-    tmpl_array.push('   <% }); %>');
-    tmpl_array.push('</ol>');
-
-    tmpl_array.push('<h1>Dataset: <%= _.escape(item.get("name")) %></h1>');
-
-    tmpl_array.push('<div class="alert alert-warning">');
-    tmpl_array.push('<% if (is_admin) { %>');
-    tmpl_array.push('You are logged in as an <strong>administrator</strong> therefore you can manage any dataset on this Galaxy instance. Please make sure you understand the consequences.');
-    tmpl_array.push('<% } else { %>');
-    tmpl_array.push('You can assign any number of roles to any of the following permission types. However please read carefully the implications of such actions.');
-    tmpl_array.push('<% } %>');
-    tmpl_array.push('</div>');
-    
-    tmpl_array.push('<div class="dataset_table">');
-
-    tmpl_array.push('<h2>Library-related permissions</h2>');
-    tmpl_array.push('<h4>Roles that can modify the library item</h4>');
-    tmpl_array.push('<div id="modify_perm" class="modify_perm roles-selection"></div>');
-    tmpl_array.push('<div class="alert alert-info roles-selection">User with <strong>any</strong> of these roles can modify name, metadata, and other information about this library item.</div>');
-    tmpl_array.push('<hr/>');
-
-    tmpl_array.push('<h2>Dataset-related permissions</h2>');
-    tmpl_array.push('<div class="alert alert-warning">Changes made below will affect <strong>every</strong> library item that was created from this dataset and also every history this dataset is part of.</div>');
-
-    tmpl_array.push('<% if (!item.get("is_unrestricted")) { %>');
-    tmpl_array.push(' <p>You can remove all access restrictions on this dataset. ');
-    tmpl_array.push(' <button data-toggle="tooltip" data-placement="top" title="Everybody will be able to access the dataset." class="btn btn-default btn-remove-restrictions primary-button" type="button">');
-    tmpl_array.push(' <span class="fa fa-globe"> Remove restrictions</span>');
-    tmpl_array.push(' </button>');
-    tmpl_array.push(' </p>');
-    tmpl_array.push('<% } else { %>');
-    tmpl_array.push('  This dataset is unrestricted so everybody can access it. Just share the URL of this page.');
-    tmpl_array.push('  <button data-toggle="tooltip" data-placement="top" title="Copy to clipboard" class="btn btn-default btn-copy-link-to-clipboard primary-button" type="button"><span class="fa fa-clipboard"> To Clipboard</span></button> ');
-    tmpl_array.push('  <p>You can make this dataset private to you. ');
-    tmpl_array.push(' <button data-toggle="tooltip" data-placement="top" title="Only you will be able to access the dataset." class="btn btn-default btn-make-private primary-button" type="button"><span class="fa fa-key"> Make Private</span></button>');
-    tmpl_array.push(' </p>');
-    // tmpl_array.push(' <p>You can share this dataset privately with other Galaxy users. ');
-    // tmpl_array.push(' <button data-toggle="tooltip" data-placement="top" title="Only you and the suers you choose will be able to access the dataset." class="btn btn-default btn-share-dataset primary-button" type="button"><span class="fa fa-share"> Share Privately</span></button>');
-    // tmpl_array.push(' </p>');
-    tmpl_array.push('<% } %>');
-
-    tmpl_array.push('<h4>Roles that can access the dataset</h4>');
-    tmpl_array.push('<div id="access_perm" class="access_perm roles-selection"></div>');
-    tmpl_array.push('<div class="alert alert-info roles-selection">User has to have <strong>all these roles</strong> in order to access this dataset. Users without access permission <strong>cannot</strong> have other permissions on this dataset. If there are no access roles set on the dataset it is considered <strong>unrestricted</strong>.</div>');
-    tmpl_array.push('<h4>Roles that can manage permissions on the dataset</h4>');
-    tmpl_array.push('<div id="manage_perm" class="manage_perm roles-selection"></div>');
-    tmpl_array.push('<div class="alert alert-info roles-selection">User with <strong>any</strong> of these roles can manage permissions of this dataset. If you remove yourself you will loose the ability manage this dataset unless you are an admin.</div>');
-    tmpl_array.push('<button data-toggle="tooltip" data-placement="top" title="Save modifications made on this page" class="btn btn-default toolbtn_save_permissions primary-button" type="button"><span class="fa fa-floppy-o"></span> Save</span></button>');
-
-    tmpl_array.push('</div>');
-
-    // CONTAINER END
-    tmpl_array.push('</div>');
-
-    return _.template(tmpl_array.join(''));
-  },
-
-  templateBulkImportInModal: function(){
-    var tmpl_array = [];
-
-    tmpl_array.push('<span id="history_modal_combo_bulk" style="width:90%; margin-left: 1em; margin-right: 1em; ">');
-    tmpl_array.push('Select history: ');
-    tmpl_array.push('<select id="dataset_import_single" name="dataset_import_single" style="width:50%; margin-bottom: 1em; "> ');
-    tmpl_array.push('   <% _.each(histories, function(history) { %>'); //history select box
-    tmpl_array.push('       <option value="<%= _.escape(history.get("id")) %>"><%= _.escape(history.get("name")) %></option>');
-    tmpl_array.push('   <% }); %>');
-    tmpl_array.push('</select>');
-    tmpl_array.push('</span>');
-
-    return _.template(tmpl_array.join(''));
-  },
-
-  templateAccessSelect: function(){
-    var tmpl_array = [];
-
-    tmpl_array.push('<select id="access_select" multiple>');
-
-    tmpl_array.push('   <% _.each(options, function(option) { %>');    
-    tmpl_array.push('       <option value="<%- option.name %>"><%- option.name %></option>');
-    tmpl_array.push('   <% }); %>');
-
-    tmpl_array.push('</select>');
-
-
-    return _.template(tmpl_array.join(''));
-  }
-
-});
-
-return {
-    LibraryDatasetView: LibraryDatasetView
-};
-
-});
->>>>>>> d5aeb952
+define(["libs/toastr","mvc/library/library-model","mvc/ui/ui-select"],function(a,b,c){var d=Backbone.View.extend({el:"#center",model:null,options:{},events:{"click .toolbtn_modify_dataset":"enableModification","click .toolbtn_cancel_modifications":"render","click .toolbtn-download-dataset":"downloadDataset","click .toolbtn-import-dataset":"importIntoHistory","click .toolbtn-share-dataset":"shareDataset","click .btn-copy-link-to-clipboard":"copyToClipboard","click .btn-make-private":"makeDatasetPrivate","click .btn-remove-restrictions":"removeDatasetRestrictions","click .toolbtn_save_permissions":"savePermissions","click .toolbtn_save_modifications":"comingSoon"},initialize:function(a){this.options=_.extend(this.options,a),this.options.id&&this.fetchDataset()},fetchDataset:function(c){this.options=_.extend(this.options,c),this.model=new b.Item({id:this.options.id});var d=this;this.model.fetch({success:function(){d.options.show_permissions?d.showPermissions():d.options.show_version?d.fetchVersion():d.render()},error:function(b,c){"undefined"!=typeof c.responseJSON?a.error(c.responseJSON.err_msg+" Click this to go back.","",{onclick:function(){Galaxy.libraries.library_router.back()}}):a.error("An error ocurred. Click this to go back.","",{onclick:function(){Galaxy.libraries.library_router.back()}})}})},render:function(a){this.options=_.extend(this.options,a),$(".tooltip").remove();var b=this.templateDataset();this.$el.html(b({item:this.model})),$(".peek").html(this.model.get("peek")),$("#center [data-toggle]").tooltip()},fetchVersion:function(c){this.options=_.extend(this.options,c),that=this,this.options.ldda_id?(this.ldda=new b.Ldda({id:this.options.ldda_id}),this.ldda.url=this.ldda.urlRoot+this.model.id+"/versions/"+this.ldda.id,this.ldda.fetch({success:function(){that.renderVersion()},error:function(b,c){a.error("undefined"!=typeof c.responseJSON?c.responseJSON.err_msg:"An error ocurred.")}})):(this.render(),a.error("Library dataset version requested but no id provided."))},renderVersion:function(){$(".tooltip").remove();var a=this.templateVersion();this.$el.html(a({item:this.model,ldda:this.ldda})),$(".peek").html(this.ldda.get("peek"))},enableModification:function(){$(".tooltip").remove();var a=this.templateModifyDataset();this.$el.html(a({item:this.model})),$(".peek").html(this.model.get("peek")),$("#center [data-toggle]").tooltip()},downloadDataset:function(){var a=(window.galaxy_config?galaxy_config.root:"/")+"api/libraries/datasets/download/uncompressed",b={ld_ids:this.id};this.processDownload(a,b)},processDownload:function(b,c,d){if(b&&c){c="string"==typeof c?c:$.param(c);var e="";$.each(c.split("&"),function(){var a=this.split("=");e+='<input type="hidden" name="'+a[0]+'" value="'+a[1]+'" />'}),$('<form action="'+b+'" method="'+(d||"post")+'">'+e+"</form>").appendTo("body").submit().remove(),a.info("Your download will begin soon.")}},importIntoHistory:function(){this.refreshUserHistoriesList(function(a){var b=a.templateBulkImportInModal();a.modal=Galaxy.modal,a.modal.show({closing_events:!0,title:"Import into History",body:b({histories:a.histories.models}),buttons:{Import:function(){a.importCurrentIntoHistory()},Close:function(){Galaxy.modal.hide()}}})})},refreshUserHistoriesList:function(c){var d=this;this.histories=new b.GalaxyHistories,this.histories.fetch({success:function(b){0===b.length?a.warning("You have to create history first. Click this to do so.","",{onclick:function(){window.location="/"}}):c(d)},error:function(b,c){a.error("undefined"!=typeof c.responseJSON?c.responseJSON.err_msg:"An error ocurred.")}})},importCurrentIntoHistory:function(){var c=$(this.modal.elMain).find("select[name=dataset_import_single] option:selected").val(),d=new b.HistoryItem;d.url=d.urlRoot+c+"/contents",jQuery.getJSON(galaxy_config.root+"history/set_as_current?id="+c),d.save({content:this.id,source:"library"},{success:function(){Galaxy.modal.hide(),a.success("Dataset imported. Click this to start analysing it.","",{onclick:function(){window.location="/"}})},error:function(b,c){a.error("undefined"!=typeof c.responseJSON?"Dataset not imported. "+c.responseJSON.err_msg:"An error occured. Dataset not imported. Please try again.")}})},shareDataset:function(){a.info("Feature coming soon.")},goBack:function(){Galaxy.libraries.library_router.back()},showPermissions:function(b){this.options=_.extend(this.options,b),$(".tooltip").remove(),void 0!==this.options.fetched_permissions&&this.model.set(0===this.options.fetched_permissions.access_dataset_roles.length?{is_unrestricted:!0}:{is_unrestricted:!1});var c=!1;Galaxy.currUser&&(c=Galaxy.currUser.isAdmin());var d=this.templateDatasetPermissions();this.$el.html(d({item:this.model,is_admin:c}));var e=this;void 0===this.options.fetched_permissions?$.get((window.galaxy_config?galaxy_config.root:"/")+"api/libraries/datasets/"+e.id+"/permissions?scope=current").done(function(a){e.prepareSelectBoxes({fetched_permissions:a,is_admin:c})}).fail(function(){a.error("An error occurred while attempting to fetch dataset permissions.")}):this.prepareSelectBoxes({is_admin:c}),$("#center [data-toggle]").tooltip(),$("#center").css("overflow","auto")},prepareSelectBoxes:function(b){this.options=_.extend(this.options,b);for(var d=this.options.fetched_permissions,e=this.options.is_admin,f=this,g=[],h=0;h<d.access_dataset_roles.length;h++)g.push(d.access_dataset_roles[h]+":"+d.access_dataset_roles[h]);for(var i=[],h=0;h<d.modify_item_roles.length;h++)i.push(d.modify_item_roles[h]+":"+d.modify_item_roles[h]);for(var j=[],h=0;h<d.manage_dataset_roles.length;h++)j.push(d.manage_dataset_roles[h]+":"+d.manage_dataset_roles[h]);if(e){var k={minimumInputLength:0,css:"access_perm",multiple:!0,placeholder:"Click to select a role",container:f.$el.find("#access_perm"),ajax:{url:(window.galaxy_config?galaxy_config.root:"/")+"api/libraries/datasets/"+f.id+"/permissions?scope=available",dataType:"json",quietMillis:100,data:function(a,b){return{q:a,page_limit:10,page:b}},results:function(a,b){var c=10*b<a.total;return{results:a.roles,more:c}}},formatResult:function(a){return a.name+" type: "+a.type},formatSelection:function(a){return a.name},initSelection:function(a,b){var c=[];$(a.val().split(",")).each(function(){var a=this.split(":");c.push({id:a[1],name:a[1]})}),b(c)},initialData:g.join(","),dropdownCssClass:"bigdrop"},l={minimumInputLength:0,css:"modify_perm",multiple:!0,placeholder:"Click to select a role",container:f.$el.find("#modify_perm"),ajax:{url:(window.galaxy_config?galaxy_config.root:"/")+"api/libraries/datasets/"+f.id+"/permissions?scope=available",dataType:"json",quietMillis:100,data:function(a,b){return{q:a,page_limit:10,page:b}},results:function(a,b){var c=10*b<a.total;return{results:a.roles,more:c}}},formatResult:function(a){return a.name+" type: "+a.type},formatSelection:function(a){return a.name},initSelection:function(a,b){var c=[];$(a.val().split(",")).each(function(){var a=this.split(":");c.push({id:a[1],name:a[1]})}),b(c)},initialData:i.join(","),dropdownCssClass:"bigdrop"},m={minimumInputLength:0,css:"manage_perm",multiple:!0,placeholder:"Click to select a role",container:f.$el.find("#manage_perm"),ajax:{url:(window.galaxy_config?galaxy_config.root:"/")+"api/libraries/datasets/"+f.id+"/permissions?scope=available",dataType:"json",quietMillis:100,data:function(a,b){return{q:a,page_limit:10,page:b}},results:function(a,b){var c=10*b<a.total;return{results:a.roles,more:c}}},formatResult:function(a){return a.name+" type: "+a.type},formatSelection:function(a){return a.name},initSelection:function(a,b){var c=[];$(a.val().split(",")).each(function(){var a=this.split(":");c.push({id:a[1],name:a[1]})}),b(c)},initialData:j.join(","),dropdownCssClass:"bigdrop"};f.accessSelectObject=new c.View(k),f.modifySelectObject=new c.View(l),f.manageSelectObject=new c.View(m)}else{var n=f.templateAccessSelect();$.get((window.galaxy_config?galaxy_config.root:"/")+"api/libraries/datasets/"+f.id+"/permissions?scope=available",function(a){$(".access_perm").html(n({options:a.roles})),f.accessSelectObject=$("#access_select").select2()}).fail(function(){a.error("An error occurred while attempting to fetch dataset permissions.")})}},comingSoon:function(){a.warning("Feature coming soon.")},copyToClipboard:function(){var a=Backbone.history.location.href;-1!==a.lastIndexOf("/permissions")&&(a=a.substr(0,a.lastIndexOf("/permissions"))),window.prompt("Copy to clipboard: Ctrl+C, Enter",a)},makeDatasetPrivate:function(){var b=this;$.post((window.galaxy_config?galaxy_config.root:"/")+"api/libraries/datasets/"+b.id+"/permissions?action=make_private").done(function(c){b.model.set({is_unrestricted:!1}),b.showPermissions({fetched_permissions:c}),a.success("The dataset is now private to you.")}).fail(function(){a.error("An error occurred while attempting to make dataset private.")})},removeDatasetRestrictions:function(){var b=this;$.post((window.galaxy_config?galaxy_config.root:"/")+"api/libraries/datasets/"+b.id+"/permissions?action=remove_restrictions").done(function(c){b.model.set({is_unrestricted:!0}),b.showPermissions({fetched_permissions:c}),a.success("Access to this dataset is now unrestricted.")}).fail(function(){a.error("An error occurred while attempting to make dataset unrestricted.")})},savePermissions:function(){for(var b=this,c=this.accessSelectObject.$el.select2("data"),d=this.manageSelectObject.$el.select2("data"),e=this.modifySelectObject.$el.select2("data"),f=[],g=[],h=[],i=c.length-1;i>=0;i--)f.push(c[i].id);for(var i=d.length-1;i>=0;i--)g.push(d[i].id);for(var i=e.length-1;i>=0;i--)h.push(e[i].id);$.post((window.galaxy_config?galaxy_config.root:"/")+"api/libraries/datasets/"+b.id+"/permissions?action=set_permissions",{"access_ids[]":f,"manage_ids[]":g,"modify_ids[]":h}).done(function(c){b.showPermissions({fetched_permissions:c}),a.success("Permissions saved.")}).fail(function(){a.error("An error occurred while attempting to set dataset permissions.")})},templateDataset:function(){var a=[];return a.push('<div class="library_style_container">'),a.push('  <div id="library_toolbar">'),a.push('   <button data-toggle="tooltip" data-placement="top" title="Download dataset" class="btn btn-default toolbtn-download-dataset primary-button" type="button"><span class="fa fa-download"></span> Download</span></button>'),a.push('   <button data-toggle="tooltip" data-placement="top" title="Import dataset into history" class="btn btn-default toolbtn-import-dataset primary-button" type="button"><span class="fa fa-book"></span> to History</span></button>'),a.push('   <% if (item.get("can_user_modify")) { %>'),a.push('   <button data-toggle="tooltip" data-placement="top" title="Modify library item" class="btn btn-default toolbtn_modify_dataset primary-button" type="button"><span class="fa fa-pencil"></span> Modify</span></button>'),a.push("   <% } %>"),a.push('   <% if (item.get("can_user_manage")) { %>'),a.push('   <a href="#folders/<%- item.get("folder_id") %>/datasets/<%- item.id %>/permissions"><button data-toggle="tooltip" data-placement="top" title="Manage permissions" class="btn btn-default toolbtn_change_permissions primary-button" type="button"><span class="fa fa-group"></span> Permissions</span></button></a>'),a.push("   <% } %>"),a.push("  </div>"),a.push('<ol class="breadcrumb">'),a.push('   <li><a title="Return to the list of libraries" href="#">Libraries</a></li>'),a.push('   <% _.each(item.get("full_path"), function(path_item) { %>'),a.push("   <% if (path_item[0] != item.id) { %>"),a.push('   <li><a title="Return to this folder" href="#/folders/<%- path_item[0] %>"><%- path_item[1] %></a> </li> '),a.push("<% } else { %>"),a.push('   <li class="active"><span title="You are here"><%- path_item[1] %></span></li>'),a.push("   <% } %>"),a.push("   <% }); %>"),a.push("</ol>"),a.push('<% if (item.get("is_unrestricted")) { %>'),a.push('  <div class="alert alert-info">'),a.push("  This dataset is unrestricted so everybody can access it. Just share the URL of this page. "),a.push('  <button data-toggle="tooltip" data-placement="top" title="Copy to clipboard" class="btn btn-default btn-copy-link-to-clipboard primary-button" type="button"><span class="fa fa-clipboard"></span> To Clipboard</span></button> '),a.push("  </div>"),a.push("<% } %>"),a.push('<div class="dataset_table">'),a.push('   <table class="grid table table-striped table-condensed">'),a.push("       <tr>"),a.push('           <th scope="row" id="id_row" data-id="<%= _.escape(item.get("ldda_id")) %>">Name</th>'),a.push('           <td><%= _.escape(item.get("name")) %></td>'),a.push("       </tr>"),a.push('   <% if (item.get("file_ext")) { %>'),a.push("       <tr>"),a.push('           <th scope="row">Data type</th>'),a.push('           <td><%= _.escape(item.get("file_ext")) %></td>'),a.push("       </tr>"),a.push("   <% } %>"),a.push('   <% if (item.get("genome_build")) { %>'),a.push("       <tr>"),a.push('           <th scope="row">Genome build</th>'),a.push('           <td><%= _.escape(item.get("genome_build")) %></td>'),a.push("       </tr>"),a.push("   <% } %>"),a.push('   <% if (item.get("file_size")) { %>'),a.push("       <tr>"),a.push('           <th scope="row">Size</th>'),a.push('           <td><%= _.escape(item.get("file_size")) %></td>'),a.push("       </tr>"),a.push("   <% } %>"),a.push('   <% if (item.get("date_uploaded")) { %>'),a.push("       <tr>"),a.push('           <th scope="row">Date uploaded (UTC)</th>'),a.push('           <td><%= _.escape(item.get("date_uploaded")) %></td>'),a.push("       </tr>"),a.push("   <% } %>"),a.push('   <% if (item.get("uploaded_by")) { %>'),a.push("       <tr>"),a.push('           <th scope="row">Uploaded by</th>'),a.push('           <td><%= _.escape(item.get("uploaded_by")) %></td>'),a.push("       </tr>"),a.push("   <% } %>"),a.push('   <% if (item.get("metadata_data_lines")) { %>'),a.push("       <tr>"),a.push('           <th scope="row">Data Lines</th>'),a.push('           <td scope="row"><%= _.escape(item.get("metadata_data_lines")) %></td>'),a.push("       </tr>"),a.push("   <% } %>"),a.push('   <% if (item.get("metadata_comment_lines")) { %>'),a.push("       <tr>"),a.push('           <th scope="row">Comment Lines</th>'),a.push('           <td scope="row"><%= _.escape(item.get("metadata_comment_lines")) %></td>'),a.push("       </tr>"),a.push("   <% } %>"),a.push('   <% if (item.get("metadata_columns")) { %>'),a.push("       <tr>"),a.push('           <th scope="row">Number of Columns</th>'),a.push('           <td scope="row"><%= _.escape(item.get("metadata_columns")) %></td>'),a.push("       </tr>"),a.push("   <% } %>"),a.push('   <% if (item.get("metadata_column_types")) { %>'),a.push("       <tr>"),a.push('           <th scope="row">Column Types</th>'),a.push('           <td scope="row"><%= _.escape(item.get("metadata_column_types")) %></td>'),a.push("       </tr>"),a.push("   <% } %>"),a.push('   <% if (item.get("message")) { %>'),a.push("       <tr>"),a.push('           <th scope="row">Message</th>'),a.push('           <td scope="row"><%= _.escape(item.get("message")) %></td>'),a.push("       </tr>"),a.push("   <% } %>"),a.push('   <% if (item.get("misc_blurb")) { %>'),a.push("       <tr>"),a.push('           <th scope="row">Miscellaneous blurb</th>'),a.push('           <td scope="row"><%= _.escape(item.get("misc_blurb")) %></td>'),a.push("       </tr>"),a.push("   <% } %>"),a.push('   <% if (item.get("misc_info")) { %>'),a.push("       <tr>"),a.push('           <th scope="row">Miscellaneous information</th>'),a.push('           <td scope="row"><%= _.escape(item.get("misc_info")) %></td>'),a.push("       </tr>"),a.push("   <% } %>"),a.push("    </table>"),a.push("    <div>"),a.push('        <pre class="peek">'),a.push("        </pre>"),a.push("    </div>"),a.push('   <% if (item.get("has_versions")) { %>'),a.push("      <div>"),a.push("      <h3>Expired versions:</h3>"),a.push("      <ul>"),a.push('      <% _.each(item.get("expired_versions"), function(version) { %>'),a.push('        <li><a title="See details of this version" href="#folders/<%- item.get("folder_id") %>/datasets/<%- item.id %>/versions/<%- version[0] %>"><%- version[1] %></a></li>'),a.push("      <% }) %>"),a.push("      <ul>"),a.push("      </div>"),a.push("   <% } %>"),a.push("</div>"),a.push("</div>"),_.template(a.join(""))},templateVersion:function(){var a=[];return a.push('<div class="library_style_container">'),a.push('  <div id="library_toolbar">'),a.push('   <a href="#folders/<%- item.get("folder_id") %>/datasets/<%- item.id %>"><button data-toggle="tooltip" data-placement="top" title="Go to latest dataset" class="btn btn-default primary-button" type="button"><span class="fa fa-caret-left fa-lg"></span> Latest dataset</span></button><a>'),a.push("  </div>"),a.push('<ol class="breadcrumb">'),a.push('   <li><a title="Return to the list of libraries" href="#">Libraries</a></li>'),a.push('   <% _.each(item.get("full_path"), function(path_item) { %>'),a.push("   <% if (path_item[0] != item.id) { %>"),a.push('   <li><a title="Return to this folder" href="#/folders/<%- path_item[0] %>"><%- path_item[1] %></a> </li> '),a.push("<% } else { %>"),a.push('   <li class="active"><span title="You are here"><%- path_item[1] %></span></li>'),a.push("   <% } %>"),a.push("   <% }); %>"),a.push("</ol>"),a.push('  <div class="alert alert-warning">This is an expired version of the library dataset: <%= _.escape(item.get("name")) %></div>'),a.push('<div class="dataset_table">'),a.push('   <table class="grid table table-striped table-condensed">'),a.push("       <tr>"),a.push('           <th scope="row" id="id_row" data-id="<%= _.escape(ldda.id) %>">Name</th>'),a.push('           <td><%= _.escape(ldda.get("name")) %></td>'),a.push("       </tr>"),a.push('   <% if (ldda.get("file_ext")) { %>'),a.push("       <tr>"),a.push('           <th scope="row">Data type</th>'),a.push('           <td><%= _.escape(ldda.get("file_ext")) %></td>'),a.push("       </tr>"),a.push("   <% } %>"),a.push('   <% if (ldda.get("genome_build")) { %>'),a.push("       <tr>"),a.push('           <th scope="row">Genome build</th>'),a.push('           <td><%= _.escape(ldda.get("genome_build")) %></td>'),a.push("       </tr>"),a.push("   <% } %>"),a.push('   <% if (ldda.get("file_size")) { %>'),a.push("       <tr>"),a.push('           <th scope="row">Size</th>'),a.push('           <td><%= _.escape(ldda.get("file_size")) %></td>'),a.push("       </tr>"),a.push("   <% } %>"),a.push('   <% if (ldda.get("date_uploaded")) { %>'),a.push("       <tr>"),a.push('           <th scope="row">Date uploaded (UTC)</th>'),a.push('           <td><%= _.escape(ldda.get("date_uploaded")) %></td>'),a.push("       </tr>"),a.push("   <% } %>"),a.push('   <% if (ldda.get("uploaded_by")) { %>'),a.push("       <tr>"),a.push('           <th scope="row">Uploaded by</th>'),a.push('           <td><%= _.escape(ldda.get("uploaded_by")) %></td>'),a.push("       </tr>"),a.push("   <% } %>"),a.push('   <% if (ldda.get("metadata_data_lines")) { %>'),a.push("       <tr>"),a.push('           <th scope="row">Data Lines</th>'),a.push('           <td scope="row"><%= _.escape(ldda.get("metadata_data_lines")) %></td>'),a.push("       </tr>"),a.push("   <% } %>"),a.push('   <% if (ldda.get("metadata_comment_lines")) { %>'),a.push("       <tr>"),a.push('           <th scope="row">Comment Lines</th>'),a.push('           <td scope="row"><%= _.escape(ldda.get("metadata_comment_lines")) %></td>'),a.push("       </tr>"),a.push("   <% } %>"),a.push('   <% if (ldda.get("metadata_columns")) { %>'),a.push("       <tr>"),a.push('           <th scope="row">Number of Columns</th>'),a.push('           <td scope="row"><%= _.escape(ldda.get("metadata_columns")) %></td>'),a.push("       </tr>"),a.push("   <% } %>"),a.push('   <% if (ldda.get("metadata_column_types")) { %>'),a.push("       <tr>"),a.push('           <th scope="row">Column Types</th>'),a.push('           <td scope="row"><%= _.escape(ldda.get("metadata_column_types")) %></td>'),a.push("       </tr>"),a.push("   <% } %>"),a.push('   <% if (ldda.get("message")) { %>'),a.push("       <tr>"),a.push('           <th scope="row">Message</th>'),a.push('           <td scope="row"><%= _.escape(ldda.get("message")) %></td>'),a.push("       </tr>"),a.push("   <% } %>"),a.push('   <% if (ldda.get("misc_blurb")) { %>'),a.push("       <tr>"),a.push('           <th scope="row">Miscellaneous blurb</th>'),a.push('           <td scope="row"><%= _.escape(ldda.get("misc_blurb")) %></td>'),a.push("       </tr>"),a.push("   <% } %>"),a.push('   <% if (ldda.get("misc_info")) { %>'),a.push("       <tr>"),a.push('           <th scope="row">Miscellaneous information</th>'),a.push('           <td scope="row"><%= _.escape(ldda.get("misc_info")) %></td>'),a.push("       </tr>"),a.push("   <% } %>"),a.push("    </table>"),a.push("    <div>"),a.push('        <pre class="peek">'),a.push("        </pre>"),a.push("    </div>"),a.push("</div>"),a.push("</div>"),_.template(a.join(""))},templateModifyDataset:function(){var a=[];return a.push('<div class="library_style_container">'),a.push('  <div id="library_toolbar">'),a.push('   <button data-toggle="tooltip" data-placement="top" title="Cancel modifications" class="btn btn-default toolbtn_cancel_modifications primary-button" type="button"><span class="fa fa-times"></span> Cancel</span></button>'),a.push('   <button data-toggle="tooltip" data-placement="top" title="Save modifications" class="btn btn-default toolbtn_save_modifications primary-button" type="button"><span class="fa fa-floppy-o"></span> Save</span></button>'),a.push("  </div>"),a.push('<ol class="breadcrumb">'),a.push('   <li><a title="Return to the list of libraries" href="#">Libraries</a></li>'),a.push('   <% _.each(item.get("full_path"), function(path_item) { %>'),a.push("   <% if (path_item[0] != item.id) { %>"),a.push('   <li><a title="Return to this folder" href="#/folders/<%- path_item[0] %>"><%- path_item[1] %></a> </li> '),a.push("<% } else { %>"),a.push('   <li class="active"><span title="You are here"><%- path_item[1] %></span></li>'),a.push("   <% } %>"),a.push("   <% }); %>"),a.push("</ol>"),a.push('<div class="dataset_table">'),a.push('<p>For more editing options please import the dataset to history and use "Edit attributes" on it.</p>'),a.push('   <table class="grid table table-striped table-condensed">'),a.push("       <tr>"),a.push('           <th scope="row" id="id_row" data-id="<%= _.escape(item.get("ldda_id")) %>">Name</th>'),a.push('           <td><input class="input_dataset_name form-control" type="text" placeholder="name" value="<%= _.escape(item.get("name")) %>"></td>'),a.push("       </tr>"),a.push("       <tr>"),a.push('           <th scope="row">Data type</th>'),a.push('           <td><%= _.escape(item.get("file_ext")) %></td>'),a.push("       </tr>"),a.push("       <tr>"),a.push('           <th scope="row">Genome build</th>'),a.push('           <td><%= _.escape(item.get("genome_build")) %></td>'),a.push("       </tr>"),a.push("       <tr>"),a.push('           <th scope="row">Size</th>'),a.push('           <td><%= _.escape(item.get("file_size")) %></td>'),a.push("       </tr>"),a.push("       <tr>"),a.push('           <th scope="row">Date uploaded (UTC)</th>'),a.push('           <td><%= _.escape(item.get("date_uploaded")) %></td>'),a.push("       </tr>"),a.push("       <tr>"),a.push('           <th scope="row">Uploaded by</th>'),a.push('           <td><%= _.escape(item.get("uploaded_by")) %></td>'),a.push("       </tr>"),a.push('           <tr scope="row">'),a.push('           <th scope="row">Data Lines</th>'),a.push('           <td scope="row"><%= _.escape(item.get("metadata_data_lines")) %></td>'),a.push("       </tr>"),a.push('       <th scope="row">Comment Lines</th>'),a.push('           <% if (item.get("metadata_comment_lines") === "") { %>'),a.push('               <td scope="row"><%= _.escape(item.get("metadata_comment_lines")) %></td>'),a.push("           <% } else { %>"),a.push('               <td scope="row">unknown</td>'),a.push("           <% } %>"),a.push("       </tr>"),a.push("       <tr>"),a.push('           <th scope="row">Number of Columns</th>'),a.push('           <td scope="row"><%= _.escape(item.get("metadata_columns")) %></td>'),a.push("       </tr>"),a.push("       <tr>"),a.push('           <th scope="row">Column Types</th>'),a.push('           <td scope="row"><%= _.escape(item.get("metadata_column_types")) %></td>'),a.push("       </tr>"),a.push("       <tr>"),a.push('           <th scope="row">Message</th>'),a.push('           <td scope="row"><%= _.escape(item.get("message")) %></td>'),a.push("       </tr>"),a.push("       <tr>"),a.push('           <th scope="row">Miscellaneous information</th>'),a.push('           <td scope="row"><%= _.escape(item.get("misc_info")) %></td>'),a.push("       </tr>"),a.push("       <tr>"),a.push('           <th scope="row">Miscellaneous blurb</th>'),a.push('           <td scope="row"><%= _.escape(item.get("misc_blurb")) %></td>'),a.push("       </tr>"),a.push("   </table>"),a.push("<div>"),a.push('   <pre class="peek">'),a.push("   </pre>"),a.push("</div>"),a.push("</div>"),a.push("</div>"),_.template(a.join(""))},templateDatasetPermissions:function(){var a=[];return a.push('<div class="library_style_container">'),a.push('  <div id="library_toolbar">'),a.push('   <a href="#folders/<%- item.get("folder_id") %>"><button data-toggle="tooltip" data-placement="top" title="Go back to containing folder" class="btn btn-default primary-button" type="button"><span class="fa fa-folder-open-o"></span> Containing Folder</span></button></a>'),a.push('   <a href="#folders/<%- item.get("folder_id") %>/datasets/<%- item.id %>"><button data-toggle="tooltip" data-placement="top" title="Go back to dataset" class="btn btn-default primary-button" type="button"><span class="fa fa-file-o"></span> Dataset Details</span></button><a>'),a.push("  </div>"),a.push('<ol class="breadcrumb">'),a.push('   <li><a title="Return to the list of libraries" href="#">Libraries</a></li>'),a.push('   <% _.each(item.get("full_path"), function(path_item) { %>'),a.push("   <% if (path_item[0] != item.id) { %>"),a.push('   <li><a title="Return to this folder" href="#/folders/<%- path_item[0] %>"><%- path_item[1] %></a> </li> '),a.push("<% } else { %>"),a.push('   <li class="active"><span title="You are here"><%- path_item[1] %></span></li>'),a.push("   <% } %>"),a.push("   <% }); %>"),a.push("</ol>"),a.push('<h1>Dataset: <%= _.escape(item.get("name")) %></h1>'),a.push('<div class="alert alert-warning">'),a.push("<% if (is_admin) { %>"),a.push("You are logged in as an <strong>administrator</strong> therefore you can manage any dataset on this Galaxy instance. Please make sure you understand the consequences."),a.push("<% } else { %>"),a.push("You can assign any number of roles to any of the following permission types. However please read carefully the implications of such actions."),a.push("<% } %>"),a.push("</div>"),a.push('<div class="dataset_table">'),a.push("<h2>Library-related permissions</h2>"),a.push("<h4>Roles that can modify the library item</h4>"),a.push('<div id="modify_perm" class="modify_perm roles-selection"></div>'),a.push('<div class="alert alert-info roles-selection">User with <strong>any</strong> of these roles can modify name, metadata, and other information about this library item.</div>'),a.push("<hr/>"),a.push("<h2>Dataset-related permissions</h2>"),a.push('<div class="alert alert-warning">Changes made below will affect <strong>every</strong> library item that was created from this dataset and also every history this dataset is part of.</div>'),a.push('<% if (!item.get("is_unrestricted")) { %>'),a.push(" <p>You can remove all access restrictions on this dataset. "),a.push(' <button data-toggle="tooltip" data-placement="top" title="Everybody will be able to access the dataset." class="btn btn-default btn-remove-restrictions primary-button" type="button">'),a.push(' <span class="fa fa-globe"> Remove restrictions</span>'),a.push(" </button>"),a.push(" </p>"),a.push("<% } else { %>"),a.push("  This dataset is unrestricted so everybody can access it. Just share the URL of this page."),a.push('  <button data-toggle="tooltip" data-placement="top" title="Copy to clipboard" class="btn btn-default btn-copy-link-to-clipboard primary-button" type="button"><span class="fa fa-clipboard"> To Clipboard</span></button> '),a.push("  <p>You can make this dataset private to you. "),a.push(' <button data-toggle="tooltip" data-placement="top" title="Only you will be able to access the dataset." class="btn btn-default btn-make-private primary-button" type="button"><span class="fa fa-key"> Make Private</span></button>'),a.push(" </p>"),a.push("<% } %>"),a.push("<h4>Roles that can access the dataset</h4>"),a.push('<div id="access_perm" class="access_perm roles-selection"></div>'),a.push('<div class="alert alert-info roles-selection">User has to have <strong>all these roles</strong> in order to access this dataset. Users without access permission <strong>cannot</strong> have other permissions on this dataset. If there are no access roles set on the dataset it is considered <strong>unrestricted</strong>.</div>'),a.push("<h4>Roles that can manage permissions on the dataset</h4>"),a.push('<div id="manage_perm" class="manage_perm roles-selection"></div>'),a.push('<div class="alert alert-info roles-selection">User with <strong>any</strong> of these roles can manage permissions of this dataset. If you remove yourself you will loose the ability manage this dataset unless you are an admin.</div>'),a.push('<button data-toggle="tooltip" data-placement="top" title="Save modifications made on this page" class="btn btn-default toolbtn_save_permissions primary-button" type="button"><span class="fa fa-floppy-o"></span> Save</span></button>'),a.push("</div>"),a.push("</div>"),_.template(a.join(""))},templateBulkImportInModal:function(){var a=[];return a.push('<span id="history_modal_combo_bulk" style="width:90%; margin-left: 1em; margin-right: 1em; ">'),a.push("Select history: "),a.push('<select id="dataset_import_single" name="dataset_import_single" style="width:50%; margin-bottom: 1em; "> '),a.push("   <% _.each(histories, function(history) { %>"),a.push('       <option value="<%= _.escape(history.get("id")) %>"><%= _.escape(history.get("name")) %></option>'),a.push("   <% }); %>"),a.push("</select>"),a.push("</span>"),_.template(a.join(""))},templateAccessSelect:function(){var a=[];return a.push('<select id="access_select" multiple>'),a.push("   <% _.each(options, function(option) { %>"),a.push('       <option value="<%- option.name %>"><%- option.name %></option>'),a.push("   <% }); %>"),a.push("</select>"),_.template(a.join(""))}});return{LibraryDatasetView:d}});
+//# sourceMappingURL=../../../maps/mvc/library/library-dataset-view.js.map