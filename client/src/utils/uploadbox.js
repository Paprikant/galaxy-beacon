/*
    galaxy upload utilities - requires FormData and XMLHttpRequest
*/

import _ from "underscore";
import jQuery from "jquery";
import { getAppRoot } from "onload/loadConfig";
import * as tus from "tus-js-client";
import axios from "axios";

function submitPayload(payload, cnf) {
    axios
        .post(`${getAppRoot()}api/tools/fetch`, payload)
        .then((response) => {
            cnf.success(response.data);
        })
        .catch((error) => {
            cnf.error(error.response?.data.err_msg || "Request failed.");
        });
}

<<<<<<< HEAD
function tusUpload(uploadables, index, data, tusEndpoint, cnf) {
    // uploadables must be an array of files or blobs with a name property
=======
function buildFingerprint(cnf) {
    async function customFingerprint(file, options) {
        return ["tus-br", file.name, file.type, file.size, file.lastModified, cnf.data.history_id].join("-");
    }

    return customFingerprint;
}

function tusUpload(data, index, tusEndpoint, cnf) {
>>>>>>> e1031759
    const startTime = performance.now();
    const chunkSize = cnf.chunkSize;
    const uploadable = uploadables[index];
    if (!uploadable) {
        // We've uploaded all files or blobs; delete files from data and submit fetch payload
        delete data["files"];
        return submitPayload(data, cnf);
    }
    console.debug(`Starting chunked upload for ${uploadable.name} [chunkSize=${chunkSize}].`);
    const upload = new tus.Upload(uploadable, {
        endpoint: tusEndpoint,
        fingerprint: buildFingerprint(cnf),
        chunkSize: chunkSize,
        metadata: data.payload,
        onError: function (error) {
            console.log("Failed because: " + error);
            cnf.error(error);
        },
        onProgress: function (bytesUploaded, bytesTotal) {
            var percentage = ((bytesUploaded / bytesTotal) * 100).toFixed(2);
            console.log(bytesUploaded, bytesTotal, percentage + "%");
            cnf.progress(percentage);
        },
        onSuccess: function () {
            console.log(
                `Upload of ${uploadable.name} to ${upload.url} took ${(performance.now() - startTime) / 1000} seconds`
            );
            data[`files_${index}|file_data`] = {
                session_id: upload.url.split("/").at(-1),
                name: uploadable.name,
            };
            tusUpload(uploadables, index + 1, data, tusEndpoint, cnf);
        },
    });
    // Check if there are any previous uploads to continue.
    upload.findPreviousUploads().then(function (previousUploads) {
        // Found previous uploads so we select the first one.
        if (previousUploads.length) {
            console.log("previous Upload", previousUploads);
            upload.resumeFromPreviousUpload(previousUploads[0]);
        }
        // Start the upload
        upload.start();
    });
}

// Posts chunked files to the API.
export function submitUpload(config) {
    // set options
    const cnf = {
        data: {},
        success: () => {},
        error: () => {},
        warning: () => {},
        progress: () => {},
        attempts: 70000,
        timeout: 5000,
        url: null,
        error_file: "File not provided.",
        error_attempt: "Maximum number of attempts reached.",
        error_tool: "Tool submission failed.",
        chunkSize: 10485760,
        ...config,
    };

    // initial validation
    var data = cnf.data;
    if (data.error_message) {
        cnf.error(data.error_message);
        return;
    }
    const tusEndpoint = `${getAppRoot()}api/upload/resumable_upload/`;

    if (isPasted(data)) {
        if (data.targets.length && data.targets[0].elements.length) {
            const pasted = data.targets[0].elements[0];
            if (isUrl(pasted)) {
                return submitPayload(data, cnf);
            } else {
                const blob = new Blob([pasted.paste_content]);
                blob.name = data.targets[0].elements[0].name || "default";
                return tusUpload([blob], 0, data, tusEndpoint, cnf);
            }
        }
    } else {
        return tusUpload(data.files, 0, data, tusEndpoint, cnf);
    }
}

function isPasted(data) {
    return !data.files.length;
}

function isUrl(pasted_item) {
    return pasted_item.src == "url";
}

(($) => {
    // add event properties
    jQuery.event.props.push("dataTransfer");

    /**
        Handles the upload events drag/drop etc.
    */
    $.fn.uploadinput = function (options) {
        // initialize
        var el = this;
        var opts = $.extend(
            {},
            {
                ondragover: () => {},
                ondragleave: () => {},
                onchange: () => {},
                multiple: false,
            },
            options
        );

        // append hidden upload field
        var $input = $(`<input type="file" style="display: none" ${(opts.multiple && "multiple") || ""}/>`);
        el.append(
            $input.change((e) => {
                opts.onchange(e.target.files);
                e.target.value = null;
            })
        );

        // drag/drop events
        const element = el.get(0);
        element.addEventListener("drop", (e) => {
            opts.ondragleave(e);
            if (e.dataTransfer) {
                opts.onchange(e.dataTransfer.files);
                e.preventDefault();
            }
        });
        element.addEventListener("dragover", (e) => {
            e.preventDefault();
            opts.ondragover(e);
        });
        element.addEventListener("dragleave", (e) => {
            e.stopPropagation();
            opts.ondragleave(e);
        });

        // exports
        return {
            dialog: () => {
                $input.trigger("click");
            },
        };
    };
})(jQuery);

export class UploadQueue {
    constructor(options) {
        this.opts = {
            dragover: () => {},
            dragleave: () => {},
            announce: (d) => {},
            initialize: (d) => {},
            progress: (d, m) => {},
            success: (d, m) => {},
            warning: (d, m) => {},
            error: (d, m) => {
                alert(m);
            },
            complete: () => {},
            multiple: true,
            ...options,
        };
        this.queue = new Map(); // items stored by key (referred to as index)
        this.nextIndex = 0;
        this.fileSet = new Set(); // Used for fast duplicate checking
        this._initFlags();

        // Element
        this.uploadinput = options.$uploadBox.uploadinput({
            multiple: this.opts.multiple,
            onchange: (files) => {
                _.each(files, (file) => {
                    file.chunk_mode = true;
                });
                this.add(files);
            },
            ondragover: options.ondragover,
            ondragleave: options.ondragleave,
        });
    }

    _initFlags() {
        this.isRunning = false;
        this.isPaused = false;
    }

    // Open file browser for selection
    select() {
        this.uploadinput.dialog();
    }

    // Remove all entries from queue
    reset() {
        this.queue.clear();
        this.fileSet.clear();
    }

    // Initiate upload process
    start() {
        if (!this.isRunning) {
            this.isRunning = true;
            this._process();
        }
    }

    // Pause upload process
    stop() {
        this.isPaused = true;
    }

    // Set options
    configure(options) {
        this.opts = Object.assign(this.opts, options);
        return this.opts;
    }

    // Verify browser compatibility
    compatible() {
        return window.File && window.FormData && window.XMLHttpRequest && window.FileList;
    }

    // Add new files to upload queue
    add(files) {
        if (files && files.length && !this.isRunning) {
            files.forEach((file) => {
                const fileSetKey = file.name + file.size; // Concat name and size to create a "file signature".
                if (file.mode === "new" || !this.fileSet.has(fileSetKey)) {
                    this.fileSet.add(fileSetKey);
                    const index = this.nextIndex++;
                    this.queue.set(index, file);
                    this.opts.announce(index, file);
                }
            });
        }
        // Returns last added file index.
        return this.nextIndex - 1;
    }

    // Remove file from queue and file set by index
    remove(index) {
        const file = this.queue.get(index);
        const fileSetKey = file.name + file.size;
        this.queue.delete(index) && this.fileSet.delete(fileSetKey);
    }

    get size() {
        return this.queue.size;
    }

    _firstItemIndex() {
        // Return index to first item in queue (in FIFO order).
        // If queue is empty, return undefined.
        return this.queue.keys().next().value;
    }

    // Process an upload, recursive
    _process() {
        if (this.size === 0 || this.isPaused) {
            this._initFlags();
            this.opts.complete();
            return;
        } else {
            this.isRunning = true;
        }
        const index = this._firstItemIndex();
        this.remove(index);
        this._submitUpload(index);
    }

    // create and submit data
    _submitUpload(index) {
        submitUpload({
            url: this.opts.url,
            data: this.opts.initialize(index),
            success: (message) => {
                this.opts.success(index, message);
                this._process();
            },
            warning: (message) => {
                this.opts.warning(index, message);
            },
            error: (message) => {
                this.opts.error(index, message);
                this._process();
            },
            progress: (percentage) => {
                this.opts.progress(index, percentage);
            },
        });
    }
}<|MERGE_RESOLUTION|>--- conflicted
+++ resolved
@@ -19,10 +19,6 @@
         });
 }
 
-<<<<<<< HEAD
-function tusUpload(uploadables, index, data, tusEndpoint, cnf) {
-    // uploadables must be an array of files or blobs with a name property
-=======
 function buildFingerprint(cnf) {
     async function customFingerprint(file, options) {
         return ["tus-br", file.name, file.type, file.size, file.lastModified, cnf.data.history_id].join("-");
@@ -31,8 +27,8 @@
     return customFingerprint;
 }
 
-function tusUpload(data, index, tusEndpoint, cnf) {
->>>>>>> e1031759
+function tusUpload(uploadables, index, data, tusEndpoint, cnf) {
+    // uploadables must be an array of files or blobs with a name property
     const startTime = performance.now();
     const chunkSize = cnf.chunkSize;
     const uploadable = uploadables[index];
