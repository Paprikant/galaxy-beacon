--- conflicted
+++ resolved
@@ -14,7 +14,6 @@
     const galaxy = getGalaxyInstance();
     const session_csrf_token = galaxy.session_csrf_token;
     const url = `${galaxy.root}user/logout?session_csrf_token=${session_csrf_token}`;
-<<<<<<< HEAD
     axios
         .get(url)
         .then(() => {
@@ -32,17 +31,9 @@
             if (response.data && response.data.redirect_uri) {
                 window.top.location.href = response.data.redirect_uri;
             } else {
-                window.top.location.href = galaxy.root;
-            }
-        });
-=======
-    axios.get(url).then(() => {
-        if (galaxy.user) {
-            galaxy.user.clearSessionStorage();
-        }
-        window.top.location.href = `${galaxy.root}login?logout=true`;
-    });
->>>>>>> d6de316b
+                window.top.location.href = `${galaxy.root}login?logout=true`;
+            }
+        });
 }
 
 const Collection = Backbone.Collection.extend({
