--- conflicted
+++ resolved
@@ -352,19 +352,10 @@
             .attr("target", this.model.get("target"))
             .attr("href", this.model.get("url"))
             .attr("title", this.model.get("tooltip"))
-<<<<<<< HEAD
             .tooltip("dispose");
         if (this.model.get("tooltip")) {
             this.$toggle.tooltip({ placement: "bottom" });
         }
-        this.$dropdown
-            .removeClass()
-            .addClass("dropdown")
-            .addClass(this.model.get("disabled") && "disabled")
-            .addClass(this.model.get("active") && "active");
-=======
-            .tooltip("destroy");
-        this.model.get("tooltip") && this.$toggle.tooltip({ placement: "bottom" });
         if (!this.model.get("menu")) {
             this.$dropdown
                 .removeClass()
@@ -372,7 +363,6 @@
                 .addClass(this.model.get("disabled") && "disabled")
                 .addClass(this.model.get("active") && "active");
         }
->>>>>>> a8072a1d
         if (this.model.get("menu") && this.model.get("show_menu")) {
             this.$menu.show();
             $("#dd-helper")
