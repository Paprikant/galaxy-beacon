// This is necessary so that, when nested arrays are used in ajax/post/get methods, square brackets ('[]') are
// not appended to the identifier of a nested array.
jQuery.ajaxSettings.traditional = true;

// dependencies
define([
    'utils/utils',
    'mvc/grid/grid-model',
    'mvc/grid/grid-template',
<<<<<<< HEAD
    "mvc/ui/popup-menu"
=======
    'mvc/ui/popup-menu'
>>>>>>> 696a1eda
], function(Utils, GridModel, Templates, PopupMenu) {

// grid view
return Backbone.View.extend({

    // model
    grid: null,

    // Initialize
<<<<<<< HEAD
    initialize: function(grid_config)
    {
=======
    initialize: function(grid_config) {
        this.grid = new GridModel();
>>>>>>> 696a1eda
        this.dict_format = grid_config.dict_format;
        var self = this;
        window.add_tag_to_grid_filter = function( tag_name, tag_value ){
            // Put tag name and value together.
            var tag = tag_name + ( tag_value !== undefined && tag_value !== "" ? ":" + tag_value : "" );
            var advanced_search = $( '#advanced-search').is(":visible" );
            if( !advanced_search ){
                $('#standard-search').slideToggle('fast');
                $('#advanced-search').slideToggle('fast');
            }
            self.add_filter_condition( "tags", tag );
        };

        // set element
        if ( this.dict_format ) {
            this.setElement('<div/>');
            if ( grid_config.url_base && !grid_config.items ) {
<<<<<<< HEAD
                Utils.get({
                    url: grid_config.url_base,
                    success: function( response ) {
=======
                var url_data = grid_config.url_data || {};
                _.each(grid_config.filters, function(v, k) {
                    url_data['f-' + k] = v;
                });
                $.ajax({
                    url     : grid_config.url_base + '?' + $.param( url_data ),
                    success : function( response ) {
                        response.embedded = grid_config.embedded;
                        response.filters  = grid_config.filters || {};
>>>>>>> 696a1eda
                        self.init_grid( response );
                    }
                });
            } else {
                this.init_grid(grid_config);
            }
        } else {
            this.setElement('#grid-container');
            this.init_grid(grid_config);
        }

        // fix padding
        if (grid_config.use_panels) {
            $('#center').css ({
                padding     : '10px',
                overflow    : 'auto'
            });
        }
    },

    // refresh frames
    handle_refresh: function (refresh_frames) {
        if (refresh_frames) {
            if ($.inArray('history', refresh_frames) > -1) {
                if( top.Galaxy && top.Galaxy.currHistoryPanel ){
                    top.Galaxy.currHistoryPanel.loadCurrentHistory();
                }
            }
        }
    },

    // Initialize
    init_grid: function(grid_config) {
        this.grid.set( grid_config );

        // get options
        var options = this.grid.attributes;

        // handle refresh requests
        this.handle_refresh(options.refresh_frames);

        // strip protocol and domain
        var url = this.grid.get('url_base');
        url = url.replace(/^.*\/\/[^\/]+/, '');
        this.grid.set('url_base', url);

        // append main template
        this.$el.html(Templates.grid(options));

        // update div contents
        this.$el.find('#grid-table-header').html(Templates.header(options));
        this.$el.find('#grid-table-body').html(Templates.body(options));
        this.$el.find('#grid-table-footer').html(Templates.footer(options));

        // update message
        if (options.message) {
            this.$el.find('#grid-message').html(Templates.message(options));
            var self = this;
            if (options.use_hide_message) {
                setTimeout( function() { self.$el.find('#grid-message').html(''); }, 5000);
            }
        }

        // configure elements
        this.init_grid_elements();
        this.init_grid_controls();

        // attach global event handler
        // TODO: redundant (the onload/standard page handlers do this) - but needed because these are constructed after page ready
        init_refresh_on_change();
    },

    // Initialize grid controls
    init_grid_controls: function() {

        // link
        var self = this;

        // Initialize grid operation button.
        this.$el.find('.operation-button').each(function() {
            $(this).off();
            $(this).click(function() {
                self.submit_operation(this);
                return false;
            });
        });

        // Initialize text filters to select text on click and use normal font when user is typing.
        this.$el.find('input[type=text]').each(function() {
            $(this).off();
            $(this).click(function() { $(this).select(); } )
                   .keyup(function () { $(this).css('font-style', 'normal'); });
        });

        // Initialize sort links.
        this.$el.find('.sort-link').each( function() {
            $(this).off();
            $(this).click( function() {
               self.set_sort_condition( $(this).attr('sort_key') );
               return false;
            });
        });

        // Initialize text filters.
        this.$el.find('.text-filter-form').each( function() {
            $(this).off();
            $(this).submit( function() {
                var column_key = $(this).attr('column_key');
                var text_input_obj = $('#input-' + column_key + '-filter');
                var text_input = text_input_obj.val();
                text_input_obj.val('');
                self.add_filter_condition(column_key, text_input);
                return false;
            });
        });

        // Initialize categorical filters.
        this.$el.find('.text-filter-val > a').each( function() {
            $(this).off();
            $(this).click( function() {
                // Remove visible element.
                $(this).parent().remove();

                // Remove filter condition.
                self.remove_filter_condition ($(this).attr('filter_key'), $(this).attr('filter_val'));

                // Return
                return false;
            });
        });

        // Initialize categorical filters.
        this.$el.find('.categorical-filter > a').each( function() {
            $(this).off();
            $(this).click( function() {
                self.set_categorical_filter( $(this).attr('filter_key'), $(this).attr('filter_val') );
                return false;
            });
        });

        // Initialize standard, advanced search toggles.
        this.$el.find('.advanced-search-toggle').each( function() {
            $(this).off();
            $(this).click( function() {
                self.$el.find('#standard-search').slideToggle('fast');
                self.$el.find('#advanced-search').slideToggle('fast');
                return false;
            });
        });

        // Add event to check all box
        this.$el.find('#check_all').off();
        this.$el.find('#check_all').on('click', function() {
            self.check_all_items();
        });
    },

    // Initialize grid elements.
    init_grid_elements : function() {
        // Initialize grid selection checkboxes.
        this.$el.find('.grid').each( function() {
            var checkboxes = $(this).find("input.grid-row-select-checkbox");
            var check_count = $(this).find("span.grid-selected-count");
            var update_checked = function() {
                check_count.text( $(checkboxes).filter(":checked").length );
            };

            $(checkboxes).each( function() {
                $(this).change(update_checked);
            });
            update_checked();
        });

        // Initialize ratings.
        if (this.$el.find('.community_rating_star').length !== 0)
            this.$el.find('.community_rating_star').rating({});

        // get options
        var options = this.grid.attributes;
        var self = this;

        //
        // add page click events
        //
        this.$el.find('.page-link > a').each( function() {
            $(this).click( function() {
               self.set_page( $(this).attr('page_num') );
               return false;
            });
        });

        //
        // add inbound/outbound events
        //
        this.$el.find('.use-target').each( function() {
            $(this).click( function(e) {
                self.execute({
                    href : $(this).attr('href'),
                    target : $(this).attr('target')
                });
                return false;

            });
        });

        // empty grid?
        var items_length = options.items.length;
        if (items_length == 0) {
            return;
        }

        // add operation popup menus
        _.each( options.items, function( item, index ) {
            var button = self.$( '#grid-' + index + '-popup' ).off();
            var popup = new PopupMenu( button );
            _.each( options[ 'operations' ], function( operation ) {
                self._add_operation( popup, operation, item );
            });
        });
    },

    /** Add an operation to the items menu */
    _add_operation: function( popup, operation, item ) {
        var self = this;
        var settings = item.operation_config[ operation.label ];
        if ( settings.allowed && operation.allow_popup ) {
            popup.addItem({
                html                : operation.label,
                href                : settings.url_args,
                target              : settings.target,
                confirmation_text   : operation.confirm,
                func                : function( e ) {
                    e.preventDefault();
                    var label = $( e.target ).html();
                    if ( operation.onclick ) {
                        operation.onclick( item.encode_id );
                    } else {
                        self.execute( this.findItemByHtml( label ) );
                    }
                }
            });
        }
    },

    // Add a condition to the grid filter; this adds the condition and refreshes the grid.
    add_filter_condition: function (name, value) {
        // Do nothing is value is empty.
        if (value === "") {
            return false;
        }

        // Add condition to grid.
        this.grid.add_filter(name, value, true);

        // Add button that displays filter and provides a button to delete it.
        var t = $(Templates.filter_element(name, value));
        var self = this;
        t.click(function() {
            // Remove visible element.
            $(this).remove();

            // Remove filter condition.
            self.remove_filter_condition(name, value);
        });

        // append to container
        var container = this.$el.find('#' + name + '-filtering-criteria');
        container.append(t);

        // execute
        this.go_page_one();
        this.execute();
    },

    // Remove a condition to the grid filter; this adds the condition and refreshes the grid.
    remove_filter_condition: function (name, value) {
        // Remove filter condition.
        this.grid.remove_filter(name, value);

        // Execute
        this.go_page_one();
        this.execute();
    },

    // Set sort condition for grid.
    set_sort_condition: function (col_key) {
        // Set new sort condition. New sort is col_key if sorting new column; if reversing sort on
        // currently sorted column, sort is reversed.
        var cur_sort = this.grid.get('sort_key');
        var new_sort = col_key;
        if (cur_sort.indexOf(col_key) !== -1) {
            // Reverse sort.
            if (cur_sort.substring(0, 1) !== '-') {
                new_sort = '-' + col_key;
            }
        }

        // Remove sort arrows elements.
        this.$el.find('.sort-arrow').remove();

        // Add sort arrow element to new sort column.
        var sort_arrow = (new_sort.substring(0,1) == '-') ? '&uarr;' : '&darr;';
        var t = $('<span>' + sort_arrow + '</span>').addClass('sort-arrow');

        // Add to header
        this.$el.find('#' + col_key + '-header').append(t);

        // Update grid.
        this.grid.set('sort_key', new_sort);
        this.go_page_one();
        this.execute();
    },

    // Set new value for categorical filter.
    set_categorical_filter: function (name, new_value) {
        // Update filter hyperlinks to reflect new filter value.
        var category_filter = this.grid.get('categorical_filters')[name],
            cur_value = this.grid.get('filters')[name];
        var self = this;
        this.$el.find('.' + name + '-filter').each( function() {
            var text = $.trim( $(this).text() );
            var filter = category_filter[text];
            var filter_value = filter[name];
            if (filter_value == new_value) {
                // Remove filter link since grid will be using this filter. It is assumed that
                // this element has a single child, a hyperlink/anchor with text.
                $(this).empty();
                $(this).addClass('current-filter');
                $(this).append(text);
            } else if (filter_value == cur_value) {
                // Add hyperlink for this filter since grid will no longer be using this filter. It is assumed that
                // this element has a single child, a hyperlink/anchor.
                $(this).empty();
                var t = $('<a href="#">' + text + '</a>');
                t.click(function() {
                    self.set_categorical_filter( name, filter_value );
                });
                $(this).removeClass('current-filter');
                $(this).append(t);
            }
        });

        // Update grid.
        this.grid.add_filter(name, new_value);
        this.go_page_one();
        this.execute();
    },

    // Set page to view.
    set_page: function (new_page) {
        // Update page hyperlink to reflect new page.
        var self = this;
        this.$el.find('.page-link').each( function() {
            var id = $(this).attr('id'),
                page_num = parseInt( id.split('-')[2], 10 ), // Id has form 'page-link-<page_num>
                cur_page = self.grid.get('cur_page'),
                text;
            if (page_num === new_page) {
                // Remove link to page since grid will be on this page. It is assumed that
                // this element has a single child, a hyperlink/anchor with text.
                text = $(this).children().text();
                $(this).empty();
                $(this).addClass('inactive-link');
                $(this).text(text);
            }
            else if (page_num === cur_page) {
                // Add hyperlink to this page since grid will no longer be on this page. It is assumed that
                // this element has a single child, a hyperlink/anchor.
                text = $(this).text();
                $(this).empty();
                $(this).removeClass('inactive-link');
                var t = $('<a href="#">' + text + '</a>');
                t.click(function() {
                    self.set_page(page_num);
                });
                $(this).append(t);
            }
        });

        if (new_page === 'all') {
            this.grid.set('cur_page', new_page);
        } else {
            this.grid.set('cur_page', parseInt(new_page, 10));
        }
        this.execute();
    },

    // confirmation/submission of operation request
    submit_operation: function (operation_button, confirmation_text) {
        // identify operation
        var operation_name = $(operation_button).val();

        // verify in any item is selected
        var number_of_checked_ids = this.$el.find('input[name="id"]:checked').length;
        if (!number_of_checked_ids > 0) {
            return false;
        }

        // Check to see if there's grid confirmation text for this operation
        var operation = _.findWhere(this.grid.attributes.operations, {label: operation_name});
        if (operation && !confirmation_text){
            confirmation_text = operation.confirm || '';
        }

        // collect ids
        var item_ids = [];
        this.$el.find('input[name=id]:checked').each(function() {
            item_ids.push( $(this).val() );
        });

        // execute operation
        var options = {
            operation           : operation_name,
            id                  : item_ids,
            confirmation_text   : confirmation_text
        };
        if ( operation.target == 'top' ) {
            options = _.extend( options, {
                href   : operation.href,
                target : operation.target
            });
        }
        this.execute( options );
        return true;
    },

    check_all_items: function () {
        var check = this.$('.grid-row-select-checkbox');
        var state = this.$( '#check_all' ).prop( 'checked' );
        _.each( check, function( c ) {
            $( c ).prop( 'checked', state );
        });
        this.init_grid_elements();
    },

    // Go back to page one; this is useful when a filter is applied.
    go_page_one: function () {
        // Need to go back to page 1 if not showing all.
        var cur_page = this.grid.get('cur_page');
        if (cur_page !== null && cur_page !== undefined && cur_page !== 'all') {
            this.grid.set('cur_page', 1);
        }
    },

    //
    // execute operations and hyperlink requests
    //
    execute: function (options) {
        // get url
        var id = null;
        var href = null;
        var operation = null;
        var confirmation_text = null;
        var target = null;

        // check for options
        if (options) {
            // get options
            href = options.href;
            operation = options.operation;
            id = options.id;
            confirmation_text = options.confirmation_text;
            target = options.target;

            // check if input contains the operation tag
            if (href !== undefined && href.indexOf('operation=') != -1) {
                // Get operation, id in hyperlink's href.
                var href_parts = href.split("?");
                if (href_parts.length > 1) {
                    var href_parms_str = href_parts[1];
                    var href_parms = href_parms_str.split("&");
                    for (var index = 0; index < href_parms.length; index++) {
                        if (href_parms[index].indexOf('operation') != -1) {
                            // Found operation parm; get operation value.
                            operation = href_parms[index].split('=')[1];
                            operation = operation.replace (/\+/g, ' ');
                        } else if (href_parms[index].indexOf('id') != -1) {
                            // Found id parm; get id value.
                            id = href_parms[index].split('=')[1];
                        }
                    }
                }
            }
        }

        // check for operation details
        if (operation && id) {
            // show confirmation box
            if (confirmation_text && confirmation_text != '' && confirmation_text != 'None' && confirmation_text != 'null')
                if(!confirm(confirmation_text))
                    return false;

            // use small characters for operation?!
            operation = operation.toLowerCase();

            // Update grid.
            this.grid.set({
                operation: operation,
                item_ids: id
            });

            // Do operation. If operation cannot be performed asynchronously, redirect to location.
<<<<<<< HEAD
            if (this.grid.can_async_op(operation) || this.dict_format) {
=======
            if ( target == 'top' ) {
                window.top.location = href + '?' + $.param( this.grid.get_url_data() );
            } else if ( this.grid.can_async_op(operation) || this.dict_format ) {
>>>>>>> 696a1eda
                this.update_grid();
            } else {
                this.go_to(target, href);
            }

            // done
            return false;
        }

        // refresh grid
        if (href) {
            this.go_to(target, href);
            return false;
        }

        // refresh grid
        if (this.grid.get('async') || this.dict_format) {
            this.update_grid();
        } else {
            this.go_to(target, href);
        }

        // done
        return false;
    },

    // go to url
    go_to: function (target, href) {
        // get aysnc status
        var async = this.grid.get('async');
        this.grid.set('async', false);

        // get slide status
        var advanced_search = this.$el.find('#advanced-search').is(':visible');
        this.grid.set('advanced_search', advanced_search);

        // get default url
        if(!href) {
            href = this.grid.get('url_base') + '?' + $.param(this.grid.get_url_data());
        }

        // clear grid of transient request attributes.
        this.grid.set({
            operation: undefined,
            item_ids: undefined,
            async: async
        });
        switch (target) {
            case 'inbound':
                // this currently assumes that there is only a single grid shown at a time
                var $div = $('.grid-header').closest('.inbound');
                if ($div.length !== 0) {
                    $div.load(href);
                    return;
                }
                break;
            case 'top':
                window.top.location = href;
                break;
            default:
                window.location = href;
        }
    },

    // Update grid.
    update_grid: function () {
        // If there's an operation, do POST; otherwise, do GET.
        var method = (this.grid.get('operation') ? 'POST' : 'GET' );

        // Show overlay to indicate loading and prevent user actions.
        this.$el.find('.loading-elt-overlay').show();
        var self = this;
        $.ajax({
            type: method,
            url: self.grid.get('url_base'),
            data: self.grid.get_url_data(),
            error: function(response) { alert( 'Grid refresh failed' );},
            success: function(response_text) {

                // backup
                var embedded = self.grid.get('embedded');
                var insert = self.grid.get('insert');
                var advanced_search = self.$el.find('#advanced-search').is(':visible');

                // request new configuration
                var json = self.dict_format ? response_text : $.parseJSON(response_text);

                // update
                json.embedded = embedded;
                json.insert = insert;
                json.advanced_search = advanced_search;

                // Initialize new grid config
                self.init_grid(json);

                // Hide loading overlay.
                self.$el.find('.loading-elt-overlay').hide();
            },
            complete: function() {
                // Clear grid of transient request attributes.
                self.grid.set({
                    operation: undefined,
                    item_ids: undefined
                });
            }
        });
    }
});

});<|MERGE_RESOLUTION|>--- conflicted
+++ resolved
@@ -7,11 +7,7 @@
     'utils/utils',
     'mvc/grid/grid-model',
     'mvc/grid/grid-template',
-<<<<<<< HEAD
-    "mvc/ui/popup-menu"
-=======
     'mvc/ui/popup-menu'
->>>>>>> 696a1eda
 ], function(Utils, GridModel, Templates, PopupMenu) {
 
 // grid view
@@ -21,13 +17,8 @@
     grid: null,
 
     // Initialize
-<<<<<<< HEAD
-    initialize: function(grid_config)
-    {
-=======
     initialize: function(grid_config) {
         this.grid = new GridModel();
->>>>>>> 696a1eda
         this.dict_format = grid_config.dict_format;
         var self = this;
         window.add_tag_to_grid_filter = function( tag_name, tag_value ){
@@ -45,11 +36,6 @@
         if ( this.dict_format ) {
             this.setElement('<div/>');
             if ( grid_config.url_base && !grid_config.items ) {
-<<<<<<< HEAD
-                Utils.get({
-                    url: grid_config.url_base,
-                    success: function( response ) {
-=======
                 var url_data = grid_config.url_data || {};
                 _.each(grid_config.filters, function(v, k) {
                     url_data['f-' + k] = v;
@@ -59,7 +45,6 @@
                     success : function( response ) {
                         response.embedded = grid_config.embedded;
                         response.filters  = grid_config.filters || {};
->>>>>>> 696a1eda
                         self.init_grid( response );
                     }
                 });
@@ -562,13 +547,9 @@
             });
 
             // Do operation. If operation cannot be performed asynchronously, redirect to location.
-<<<<<<< HEAD
-            if (this.grid.can_async_op(operation) || this.dict_format) {
-=======
             if ( target == 'top' ) {
                 window.top.location = href + '?' + $.param( this.grid.get_url_data() );
             } else if ( this.grid.can_async_op(operation) || this.dict_format ) {
->>>>>>> 696a1eda
                 this.update_grid();
             } else {
                 this.go_to(target, href);
