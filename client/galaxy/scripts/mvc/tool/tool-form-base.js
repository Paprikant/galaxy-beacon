--- conflicted
+++ resolved
@@ -88,26 +88,6 @@
         this.show_message = true;
     },
 
-<<<<<<< HEAD
-                // button for options e.g. search, help
-                var menu_button = new Ui.ButtonMenu({
-                    id: "options",
-                    icon: "fa-caret-down",
-                    title: (!options.narrow && "Options") || null,
-                    tooltip: "View available options"
-                });
-                if (options.biostar_url) {
-                    menu_button.addMenu({
-                        icon: "fa-question-circle",
-                        title: "Question?",
-                        onclick: function() {
-                            window.open(options.biostar_url + "/p/new/post/");
-                        }
-                    });
-                    menu_button.addMenu({
-                        icon: "fa-search",
-                        title: "Search",
-=======
     /** Create tool operation menu */
     _operations: function() {
         var self = this;
@@ -127,7 +107,6 @@
                         title: `Switch to ${version}`,
                         version: version,
                         icon: "fa-cube",
->>>>>>> 482ff776
                         onclick: function() {
                             // here we update the tool version (some tools encode the version also in the id)
                             self.model.set("id", options.id.replace(options.version, this.version));
@@ -143,6 +122,7 @@
 
         // button for options e.g. search, help
         var menu_button = new Ui.ButtonMenu({
+            id: "options",
             icon: "fa-caret-down",
             title: (!options.narrow && "Options") || null,
             tooltip: "View available options"
