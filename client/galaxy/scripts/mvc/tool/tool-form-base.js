--- conflicted
+++ resolved
@@ -120,11 +120,7 @@
         let in_favorites = Galaxy.user.getFavorites().tools.indexOf(options.id) >= 0;
         var favorite_button = new Ui.Button({
             icon: "fa-star-o",
-<<<<<<< HEAD
-            title: "Favorite",
-=======
             title: options.narrow ? null : "Favorite",
->>>>>>> 39308a8d
             tooltip: "Add to favorites",
             visible: !Galaxy.user.isAnonymous() && !in_favorites,
             onclick: () => {
@@ -140,11 +136,7 @@
 
         var remove_favorite_button = new Ui.Button({
             icon: "fa-star",
-<<<<<<< HEAD
-            title: "Added",
-=======
             title: options.narrow ? null : "Added",
->>>>>>> 39308a8d
             tooltip: "Remove from favorites",
             visible: !Galaxy.user.isAnonymous() && in_favorites,
             onclick: () => {
