var jQuery = require( 'jquery' ),
    $ = jQuery,
    GalaxyApp = require( 'galaxy' ).GalaxyApp,
    AdminPanel = require( './panels/admin-panel' ),
    GridView = require( 'mvc/grid/grid-view' ),
    Ui = require( 'mvc/ui/ui-misc' ),
    Router = require( 'layout/router' ),
    Page = require( 'layout/page' );

window.app = function app( options, bootstrapped ){
    window.Galaxy = new GalaxyApp( options, bootstrapped );
    Galaxy.debug( 'admin app' );

    /** Routes */
    var AdminRouter = Router.extend({
        routes: {
            '(/)admin(/)users' : 'show_users',
            '(/)admin(/)roles' : 'show_roles'
        },

        authenticate: function( args, name ) {
            return Galaxy.user && Galaxy.user.id && Galaxy.user.get( 'is_admin' );
        },

        show_users: function() {
<<<<<<< HEAD
            this.page.display( new GridView( { url_base: Galaxy.root + 'admin/users_list', dict_format: true } ) );
        },

        show_roles: function() {
            this.page.display( new GridView( { url_base: Galaxy.root + 'admin/roles_list', dict_format: true } ) );
=======
            this.page.display( new GridView( { url_base: Galaxy.root + 'admin/users_list', url_data: Galaxy.params, dict_format: true } ) );
>>>>>>> e952a45a
        }
    });

    $(function() {
        _.extend( options.config, { active_view : 'admin' } );
        Galaxy.page = new Page.View( _.extend( options, {
            Left    : AdminPanel,
            Router  : AdminRouter
        } ) );
    });
};<|MERGE_RESOLUTION|>--- conflicted
+++ resolved
@@ -23,15 +23,11 @@
         },
 
         show_users: function() {
-<<<<<<< HEAD
-            this.page.display( new GridView( { url_base: Galaxy.root + 'admin/users_list', dict_format: true } ) );
+            this.page.display( new GridView( { url_base: Galaxy.root + 'admin/users_list', url_data: Galaxy.params, dict_format: true } ) );
         },
 
         show_roles: function() {
             this.page.display( new GridView( { url_base: Galaxy.root + 'admin/roles_list', dict_format: true } ) );
-=======
-            this.page.display( new GridView( { url_base: Galaxy.root + 'admin/users_list', url_data: Galaxy.params, dict_format: true } ) );
->>>>>>> e952a45a
         }
     });
 
