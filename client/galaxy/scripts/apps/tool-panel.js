--- conflicted
+++ resolved
@@ -47,17 +47,13 @@
     render : function(){
         // if there are tools, render panel and display everything
         var self = this;
-<<<<<<< HEAD
         if ( this.tool_panel.get( 'layout' ).size() > 0 ) {
             this.$el.prepend( this.tool_panel_view.$el );
             this.tool_panel_view.render();
         }
         // build the dom for the workflow portion of the tool menu
-        this.$( '#internal-workflows' ).append( self._templateTool({
-=======
         // add internal workflow list
         self.$( '#internal-workflows' ).append( self._templateAllWorkflow({
->>>>>>> 2f6d9590
             title   : _l( 'All workflows' ),
             href    : 'workflow'
         }));
