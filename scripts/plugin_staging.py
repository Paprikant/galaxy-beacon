--- conflicted
+++ resolved
@@ -23,12 +23,8 @@
     try:
         os.symlink(src, dest)
     except Exception:
-<<<<<<< HEAD
-        pass
-=======
         print("Error symlinking '%s' to '%s'" % (src, dest))
         raise
->>>>>>> 84004174
 
 
 if __name__ == "__main__":
