#!/usr/bin/env python
# Dan Blankenberg
from __future__ import print_function

import os
import sys

<<<<<<< HEAD
assert sys.version_info[:2] >= (2, 4)
=======
assert sys.version_info[:2] >= (2, 6)
>>>>>>> 2f2acb98


def __main__():
    base_dir = os.path.join(os.getcwd(), "bacteria")
    try:
        base_dir = sys.argv[1]
    except:
        print("using default base_dir:", base_dir)

    loc_out = os.path.join(base_dir, "seq.loc")
    try:
        loc_out = os.path.join(base_dir, sys.argv[2])
    except:
        print("using default seq.loc:", loc_out)

    organisms = {}

    loc_out = open(loc_out, 'wb')

    for result in os.walk(base_dir):
        this_base_dir, sub_dirs, files = result
        for file in files:
            if file[-5:] == ".info":
                dict = {}
                info_file = open(os.path.join(this_base_dir, file), 'r')
                info = info_file.readlines()
                info_file.close()
                for line in info:
                    fields = line.replace("\n", "").split("=")
                    dict[fields[0]] = "=".join(fields[1:])
                if 'genome project id' in dict.keys():
                    name = dict['genome project id']
                    if 'build' in dict.keys():
                        name = dict['build']
                    if name not in organisms.keys():
                        organisms[name] = {'chrs': {}, 'base_dir': this_base_dir}
                    for key in dict.keys():
                        organisms[name][key] = dict[key]
                else:
                    if dict['organism'] not in organisms.keys():
                        organisms[dict['organism']] = {'chrs': {}, 'base_dir': this_base_dir}
                    organisms[dict['organism']]['chrs'][dict['chromosome']] = dict

    for org in organisms:
        org = organisms[org]
        try:
            build = org['genome project id']
        except:
            continue
        if 'build' in org:
            build = org['build']

        seq_path = os.path.join(org['base_dir'], "seq")

        # create seq dir, if exists go to next org
        # TODO: add better checking, i.e. for updating
        try:
            os.mkdir(seq_path)
        except:
            print("Skipping", build)
            # continue

        loc_out.write("seq %s %s\n" % (build, seq_path))

        # Print org info

        for chr in org['chrs']:
            chr = org['chrs'][chr]

            fasta_file = os.path.join(org['base_dir'], "%s.fna" % chr['chromosome'])
            nib_out_file = os.path.join(seq_path, "%s.nib " % chr['chromosome'])
            # create nibs using faToNib binary
            # TODO: when bx supports writing nib, use it here instead
            command = "faToNib %s %s" % (fasta_file, nib_out_file)
            os.system(command)

    loc_out.close()


if __name__ == "__main__":
    __main__()<|MERGE_RESOLUTION|>--- conflicted
+++ resolved
@@ -5,11 +5,7 @@
 import os
 import sys
 
-<<<<<<< HEAD
-assert sys.version_info[:2] >= (2, 4)
-=======
 assert sys.version_info[:2] >= (2, 6)
->>>>>>> 2f2acb98
 
 
 def __main__():
