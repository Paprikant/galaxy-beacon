#!/bin/sh
set -e

SET_VENV=1
for arg in "$@"; do
    [ "$arg" = "--skip-venv" ] && SET_VENV=0
done

# Conda Python is in use, do not use virtualenv
if python -V 2>&1 | grep -q -e 'Anaconda' -e 'Continuum Analytics' ; then
    CONDA_ALREADY_INSTALLED=1
else
    CONDA_ALREADY_INSTALLED=0
fi

DEV_WHEELS=0
FETCH_WHEELS=1
CREATE_VENV=1
REPLACE_PIP=$SET_VENV
COPY_SAMPLE_FILES=1

for arg in "$@"; do
    [ "$arg" = "--skip-eggs" ] && FETCH_WHEELS=0
    [ "$arg" = "--skip-wheels" ] && FETCH_WHEELS=0
    [ "$arg" = "--dev-wheels" ] && DEV_WHEELS=1
    [ "$arg" = "--no-create-venv" ] && CREATE_VENV=0
    [ "$arg" = "--no-replace-pip" ] && REPLACE_PIP=0
    [ "$arg" = "--replace-pip" ] && REPLACE_PIP=1
    [ "$arg" = "--stop-daemon" ] && FETCH_WHEELS=0
    [ "$arg" = "--skip-samples" ] && COPY_SAMPLE_FILES=0
done

SAMPLES="
    config/migrated_tools_conf.xml.sample
    config/shed_tool_conf.xml.sample
    config/shed_tool_data_table_conf.xml.sample
    config/shed_data_manager_conf.xml.sample
    lib/tool_shed/scripts/bootstrap_tool_shed/user_info.xml.sample
    tool-data/shared/ucsc/builds.txt.sample
    tool-data/shared/ucsc/manual_builds.txt.sample
    static/welcome.html.sample
"

RMFILES="
    lib/pkg_resources.pyc
"

if [ $COPY_SAMPLE_FILES -eq 1 ]; then
	# Create any missing config/location files
	for sample in $SAMPLES; do
		file=${sample%.sample}
	    if [ ! -f "$file" -a -f "$sample" ]; then
	        echo "Initializing $file from $(basename "$sample")"
	        cp "$sample" "$file"
	    fi
	done
fi

# remove problematic cached files
for rmfile in $RMFILES; do
    [ -f "$rmfile" ] && rm -f "$rmfile"
done

: ${GALAXY_CONFIG_FILE:=config/galaxy.ini}
if [ ! -f "$GALAXY_CONFIG_FILE" ]; then
    GALAXY_CONFIG_FILE=universe_wsgi.ini
fi
if [ ! -f "$GALAXY_CONFIG_FILE" ]; then
    GALAXY_CONFIG_FILE=config/galaxy.ini.sample
fi

: ${GALAXY_VIRTUAL_ENV:=.venv}

if [ $SET_VENV -eq 1 -a $CREATE_VENV -eq 1 ]; then
    if [ ! -d "$GALAXY_VIRTUAL_ENV" ]
    then
        if [ $CONDA_ALREADY_INSTALLED -eq 1 ]; then
            echo "There is no existing Galaxy virtualenv and Conda is available, so we are skipping virtualenv creation.  Please be aware that this may cause missing dependencies."
            SET_VENV=0
        else
            # If .venv does not exist, and there is no conda available, attempt to create it.
            # Ensure Python is a supported version before creating .venv
            python ./scripts/check_python.py || exit 1
            if command -v virtualenv >/dev/null; then
                virtualenv -p python2.7 "$GALAXY_VIRTUAL_ENV"
            else
                vvers=13.1.2
                vurl="https://pypi.python.org/packages/source/v/virtualenv/virtualenv-${vvers}.tar.gz"
                vsha="aabc8ef18cddbd8a2a9c7f92bc43e2fea54b1147330d65db920ef3ce9812e3dc"
                vtmp=$(mktemp -d -t galaxy-virtualenv-XXXXXX)
                vsrc="$vtmp/$(basename $vurl)"
                # SSL certificates are not checked to prevent problems with messed
                # up client cert environments. We verify the download using a known
                # good sha256 sum instead.
                echo "Fetching $vurl"
                if command -v curl >/dev/null; then
                    curl --insecure -L -o "$vsrc" "$vurl"
                elif command -v wget >/dev/null; then
                    wget --no-check-certificate -O "$vsrc" "$vurl"
                else
                    python -c "import urllib; urllib.urlretrieve('$vurl', '$vsrc')"
                fi
                echo "Verifying $vsrc checksum is $vsha"
                python -c "import hashlib; assert hashlib.sha256(open('$vsrc', 'rb').read()).hexdigest() == '$vsha', '$vsrc: invalid checksum'"
                tar zxf "$vsrc" -C "$vtmp"
                python "$vtmp/virtualenv-$vvers/virtualenv.py" "$GALAXY_VIRTUAL_ENV"
                rm -rf "$vtmp"
            fi
        fi
    fi
fi

if [ $SET_VENV -eq 1 ]; then
    # If there is a .venv/ directory, assume it contains a virtualenv that we
    # should run this instance in.
    if [ -d "$GALAXY_VIRTUAL_ENV" ];
    then
        echo "Activating virtualenv at $GALAXY_VIRTUAL_ENV"
        . "$GALAXY_VIRTUAL_ENV/bin/activate"
        # Because it's a virtualenv, we assume $PYTHONPATH is unnecessary for
        # anything in the venv to work correctly, and having it set can cause
        # problems when there are conflicts with Galaxy's dependencies outside
        # the venv (e.g. virtualenv-burrito's pip and six).
        #
        # If you are skipping the venv setup we shall assume you know what
        # you're doing and will deal with any conflicts.
        unset PYTHONPATH
    fi

    if [ -z "$VIRTUAL_ENV" ]; then
        echo "ERROR: A virtualenv cannot be found. Please create a virtualenv in $GALAXY_VIRTUAL_ENV, or activate one."
        exit 1
    fi
fi

: ${GALAXY_WHEELS_INDEX_URL:="https://wheels.galaxyproject.org/simple"}
: ${PYPI_INDEX_URL:="https://pypi.python.org/simple"}
if [ $REPLACE_PIP -eq 1 ]; then
    pip install 'pip>=8.1'
fi

if [ $FETCH_WHEELS -eq 1 ]; then
<<<<<<< HEAD
    pip install -r requirements.txt --index-url "${GALAXY_WHEELS_INDEX_URL}" --extra-index-url https://pypi.python.org/pypi
    GALAXY_CONDITIONAL_DEPENDENCIES=$(PYTHONPATH=lib python -c "import galaxy.dependencies; print '\n'.join(galaxy.dependencies.optional('$GALAXY_CONFIG_FILE'))")
    [ -z "$GALAXY_CONDITIONAL_DEPENDENCIES" ] || echo "$GALAXY_CONDITIONAL_DEPENDENCIES" | pip install -r /dev/stdin --index-url "${GALAXY_WHEELS_INDEX_URL}" --extra-index-url https://pypi.python.org/pypi
=======
    pip install -r requirements.txt --index-url "${GALAXY_WHEELS_INDEX_URL}" --extra-index-url "${PYPI_INDEX_URL}"
    GALAXY_CONDITIONAL_DEPENDENCIES=$(PYTHONPATH=lib python -c "import galaxy.dependencies; print '\n'.join(galaxy.dependencies.optional('$GALAXY_CONFIG_FILE'))")
    [ -z "$GALAXY_CONDITIONAL_DEPENDENCIES" ] || echo "$GALAXY_CONDITIONAL_DEPENDENCIES" | pip install -r /dev/stdin --index-url "${GALAXY_WHEELS_INDEX_URL}" --extra-index-url "${PYPI_INDEX_URL}"
>>>>>>> 128b0a23
fi

if [ $FETCH_WHEELS -eq 1 -a $DEV_WHEELS -eq 1 ]; then
    dev_requirements='./lib/galaxy/dependencies/dev-requirements.txt'
    [ -f $dev_requirements ] && pip install -r $dev_requirements --index-url "${GALAXY_WHEELS_INDEX_URL}" --extra-index-url "${PYPI_INDEX_URL}"
fi<|MERGE_RESOLUTION|>--- conflicted
+++ resolved
@@ -140,15 +140,9 @@
 fi
 
 if [ $FETCH_WHEELS -eq 1 ]; then
-<<<<<<< HEAD
-    pip install -r requirements.txt --index-url "${GALAXY_WHEELS_INDEX_URL}" --extra-index-url https://pypi.python.org/pypi
-    GALAXY_CONDITIONAL_DEPENDENCIES=$(PYTHONPATH=lib python -c "import galaxy.dependencies; print '\n'.join(galaxy.dependencies.optional('$GALAXY_CONFIG_FILE'))")
-    [ -z "$GALAXY_CONDITIONAL_DEPENDENCIES" ] || echo "$GALAXY_CONDITIONAL_DEPENDENCIES" | pip install -r /dev/stdin --index-url "${GALAXY_WHEELS_INDEX_URL}" --extra-index-url https://pypi.python.org/pypi
-=======
     pip install -r requirements.txt --index-url "${GALAXY_WHEELS_INDEX_URL}" --extra-index-url "${PYPI_INDEX_URL}"
     GALAXY_CONDITIONAL_DEPENDENCIES=$(PYTHONPATH=lib python -c "import galaxy.dependencies; print '\n'.join(galaxy.dependencies.optional('$GALAXY_CONFIG_FILE'))")
     [ -z "$GALAXY_CONDITIONAL_DEPENDENCIES" ] || echo "$GALAXY_CONDITIONAL_DEPENDENCIES" | pip install -r /dev/stdin --index-url "${GALAXY_WHEELS_INDEX_URL}" --extra-index-url "${PYPI_INDEX_URL}"
->>>>>>> 128b0a23
 fi
 
 if [ $FETCH_WHEELS -eq 1 -a $DEV_WHEELS -eq 1 ]; then
