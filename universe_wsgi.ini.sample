#
# Galaxy is configured by default to be useable in a single-user development
# environment.  To tune the application for a multi-user production
# environment, see the documentation at:
#
#  http://usegalaxy.org/production
#

# Throughout this sample configuration file, except where stated otherwise,
# uncommented values override the default if left unset, whereas commented
# values are set to the default value.
# Examples of many of these options are explained in more detail in the wiki:
#
#   https://wiki.galaxyproject.org/Admin/Config
#
# Config hackers are encouraged to check there before asking for help.

# ---- HTTP Server ----------------------------------------------------------

# Configuration of the internal HTTP server.

[server:main]

# The internal HTTP server to use.  Currently only Paste is provided.  This
# option is required.
use = egg:Paste#http

# The port on which to listen.
#port = 8080

# The address on which to listen.  By default, only listen to localhost (Galaxy
# will not be accessible over the network).  Use '0.0.0.0' to listen on all
# available network interfaces.
#host = 127.0.0.1

# Use a threadpool for the web server instead of creating a thread for each
# request.
use_threadpool = True

# Number of threads in the web server thread pool.
#threadpool_workers = 10

# Set the number of seconds a thread can work before you should kill it (assuming it will never finish) to 3 hours.
threadpool_kill_thread_limit = 10800

# ---- Filters --------------------------------------------------------------

# Filters sit between Galaxy and the HTTP server.

# These filters are disabled by default.  They can be enabled with
# 'filter-with' in the [app:main] section below.

# Define the gzip filter.
[filter:gzip]
use = egg:Paste#gzip

# Define the proxy-prefix filter.
[filter:proxy-prefix]
use = egg:PasteDeploy#prefix
prefix = /galaxy

# ---- Galaxy ---------------------------------------------------------------

# Configuration of the Galaxy application.

[app:main]

# -- Application and filtering

# The factory for the WSGI application.  This should not be changed.
paste.app_factory = galaxy.web.buildapp:app_factory

# If not running behind a proxy server, you may want to enable gzip compression
# to decrease the size of data transferred over the network.  If using a proxy
# server, please enable gzip compression there instead.
#filter-with = gzip

# If running behind a proxy server and Galaxy is served from a subdirectory,
# enable the proxy-prefix filter and set the prefix in the
# [filter:proxy-prefix] section above.
#filter-with = proxy-prefix

# If proxy-prefix is enabled and you're running more than one Galaxy instance
# behind one hostname, you will want to set this to the same path as the prefix
# in the filter above.  This value becomes the "path" attribute set in the
# cookie so the cookies from each instance will not clobber each other.
#cookie_path = None

# -- Database

# By default, Galaxy uses a SQLite database at 'database/universe.sqlite'.  You
# may use a SQLAlchemy connection string to specify an external database
# instead.  This string takes many options which are explained in detail in the
# config file documentation.
#database_connection = sqlite:///./database/universe.sqlite?isolation_level=IMMEDIATE

# If the server logs errors about not having enough database pool connections,
# you will want to increase these values, or consider running more Galaxy
# processes.
#database_engine_option_pool_size = 5
#database_engine_option_max_overflow = 10

# If using MySQL and the server logs the error "MySQL server has gone away",
# you will want to set this to some positive value (7200 should work).
#database_engine_option_pool_recycle = -1

# If large database query results are causing memory or response time issues in
# the Galaxy process, leave the result on the server instead.  This option is
# only available for PostgreSQL and is highly recommended.
#database_engine_option_server_side_cursors = False

# Log all database transactions, can be useful for debugging and performance
# profiling.  Logging is done via Python's 'logging' module under the qualname
# 'galaxy.model.orm.logging_connection_proxy'
#database_query_profiling_proxy = False

# By default, Galaxy will use the same database to track user data and
# tool shed install data. There are many situtations in which it is
# valuable to seperate these - for instance bootstrapping fresh Galaxy
# instances with pretested installs. The following optin can be used to
# separate the tool shed install database (all other options listed above 
# but prefixed with install_ are also available).
#install_database_connection = sqlite:///./database/universe.sqlite?isolation_level=IMMEDIATE
<<<<<<< HEAD

# -- Files and directories

# Path where genome builds are stored. This defaults to tool-data/genome
#genome_data_path = tool-data/genome
=======
>>>>>>> ed493034

# -- Files and directories

# Dataset files are stored in this directory.
#file_path = database/files

# Temporary files are stored in this directory.
#new_file_path = database/tmp

# Tool config files, defines what tools are available in Galaxy.
# Tools can be locally developed or installed from Galaxy tool sheds.
#tool_config_file = tool_conf.xml,shed_tool_conf.xml

# Enable / disable checking if any tools defined in the above non-shed tool_config_files
# (i.e., tool_conf.xml) have been migrated from the Galaxy code distribution to the Tool
# Shed.  This setting should generally be set to False only for development Galaxy environments
# that are often rebuilt from scratch where migrated tools do not need to be available in the
# Galaxy tool panel.  If the following setting remains commented, the default setting will be True.
#check_migrate_tools = True

# Tool config maintained by tool migration scripts. If you use the migration
# scripts to install tools that have been migrated to the tool shed upon a new
# release, they will be added to this tool config file.
#migrated_tools_config = migrated_tools_conf.xml

# File that contains the XML section and tool tags from all tool panel config
# files integrated into a single file that defines the tool panel layout.  This
# file can be changed by the Galaxy administrator to alter the layout of the
# tool panel. If not present, Galaxy will create it.
#integrated_tool_panel_config = integrated_tool_panel.xml

# Default path to the directory containing the tools defined in tool_conf.xml.
# Other tool config files must include the tool_path as an attribute in the <toolbox> tag.
#tool_path = tools

# Path to the directory in which tool dependencies are placed.  This is used by
# the tool shed to install dependencies and can also be used by administrators
# to manually install or link to dependencies.  For details, see:
#   https://wiki.galaxyproject.org/Admin/Config/ToolDependencies
# If this option is not set to a valid path, installing tools with dependencies
# from the Tool Shed will fail.
#tool_dependency_dir = None

# File containing the Galaxy Tool Sheds that should be made available to
# install from in the admin interface
#tool_sheds_config_file = tool_sheds_conf.xml

# Enable automatic polling of relative tool sheds to see if any updates
# are available for installed repositories.  Ideally only one Galaxy 
# server process should be able to check for repository updates.  The
# setting for hours_between_check should be an integer between 1 and 24.
#enable_tool_shed_check = False
#hours_between_check = 12

# Enable use of an in-memory registry with bi-directional relationships
# between repositories (i.e., in addition to lists of dependencies for a
# repository, keep an in-memory registry of dependent items for each repository.
#manage_dependency_relationships = False

# XML config file that contains data table entries for the ToolDataTableManager. This file is manually
# maintained by the Galaxy administrator.
#tool_data_table_config_path = tool_data_table_conf.xml

# XML config file that contains additional data table entries for the ToolDataTableManager.  This file
# is automatically generated based on the current installed tool shed repositories that contain valid
# tool_data_table_conf.xml.sample files.  At the time of installation, these entries are automatically
# added to the following file, which is parsed and applied to the ToolDataTableManager at server start up.
#shed_tool_data_table_config = shed_tool_data_table_conf.xml

# Directory where data used by tools is located, see the samples in that
# directory and the wiki for help:
#   https://wiki.galaxyproject.org/Admin/DataIntegration
#tool_data_path = tool-data

# File containing old-style genome builds
#builds_file_path = tool-data/shared/ucsc/builds.txt

# Directory where chrom len files are kept, currently mainly used by trackster
#len_file_path = tool-data/shared/ucsc/chrom

# Datatypes config file, defines what data (file) types are available in
# Galaxy.
#datatypes_config_file = datatypes_conf.xml

# Disable the 'Auto-detect' option for file uploads
#datatypes_disable_auto = False

# Visualizations config directory: where to look for individual visualization plugins.
# The path is relative to the Galaxy root dir. To use an absolute path begin the path
# with '/'.
visualization_plugins_directory = config/plugins/visualizations

# Each job is given a unique empty directory as its current working directory.
# This option defines in what parent directory those directories will be
# created.
#job_working_directory = database/job_working_directory

# If using a cluster, Galaxy will write job scripts and stdout/stderr to this
# directory.
#cluster_files_directory = database/pbs

# Mako templates are compiled as needed and cached for reuse, this directory is
# used for the cache
#template_cache_path = database/compiled_templates

# Citation related caching. Tool citations information maybe fetched from
# external sources such as http://dx.doi.org/ by Galaxy - the following parameters
# can be used to control the caching used to store this information.
#citation_cache_type=file
#citation_cache_data_dir=database/citations/data
#citation_cache_lock_dir=database/citations/lock

# External service types config file, defines what types of external_services configurations 
# are available in Galaxy.
#external_service_type_config_file = external_service_types_conf.xml

# Path to the directory containing the external_service_types defined in the config.
#external_service_type_path = external_service_types

# Tools with a number of outputs not known until runtime can write these
# outputs to a directory for collection by Galaxy when the job is done.
# Previously, this directory was new_file_path, but using one global directory
# can cause performance problems, so using job_working_directory ('.' or cwd
# when a job is run) is encouraged.  By default, both are checked to avoid
# breaking existing tools.
#collect_outputs_from = new_file_path,job_working_directory

# -- Data Storage (Object Store)
#
# Configuration file for the object store
# If this is set and exists, it overrides any other objectstore settings.
# object_store_config_file = object_store_conf.xml

# Object store backend module (valid options are: disk, s3, swift, irods,
# distributed, hierarchical)
#object_store = disk

# *Extremely* old Galaxy instances created datasets at the root of the
# `file_path` defined above.  If your Galaxy instance has datasets at the root
# (instead of in directories composed by hashing the dataset id), you should
# enable this option to allow Galaxy to find them.
#object_store_check_old_style = False

# Credentials used by certain (s3, swift) object store backends
#os_access_key = <your cloud object store access key>
#os_secret_key = <your cloud object store secret key>
#os_bucket_name = <name of an existing object store bucket or container>

# If using 'swift' object store, you must specify the following connection
# properties
#os_host = swift.rc.nectar.org.au
#os_port = 8888
#os_is_secure = False
#os_conn_path = /

# Reduced redundancy can be used only with the 's3' object store
#os_use_reduced_redundancy = False

# Path to cache directory for object store backends that utilize a cache (s3,
# swift, irods)
#object_store_cache_path = database/files/

# Size (in GB) that the cache used by object store should be limited to.
# If the value is not specified, the cache size will be limited only by the
# file system size.
#object_store_cache_size = 100

# Configuration file for the distributed object store, if object_store =
# distributed.  See the sample at distributed_object_store_conf.xml.sample
#distributed_object_store_config_file = None


# -- Mail and notification

# Galaxy sends mail for various things: Subscribing users to the mailing list
# if they request it, emailing password resets, notification from the Galaxy
# Sample Tracking system, reporting dataset errors, and sending activation emails.
# To do this, it needs to send mail through an SMTP server, which you may define here (host:port).
# Galaxy will automatically try STARTTLS but will continue upon failure.
#smtp_server = None

# If your SMTP server requires a username and password, you can provide them
# here (password in cleartext here, but if your server supports STARTTLS it
# will be sent over the network encrypted).
#smtp_username = None
#smtp_password = None

# If your SMTP server requires SSL from the beginning of the connection
# smtp_ssl= False

# On the user registration form, users may choose to join the mailing list.
# This is the address of the list they'll be subscribed to.
#mailing_join_addr = galaxy-announce-join@bx.psu.edu

# Datasets in an error state include a link to report the error.  Those reports
# will be sent to this address.  Error reports are disabled if no address is set.
# Also this email is shown as a contact to user in case of Galaxy misconfiguration and other events user may encounter.
#error_email_to = None

# Activation email is used as a sender ('from' field) for the account activation mail.
# We recommend using string in the following format: Galaxy Project <galaxy-no-reply@example.com>
#activation_email = None

# URL of the support resource for the galaxy instance. Used in activation emails.
#instance_resource_url = http://wiki.galaxyproject.org/

# E-mail domains blacklist is used for filtering out users that are using disposable email address
# during the registration. If their address domain matches any domain in the BL they are refused the registration.
#blacklist_file = config/disposable_email_blacklist.conf

# Registration warning message is used to discourage people from registering multiple accounts. Applies mostly for the main Galaxy instance.
# If no message specified the warning box will not be shown.
#registration_warning_message = Please register only one account - we provide this service free of charge and have limited computational resources. Multi-accounts are tracked and will be subjected to account termination and data deletion.

# When users opt to reset passwords, new ones are created, this option
# specifies the length of these passwords.
#reset_password_length = 15


# -- Account activation

# This is user account activation feature global flag. If set to "False" the rest of the Account 
# activation configuration is ignored and user activation is disabled (a.k.a. accounts are active since registration).
# Note the activation is also not working in case the smtp server is not defined.
#user_activation_on = False

# Activation grace period. Activation is not forced (login is not disabled) until 
# grace period has passed. Users under grace period can't run jobs (see inactivity_box_content).
# In hours. Default is 3. Enter 0 to disable grace period. 
# Users with OpenID logins have grace period forever. 
#activation_grace_period = 0

# Used for warning box for inactive accounts (unable to run jobs).
# In use only if activation_grace_period is set.
#inactivity_box_content = Your account has not been activated yet.  Feel free to browse around and see what's available, but you won't be able to upload data or run jobs until you have verified your email address.


# -- Display sites

# Galaxy can display data at various external browsers.  These options specify
# which browsers should be available.  URLs and builds available at these
# browsers are defined in the specifield files.

# UCSC browsers:
#ucsc_build_sites = tool-data/shared/ucsc/ucsc_build_sites.txt
#ucsc_display_sites = main,test,archaea,ucla

# GBrowse servers:
#gbrowse_build_sites = tool-data/shared/gbrowse/gbrowse_build_sites.txt
#gbrowse_display_sites = modencode,sgd_yeast,tair,wormbase,wormbase_ws120,wormbase_ws140,wormbase_ws170,wormbase_ws180,wormbase_ws190,wormbase_ws200,wormbase_ws204,wormbase_ws210,wormbase_ws220,wormbase_ws225

# If use_remote_user = True, display application servers will be denied access
# to Galaxy and so displaying datasets in these sites will fail.
# display_servers contains a list of hostnames which should be allowed to
# bypass security to display datasets.  Please be aware that there are security
# implications if this is allowed.  More details (including required changes to
# the proxy server config) are available in the Apache proxy documentation on
# the wiki.
#
# The list of servers in this sample config are for the UCSC Main, Test and
# Archaea browsers, but the default if left commented is to not allow any
# display sites to bypass security (you must uncomment the line below to allow
# them).
#display_servers = hgw1.cse.ucsc.edu,hgw2.cse.ucsc.edu,hgw3.cse.ucsc.edu,hgw4.cse.ucsc.edu,hgw5.cse.ucsc.edu,hgw6.cse.ucsc.edu,hgw7.cse.ucsc.edu,hgw8.cse.ucsc.edu,lowepub.cse.ucsc.edu

# To disable the old-style display applications that are hardcoded into datatype classes,
# set enable_old_display_applications = False.
# This may be desirable due to using the new-style, XML-defined, display applications that
# have been defined for many of the datatypes that have the old-style.
# There is also a potential security concern with the old-style applications,
# where a malicious party could provide a link that appears to reference the Galaxy server,
# but contains a redirect to a third-party server, tricking a Galaxy user to access said
# site.
#enable_old_display_applications = True

# -- Next gen LIMS interface on top of existing Galaxy Sample/Request management code.

use_nglims = False
nglims_config_file = tool-data/nglims.yaml

# -- UI Localization

# Show a message box under the masthead.
#message_box_visible = False
#message_box_content = None
#message_box_class = info

# Append "/{brand}" to the "Galaxy" text in the masthead.
#brand = None

# Format string used when showing date and time information.
# The string may contain:
# - the directives used by Python time.strftime() function (see http://docs.python.org/2/library/time.html#time.strftime ),
# - $locale (complete format string for the server locale),
# - $iso8601 (complete format string as specified by ISO 8601 international standard).
# pretty_datetime_format = $locale (UTC)

# The URL of the page to display in Galaxy's middle pane when loaded. This can be 
# an absolute or relative URL.
#welcome_url = /static/welcome.html

# The URL linked by the "Galaxy/brand" text.
#logo_url = /

# The URL linked by the "Wiki" link in the "Help" menu.
#wiki_url = http://wiki.galaxyproject.org/

# The URL linked by the "Support" link in the "Help" menu.
#support_url = http://wiki.galaxyproject.org/Support

# The URL linked by the "How to Cite Galaxy" link in the "Help" menu.
#citation_url = http://wiki.galaxyproject.org/CitingGalaxy

#The URL linked by the "Search" link in the "Help" menu.
#search_url = http://galaxyproject.org/search/usegalaxy/

#The URL linked by the "Mailing Lists" link in the "Help" menu.
#mailing_lists_url = http://wiki.galaxyproject.org/MailingLists

#The URL linked by the "Videos" link in the "Help" menu.
#videos_url = http://vimeo.com/galaxyproject

# The URL linked by the "Terms and Conditions" link in the "Help" menu, as well
# as on the user registration and login forms and in the activation emails.
#terms_url = None

# The URL linked by the "Galaxy Q&A" link in the "Help" menu
# The Galaxy Q&A site is under development; when the site is done, this URL
# will be set and uncommented.
# qa_url = 

# Serve static content, which must be enabled if you're not serving it via a
# proxy server.  These options should be self explanatory and so are not
# documented individually.  You can use these paths (or ones in the proxy
# server) to point to your own styles.
static_enabled = True
static_cache_time = 360
static_dir = %(here)s/static/
static_images_dir = %(here)s/static/images
static_favicon_dir = %(here)s/static/favicon.ico
static_scripts_dir = %(here)s/static/scripts/
static_style_dir = %(here)s/static/june_2007_style/blue
static_robots_txt = %(here)s/static/robots.txt

# Pack javascript at launch (/static/scripts/*.js)
# This only happens if the modified timestamp of the source .js is newer
# than the version (if it exists) in /static/scripts/packed/
# Note that this requires java > 1.4 for executing yuicompressor.jar
#pack_scripts = False

# Cloud Launch

#enable_cloud_launch = False
#cloudlaunch_default_ami = ami-a7dbf6ce

# Incremental Display Options

#display_chunk_size = 65536

# -- Advanced proxy features

# For help on configuring the Advanced proxy features, see:
# http://usegalaxy.org/production

# Apache can handle file downloads (Galaxy-to-user) via mod_xsendfile.  Set
# this to True to inform Galaxy that mod_xsendfile is enabled upstream.
#apache_xsendfile = False

# The same download handling can be done by nginx using X-Accel-Redirect.  This
# should be set to the path defined in the nginx config as an internal redirect
# with access to Galaxy's data files (see documentation linked above).
#nginx_x_accel_redirect_base = False

# nginx can make use of mod_zip to create zip files containing multiple library
# files.  If using X-Accel-Redirect, this can be the same value as that option.
#nginx_x_archive_files_base = False

# If using compression in the upstream proxy server, use this option to disable
# gzipping of library .tar.gz and .zip archives, since the proxy server will do
# it faster on the fly.
#upstream_gzip = False

# nginx can also handle file uploads (user-to-Galaxy) via nginx_upload_module.
# Configuration for this is complex and explained in detail in the
# documentation linked above.  The upload store is a temporary directory in
# which files uploaded by the upload module will be placed.
#nginx_upload_store = False

# This value overrides the action set on the file upload form, e.g. the web
# path where the nginx_upload_module has been configured to intercept upload
# requests.
#nginx_upload_path = False

# -- Logging and Debugging

# Verbosity of console log messages.  Acceptable values can be found here:
# http://docs.python.org/library/logging.html#logging-levels
#log_level = DEBUG

# Print database operations to the server log (warning, quite verbose!).
#database_engine_option_echo = False

# Print database pool operations to the server log (warning, quite verbose!).
#database_engine_option_echo_pool = False

# Turn on logging of application events and some user events to the database.
#log_events = True

# Turn on logging of user actions to the database. Actions currently logged are
# grid views, tool searches, and use of "recently" used tools menu.  The
# log_events and log_actions functionality will eventually be merged.
#log_actions = True

# Sanitize All HTML Tool Output
# By default, all tool output served as 'text/html' will be sanitized
# thoroughly. This can be disabled if you have special tools that require
# unaltered output.
#sanitize_all_html = True

# By default Galaxy will serve non-HTML tool output that may potentially
# contain browser executable JavaScript content as plain text. This will for
# instance cause SVG datasets to not render properly and so may be disabled
# by setting the following option to True.
#serve_xss_vulnerable_mimetypes = False

# Debug enables access to various config options useful for development and
# debugging: use_lint, use_profile, use_printdebug and use_interactive.  It
# also causes the files used by PBS/SGE (submission script, output, and error)
# to remain on disk after the job is complete.  Debug mode is disabled if
# commented, but is uncommented by default in the sample config.
debug = True

# Check for WSGI compliance.
#use_lint = False

# Run the Python profiler on each request.
#use_profile = False

# Intercept print statements and show them on the returned page.
#use_printdebug = True

# Enable live debugging in your browser.  This should NEVER be enabled on a
# public site.  Enabled in the sample config for development.
use_interactive = True

# Write thread status periodically to 'heartbeat.log',  (careful, uses disk
# space rapidly!).  Useful to determine why your processes may be consuming a
# lot of CPU.
#use_heartbeat = False

# Enable the memory debugging interface (careful, negatively impacts server
# performance).
#use_memdump = False

# -- Data Libraries

# These library upload options are described in much more detail in the wiki:
#   https://wiki.galaxyproject.org/Admin/DataLibraries/UploadingLibraryFiles

# Add an option to the library upload form which allows administrators to
# upload a directory of files.
#library_import_dir = None

# Add an option to the library upload form which allows authorized
# non-administrators to upload a directory of files.  The configured directory
# must contain sub-directories named the same as the non-admin user's Galaxy
# login ( email ).  The non-admin user is restricted to uploading files or
# sub-directories of files contained in their directory.
#user_library_import_dir = None

# Add an option to the admin library upload tool allowing admins to paste
# filesystem paths to files and directories in a box, and these paths will be
# added to a library.  Set to True to enable.  Please note the security
# implication that this will give Galaxy Admins access to anything your Galaxy
# user has access to.
#allow_library_path_paste = False

# Users may choose to download multiple files from a library in an archive.  By
# default, Galaxy allows users to select from a few different archive formats
# if testing shows that Galaxy is able to create files using these formats.
# Specific formats can be disabled with this option, separate more than one
# format with commas.  Available formats are currently 'zip', 'gz', and 'bz2'.
#disable_library_comptypes = 

# Some sequencer integration features in beta allow you to automatically
# transfer datasets.  This is done using a lightweight transfer manager which
# runs outside of Galaxy (but is spawned by it automatically).  Galaxy will
# communicate with this manager over the port specified here.
#transfer_manager_port = 8163

# Search data libraries with whoosh
#enable_whoosh_library_search = True
# Whoosh indexes are stored in this directory.
#whoosh_index_dir = database/whoosh_indexes

# Search data libraries with lucene
#enable_lucene_library_search = False
# maxiumum file size to index for searching, in MB
#fulltext_max_size = 500
#fulltext_noindex_filetypes=bam,sam,wig,bigwig,fasta,fastq,fastqsolexa,fastqillumina,fastqsanger
# base URL of server providing search functionality using lucene
#fulltext_url = http://localhost:8081

# -- Users and Security

# Galaxy encodes various internal values when these values will be output in
# some format (for example, in a URL or cookie).  You should set a key to be
# used by the algorithm that encodes and decodes these values.  It can be any
# string.  If left unchanged, anyone could construct a cookie that would grant
# them access to others' sessions.
#id_secret = USING THE DEFAULT IS NOT SECURE!

# User authentication can be delegated to an upstream proxy server (usually
# Apache).  The upstream proxy should set a REMOTE_USER header in the request.
# Enabling remote user disables regular logins.  For more information, see:
#   https://wiki.galaxyproject.org/Admin/Config/ApacheProxy
#use_remote_user = False

# If use_remote_user is enabled and your external authentication
# method just returns bare usernames, set a default mail domain to be appended
# to usernames, to become your Galaxy usernames (email addresses).
#remote_user_maildomain = None

# If use_remote_user is enabled, the header that the upstream proxy provides
# the remote username in defaults to HTTP_REMOTE_USER (the 'HTTP_' is prepended
# by WSGI).  This option allows you to change the header.  Note, you still need
# to prepend 'HTTP_' to the header in this option, but your proxy server should
# *not* include 'HTTP_' at the beginning of the header name.
#remote_user_header = HTTP_REMOTE_USER

# If use_remote_user is enabled, you can set this to a URL that will log your
# users out.
#remote_user_logout_href = None

# If your proxy and/or authentication source does not normalize e-mail
# addresses or user names being passed to Galaxy - set the following option
# to True to force these to lower case.
#normalize_remote_user_email = False

# Administrative users - set this to a comma-separated list of valid Galaxy
# users (email addresses).  These users will have access to the Admin section
# of the server, and will have access to create users, groups, roles,
# libraries, and more.  For more information, see:
#   https://wiki.galaxyproject.org/Admin/Interface
#admin_users = None

# Force everyone to log in (disable anonymous access).
#require_login = False

# Allow unregistered users to create new accounts (otherwise, they will have to
# be created by an admin).
#allow_user_creation = True

# Allow administrators to delete accounts.
#allow_user_deletion = False

# Allow administrators to log in as other users (useful for debugging)
#allow_user_impersonation = False

# Allow users to remove their datasets from disk immediately (otherwise,
# datasets will be removed after a time period specified by an administrator in
# the cleanup scripts run via cron)
#allow_user_dataset_purge = False

# By default, users' data will be public, but setting this to True will cause
# it to be private.  Does not affect existing users and data, only ones created
# after this option is set.  Users may still change their default back to
# public.
#new_user_dataset_access_role_default_private = False

# -- Beta features

# Enable Galaxy to communicate directly with a sequencer
#enable_sequencer_communication = False

# Enable authentication via OpenID.  Allows users to log in to their Galaxy
# account by authenticating with an OpenID provider.
#enable_openid = False
#openid_config_file = openid_conf.xml
#openid_consumer_cache_path = database/openid_consumer_cache

# Optional list of email addresses of API users who can make calls on behalf of
# other users
#api_allow_run_as = None

# Master key that allows many API admin actions to be used without actually
# having a defined admin user in the database/config. Only set this if you need
# to bootstrap Galaxy, you probably do not want to set this on public servers.
#master_api_key=changethis

# Enable tool tags (associating tools with tags).  This has its own option
# since its implementation has a few performance implications on startup for
# large servers.
#enable_tool_tags = False

# Enable a feature when running workflows. When enabled, default datasets
# are selected for "Set at Runtime" inputs from the history such that the
# same input will not be selected twice, unless there are more inputs than
# compatible datasets in the history.
# When False, the most recently added compatible item in the history will
# be used for each "Set at Runtime" input, independent of others in the Workflow
#enable_unique_workflow_defaults = False

# The URL to the myExperiment instance being used (omit scheme but include port)
#myexperiment_url = www.myexperiment.org:80

# Enable Galaxy's "Upload via FTP" interface.  You'll need to install and
# configure an FTP server (we've used ProFTPd since it can use Galaxy's
# database for authentication) and set the following two options.

# This should point to a directory containing subdirectories matching users'
# email addresses, where Galaxy will look for files.
#ftp_upload_dir = None

# This should be the hostname of your FTP server, which will be provided to
# users in the help text.
#ftp_upload_site = None

# Enable enforcement of quotas.  Quotas can be set from the Admin interface.
#enable_quotas = False

# This option allows users to see the full path of datasets via the "View
# Details" option in the history.  Administrators can always see this.
#expose_dataset_path = False

# Data manager configuration options
# Allow non-admin users to view available Data Manager options
#enable_data_manager_user_view = False
# File where Data Managers are configured
#data_manager_config_file = data_manager_conf.xml
# File where Tool Shed based Data Managers are configured 
#shed_data_manager_config_file = shed_data_manager_conf.xml
# Directory to store Data Manager based tool-data; defaults to tool_data_path
#galaxy_data_manager_data_path = tool-data

# -- Job Execution

# To increase performance of job execution and the web interface, you can
# separate Galaxy into multiple processes.  There are more than one way to do
# this, and they are explained in detail in the documentation:
#
#   https://wiki.galaxyproject.org/Admin/Config/Performance/Scaling

# By default, Galaxy manages and executes jobs from within a single process and
# notifies itself of new jobs via in-memory queues.  Jobs are run locally on
# the system on which Galaxy is started.  Advanced job running capabilities can
# be configured through the job configuration file.
#job_config_file = job_conf.xml

# In multiprocess configurations, notification between processes about new jobs
# is done via the database.  In single process configurations, this is done in
# memory, which is a bit quicker.  Galaxy tries to automatically determine
# which method it should used based on your handler configuration in the job
# config file, but you can explicitly override this behavior by setting the
# following option to True or False.
#track_jobs_in_database = None

# This enables splitting of jobs into tasks, if specified by the particular tool config.
# This is a new feature and not recommended for production servers yet.
#use_tasked_jobs = False
#local_task_queue_workers = 2

# Enable job recovery (if Galaxy is restarted while cluster jobs are running,
# it can "recover" them when it starts).  This is not safe to use if you are
# running more than one Galaxy server using the same database.
#enable_job_recovery = True

# Although it is fairly reliable, setting metadata can occasionally fail.  In
# these instances, you can choose to retry setting it internally or leave it in
# a failed state (since retrying internally may cause the Galaxy process to be
# unresponsive).  If this option is set to False, the user will be given the
# option to retry externally, or set metadata manually (when possible).
#retry_metadata_internally = True

# If (for example) you run on a cluster and your datasets (by default,
# database/files/) are mounted read-only, this option will override tool output
# paths to write outputs to the working directory instead, and the job manager
# will move the outputs to their proper place in the dataset directory on the
# Galaxy server after the job completes.
#outputs_to_working_directory = False

# If your network filesystem's caching prevents the Galaxy server from seeing
# the job's stdout and stderr files when it completes, you can retry reading
# these files.  The job runner will retry the number of times specified below,
# waiting 1 second between tries.  For NFS, you may want to try the -noac mount
# option (Linux) or -actimeo=0 (Solaris).
#retry_job_output_collection = 0

# Clean up various bits of jobs left on the filesystem after completion.  These
# bits include the job working directory, external metadata temporary files,
# and DRM stdout and stderr files (if using a DRM).  Possible values are:
# always, onsuccess, never
#cleanup_job = always

# File to source to set up the environment when running jobs.  By default, the
# environment in which the Galaxy server starts is used when running jobs
# locally, and the environment set up per the DRM's submission method and
# policy is used when running jobs on a cluster (try testing with `qsub` on the
# command line).  environment_setup_file can be set to the path of a file on
# the cluster that should be sourced by the user to set up the environment
# prior to running tools.  This can be especially useful for running jobs as
# the actual user, to remove the need to configure each user's environment
# individually.
#environment_setup_file = None


# Optional file containing job resource data entry fields definition.
# These fields will be presented to users in the tool forms and allow them to
# overwrite default job resources such as number of processors, memory, and walltime.
#job_resource_params_file = job_resource_params_conf.xml

# If using job concurrency limits (configured in job_config_file), several
# extra database queries must be performed to determine the number of jobs a
# user has dispatched to a given destination.  By default, these queries will
# happen for every job that is waiting to run, but if cache_user_job_count is
# set to True, it will only happen once per iteration of the handler queue.
# Although better for performance due to reduced queries, the tradeoff is a
# greater possibility that jobs will be dispatched past the configured limits
# if running many handlers.
#cache_user_job_count = False

# ToolBox filtering
# Modules from lib/galaxy/tools/filters/ can be specified in the following lines.
# tool_* filters will be applied for all users and can not be changed by them.
# user_tool_* filters will be shown under user preferences and can be toogled
# on and off by runtime
#tool_filters
#tool_label_filters
#tool_section_filters
#user_tool_filters = examples:restrict_upload_to_admins, examples:restrict_encode
#user_tool_section_filters = examples:restrict_text
#user_tool_label_filters = examples:restrict_upload_to_admins, examples:restrict_encode

# Galaxy Application Internal Message Queue

# Galaxy uses AMQP internally TODO more documentation on what for.
# For examples, see http://ask.github.io/kombu/userguide/connections.html
#
# Without specifying anything here, galaxy will first attempt to use your
# specified database_connection above.  If that's not specified either, Galaxy
# will automatically create and use a separate sqlite database located in your
# <galaxy>/database folder (indicated in the commented out line below).

#amqp_internal_connection = sqlalchemy+sqlite:///./database/control.sqlite?isolation_level=IMMEDIATE



# ---- Galaxy External Message Queue -------------------------------------------------

# Galaxy uses AMQ protocol to receive messages from external sources like 
# bar code scanners. Galaxy has been tested against RabbitMQ AMQP implementation.
# For Galaxy to receive messages from a message queue the RabbitMQ server has 
# to be set up with a user account and other parameters listed below. The 'host'
# and 'port' fields should point to where the RabbitMQ server is running. 

[galaxy_amqp]

#host = 127.0.0.1
#port = 5672
#userid = galaxy
#password = galaxy
#virtual_host = galaxy_messaging_engine
#queue = galaxy_queue
#exchange = galaxy_exchange
#routing_key = bar_code_scanner
#rabbitmqctl_path = /path/to/rabbitmqctl
<|MERGE_RESOLUTION|>--- conflicted
+++ resolved
@@ -121,14 +121,6 @@
 # separate the tool shed install database (all other options listed above 
 # but prefixed with install_ are also available).
 #install_database_connection = sqlite:///./database/universe.sqlite?isolation_level=IMMEDIATE
-<<<<<<< HEAD
-
-# -- Files and directories
-
-# Path where genome builds are stored. This defaults to tool-data/genome
-#genome_data_path = tool-data/genome
-=======
->>>>>>> ed493034
 
 # -- Files and directories
 
