--- conflicted
+++ resolved
@@ -24,16 +24,13 @@
 all: help
 	@echo "This makefile is used for building Galaxy's JS client, documentation, and drive the release process. A sensible all target is not implemented."
 
-<<<<<<< HEAD
-docs: ## generate HTML documentation, you must install documentation dependencies from lib/galaxy/dependencies/dev-requirements.txt beforehand
-=======
-# Building docs requires sphinx and utilities be installed (see issue 3166) as well as pandoc.
-# Run following commands to setup the Python portion of these requirements:
+docs:
+# Generate HTML documentation.
+# Run following commands to setup the Python portion of the requirements:
 #   $ ./scripts/common_startup.sh
 #   $ . .venv/bin/activate
-#   $ pip install sphinx sphinx_rtd_theme lxml recommonmark
-docs: ## generate Sphinx HTML documentation, including API docs
->>>>>>> e842a265
+#   $ pip install -r lib/galaxy/dependencies/dev-requirements.txt
+# You also need to install pandoc separately.
 	$(IN_VENV) $(MAKE) -C doc clean
 	$(IN_VENV) $(MAKE) -C doc html
 
